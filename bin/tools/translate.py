--- conflicted
+++ resolved
@@ -604,15 +604,11 @@
                                           'decimal_point' : str(locale.nl_langinfo(locale.RADIXCHAR)),
                                           'thousands_sep' : str(locale.nl_langinfo(locale.THOUSEP))
                                             })
-<<<<<<< HEAD
 	# Here we try to reset the locale regardless.
-        locale.setlocale(locale.LC_ALL, str(lc + '.' + encoding))
-=======
         try:
-            locale.resetlocale(locale.LC_ALL)
+            locale.setlocale(locale.LC_ALL, str(lc + '.' + encoding))
         except:
             pass
->>>>>>> 4fff87ad
         lang_ids = lang_obj.search(cr, uid, [])
         langs = lang_obj.read(cr, uid, lang_ids)
         ls = map(lambda x: (x['code'],x['name']), langs)
