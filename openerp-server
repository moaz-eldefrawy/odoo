--- conflicted
+++ resolved
@@ -204,7 +204,7 @@
     except KeyboardInterrupt:
         pass
 
-<<<<<<< HEAD
+    config = openerp.tools.config
     openerp.service.stop_services()
 
     if getattr(openerp, 'phoenix', False):
@@ -217,9 +217,6 @@
         os.execv(sys.executable, [sys.executable] + args)
         return
 
-=======
-    config = openerp.tools.config
->>>>>>> 86bdfde1
     if config['pidfile']:
         os.unlink(config['pidfile'])
     sys.exit(0)
