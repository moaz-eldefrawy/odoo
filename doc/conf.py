--- conflicted
+++ resolved
@@ -251,10 +251,6 @@
 # Example configuration for intersphinx: refer to the Python standard library.
 intersphinx_mapping = {
     'python': ('http://docs.python.org/', None),
-<<<<<<< HEAD
-    'openerpweb': ('http://doc.openerp.com/v6.1/developers/web', None),
-=======
     'openerpserver': ('http://doc.openerp.com/v6.1/developers/server', None),
->>>>>>> 0c8e1164
     'openerpdev': ('http://doc.openerp.com/v6.1/developers', None),
 }