# -*- coding: utf-8 -*-
import random
import uuid
import simplejson
import urllib

import werkzeug.exceptions

from openerp import SUPERUSER_ID
from openerp.osv import osv
from openerp.addons.web import http
from openerp.addons.web.http import request
from openerp.addons.website.models import website

def get_order(order_id=None):
    order_obj = request.registry.get('sale.order')
    # check if order allready exists and have access
    if order_id:
        try:
            order = order_obj.browse(request.cr, request.uid, order_id, context=request.context)
            order.pricelist_id
            if order:
                return order
        except:
            return False

    fields = [k for k, v in order_obj._columns.items()]
    order_value = order_obj.default_get(request.cr, SUPERUSER_ID, fields, context=request.context)
    if request.httprequest.session.get('ecommerce_pricelist'):
        order_value['pricelist_id'] = request.httprequest.session['ecommerce_pricelist']
    order_value['partner_id'] = request.registry.get('res.users').browse(request.cr, SUPERUSER_ID, request.uid, context=request.context).partner_id.id
    order_value.update(order_obj.onchange_partner_id(request.cr, SUPERUSER_ID, [], order_value['partner_id'], context=request.context)['value'])

    # add website_session_id key for access rules
    if not request.httprequest.session.get('website_session_id'):
        request.httprequest.session['website_session_id'] = str(uuid.uuid4())

    order_value["website_session_id"] = request.httprequest.session['website_session_id']
    order_id = order_obj.create(request.cr, SUPERUSER_ID, order_value, context=request.context)
    order = order_obj.browse(request.cr, SUPERUSER_ID, order_id, context=request.context)
    request.httprequest.session['ecommerce_order_id'] = order.id

    return order_obj.browse(request.cr, request.uid, order_id,
                            context=dict(request.context, pricelist=order.pricelist_id.id))

def get_current_order():
    if request.httprequest.session.get('ecommerce_order_id'):
        order = get_order(request.httprequest.session.get('ecommerce_order_id'))
        if not order:
            request.httprequest.session['ecommerce_order_id'] = False
        return order
    else:
        return False


class Website(osv.osv):
    _inherit = "website"

    def preprocess_request(self, cr, uid, ids, request, context=None):
        request.context.update({
            'website_sale_order': get_current_order(),
        })
        return super(Website, self).preprocess_request(cr, uid, ids, request, context=None)

<<<<<<< HEAD
=======
class CheckoutInfo:
    mandatory_billing_fields = ["name", "phone", "email", "street", "city", "country_id", "zip"]
    optional_billing_fields = ["company", "state_id"]
    string_billing_fields = ["name", "phone", "email", "street", "city", "zip"]
    mandatory_shipping_fields = ["shipping_name", "shipping_phone", "shipping_street", "shipping_city", "shipping_country_id", "shipping_zip"]
    string_shipping_fields = ["shipping_name", "shipping_phone", "shipping_street", "shipping_city", "shipping_zip"]
    optional_shipping_field = ["shipping_state_id"]

    def mandatory_fields(self):
        return self.mandatory_billing_fields + self.mandatory_shipping_fields

    def optional_fields(self):
        return self.optional_billing_fields + self.optional_shipping_field

    def all_fields(self):
        return self.mandatory_fields() + self.optional_fields()

    def empty(self):
        return dict((field_name, '') for field_name in self.all_fields())

    def from_partner(self, partner):
        result = dict((field_name, getattr(partner, field_name)) for field_name in self.string_billing_fields if getattr(partner, field_name))
        result['state_id'] = partner.state_id and partner.state_id.id or ''
        result['country_id'] = partner.country_id and partner.country_id.id or ''
        result['company'] = partner.parent_id and partner.parent_id.name or ''
        return result

    def from_post(self, post):
        return dict((field_name, post[field_name]) for field_name in self.all_fields() if post[field_name])
>>>>>>> e7117a57

class Ecommerce(http.Controller):

    _order = 'website_sequence desc, website_published desc'

    def get_attribute_ids(self):
        attributes_obj = request.registry.get('product.attribute')
        attributes_ids = attributes_obj.search(request.cr, request.uid, [(1, "=", 1)], context=request.context)
        return attributes_obj.browse(request.cr, request.uid, attributes_ids, context=request.context)

    def get_categories(self):
        domain = [('parent_id', '=', False)]

        category_obj = request.registry.get('product.public.category')
        category_ids = category_obj.search(request.cr, SUPERUSER_ID, domain, context=request.context)
        categories = category_obj.browse(request.cr, SUPERUSER_ID, category_ids, context=request.context)

        product_obj = request.registry.get('product.product')
        groups = product_obj.read_group(request.cr, SUPERUSER_ID, [("sale_ok", "=", True), ('website_published', '=', True)], ['public_categ_id'], 'public_categ_id', context=request.context)
        full_category_ids = [group['public_categ_id'][0] for group in groups if group['public_categ_id']]

        for cat_id in category_obj.browse(request.cr, SUPERUSER_ID, full_category_ids, context=request.context):
            while cat_id.parent_id:
                cat_id = cat_id.parent_id
                full_category_ids.append(cat_id.id)
        full_category_ids.append(1)

        return (categories, full_category_ids)

    def get_bin_packing_products(self, product_ids, fill_hole, col_number=4):
        """
        Packing all products of the search into a table of #col_number columns in function of the product sizes
        The website_size_x, website_size_y is use for fill table (default 1x1)
        The website_style_ids datas are concatenate in a html class

        @values:

        product_ids: list of product template
        fill_hole: list of extra product template use to fill the holes
        col_number: number of columns

        @return:

        table (list of list of #col_number items)
        items: {
            'product': browse of product template,
            'x': size x,
            'y': size y,
            'class': html class
        }
        """
        product_obj = request.registry.get('product.template')
        style_obj = request.registry.get('website.product.style')
        request.context['pricelist'] = self.get_pricelist()

        # search for checking of access rules and keep order
        product_ids = product_obj.search(request.cr, request.uid, [("id", 'in', product_ids)], context=request.context)

        size_ids = {}
        style_ids = style_obj.search(request.cr, SUPERUSER_ID, [('html_class', 'like', 'size_%')], context=request.context)
        for style in style_obj.browse(request.cr, SUPERUSER_ID, style_ids, context=request.context):
            size_ids[style.id] = [int(style.html_class[-3]), int(style.html_class[-1])]

        product_list = []
        bin_packing = {}
        bin_packing[0] = {}

        for product in product_obj.browse(request.cr, SUPERUSER_ID, product_ids, context=request.context):
            index = len(product_list)

            # get size and all html classes
            x = product.website_size_x or 1
            y = product.website_size_y or 1
            html_class = " ".join([str(style_id.html_class) for style_id in product.website_style_ids])

            product_list.append({'product': product, 'x': x, 'y': y, 'class': html_class })

            # bin packing products
            insert = False
            line = 0
            while not insert:
                # if not full column get next line
                if len(bin_packing.setdefault(line, {})) >= col_number:
                    line += 1
                    continue

                col = 0
                while col < col_number:
                    if bin_packing[line].get(col, None) != None:
                        col += 1
                        continue

                    insert = True

                    # check if the box can be inserted
                    copy_line = line
                    copy_y = y
                    while copy_y > 0:
                        copy_col = col
                        copy_x = x
                        while copy_x > 0:
                            if copy_col >= col_number or bin_packing.setdefault(copy_line, {}).get(copy_col, None) != None:
                                insert = False
                                break
                            copy_col += 1
                            copy_x -= 1
                        if not insert:
                            break
                        copy_line += 1
                        copy_y -= 1

                    if not insert:
                        col += 1
                        continue

                    # insert the box
                    copy_y = y
                    while copy_y > 0:
                        copy_y -= 1
                        copy_x = x
                        while copy_x > 0:
                            copy_x -= 1
                            bin_packing[line + copy_y][col + copy_x] = False
                    bin_packing[line + copy_y][col + copy_x] = product_list[index]
                    break

                if not insert:
                    line += 1
                else:
                    break

        length = len(bin_packing)

        # browse product to fill the holes
        if fill_hole:
            fill_hole_products = []
            # search for checking of access rules and keep order
            fill_hole = [id for id in fill_hole if id in product_obj.search(request.cr, request.uid, [("id", 'in', fill_hole)], context=request.context)]
            for product in product_obj.browse(request.cr, request.uid, fill_hole, context=request.context):
                fill_hole_products.append(product)
            fill_hole_products.reverse()

        # packaging in list (from dict)
        bin_packing_list = []
        line = 0
        while line < length:
            bin_packing_list.append([])
            col = 0
            while col < col_number:
                if fill_hole and fill_hole_products and bin_packing[line].get(col) == None:
                    bin_packing[line][col] = {'product': fill_hole_products.pop(), 'x': 1, 'y': 1, 'class': "" }
                bin_packing_list[line].append(bin_packing[line].get(col))
                col += 1
            line += 1

        return bin_packing_list

    def get_products(self, product_ids):
        product_obj = request.registry.get('product.template')
        request.context['pricelist'] = self.get_pricelist()
        # search for checking of access rules and keep order
        product_ids = [id for id in product_ids if id in product_obj.search(request.cr, request.uid, [("id", 'in', product_ids)], context=request.context)]
        return product_obj.browse(request.cr, request.uid, product_ids, context=request.context)

    def has_search_filter(self, attribute_id, value_id=None):
        if request.httprequest.args.get('filter'):
            filter = simplejson.loads(request.httprequest.args['filter'])
        else:
            filter = []
        for key_val in filter:
            if key_val[0] == attribute_id and (not value_id or value_id in key_val[1:]):
                return key_val
        return False

    @website.route(['/shop/filter/'], type='http', auth="public", multilang=True)
    def filter(self, add_filter="", **post):
        index = []
        filter = []
        if add_filter:
            filter = simplejson.loads(add_filter)
            for filt in filter:
                index.append(filt[0])
        for key, val in post.items():
            cat = key.split("-")
            if len(cat) < 3 or cat[2] in ('max','minmem','maxmem'):
                continue
            cat_id = int(cat[1])
            if cat[2] == 'min':
                minmem = float(post.pop("att-%s-minmem" % cat[1]))
                maxmem = float(post.pop("att-%s-maxmem" % cat[1]))
                _max = int(post.pop("att-%s-max" % cat[1]))
                _min = int(val)
                if (minmem != _min or maxmem != _max) and cat_id not in index:
                    filter.append([cat_id , [_min, _max] ])
                    index.append(cat_id)
            elif cat_id not in index:
                filter.append([ cat_id, int(cat[2]) ])
                index.append(cat_id)
            else:
                cat[2] = int(cat[2])
                if cat[2] not in filter[index.index(cat_id)][1:]:
                    filter[index.index(cat_id)].append( cat[2] )
            post.pop(key)

        return request.redirect("/shop/?filter=%s%s%s%s" % (
                simplejson.dumps(filter),
                add_filter and "&add_filter=%s" % add_filter or "",
                post.get("search") and "&search=%s" % post.get("search") or "",
                post.get("category") and "&category=%s" % post.get("category") or ""
            ))

    def attributes_to_ids(self, attributes):
        obj = request.registry.get('product.attribute.product')
        domain = [(1, '=', 1)]
        for key_val in attributes:
            domain += [("attribute_id", "=", key_val[0])]
            if isinstance(key_val[1], list):
                domain += [("value", ">=", key_val[1][0]), ("value", "<=", key_val[1][1])]
            else:
                domain += [("value_id", "in", key_val[1:])]
        att_ids = obj.search(request.cr, request.uid, domain, context=request.context)
        att = obj.read(request.cr, request.uid, att_ids, ["product_id"], context=request.context)
        return [r["product_id"][0] for r in att]

    @website.route(['/shop/', '/shop/page/<int:page>/'], type='http', auth="public", multilang=True)
    def category(self, category=0, filter="", page=0, **post):
        # TDE-NOTE: shouldn't we do somethign about product_template without variants ???
        # TDE-NOTE: is there a reason to call a method category when the route is
        # basically a shop without category_id speceified ?

        if 'promo' in post:
            self.change_pricelist(post.get('promo'))
        product_obj = request.registry.get('product.template')

        domain = [("sale_ok", "=", True)]

        try:
            product_obj.check_access_rights(request.cr, request.uid, 'write')
        except:
            domain += [('website_published', '=', True)]

        # remove product_product_consultant from ecommerce editable mode, this product never be publish
        ref = request.registry.get('ir.model.data').get_object_reference(request.cr, SUPERUSER_ID, 'product', 'product_product_consultant')
        domain += [("id", "!=", ref[1])]

        if post.get("search"):
            domain += ['|', '|', '|',
                ('name', 'ilike', "%%%s%%" % post.get("search")),
                ('description', 'ilike', "%%%s%%" % post.get("search")),
                ('website_description', 'ilike', "%%%s%%" % post.get("search")),
                ('product_variant_ids.public_categ_id.name', 'ilike', "%%%s%%" % post.get("search"))]

        if category:
            cat_id = int(category)
            domain = [('product_variant_ids.public_categ_id.id', 'child_of', cat_id)] + domain

        if filter:
            filter = simplejson.loads(filter)
            if filter:
                ids = self.attributes_to_ids(filter)
                domain = [('id', 'in', ids or [0] )] + domain

        step = 20
        product_count = len(product_obj.search(request.cr, request.uid, domain, context=request.context))
        pager = request.website.pager(url="/shop/", total=product_count, page=page, step=step, scope=7, url_args=post)

        request.context['pricelist'] = self.get_pricelist()

        product_ids = product_obj.search(request.cr, request.uid, domain, limit=step, offset=pager['offset'], order=self._order, context=request.context)
        fill_hole = product_obj.search(request.cr, request.uid, domain, limit=step, offset=pager['offset']+step, order=self._order, context=request.context)

        styles = []
        if not request.context['is_public_user']:
            style_obj = request.registry.get('website.product.style')
            style_ids = style_obj.search(request.cr, request.uid, [(1, '=', 1)], context=request.context)
            styles = style_obj.browse(request.cr, request.uid, style_ids, context=request.context)

        values = {
            'Ecommerce': self,
            'product_ids': product_ids,
            'product_ids_for_holes': fill_hole,
            'search': {
                'search': post.get('search') or '',
                'category': category,
                'filter': filter or '',
            },
            'pager': pager,
            'styles': styles,
            'style_in_product': lambda style, product: style.id in [s.id for s in product.website_style_ids],
        }
        return request.website.render("website_sale.products", values)

    @website.route(['/shop/product/<model("product.template"):product>/'], type='http', auth="public", multilang=True)
    def product(self, product, search='', category='', filter='', promo=None, **kwargs):

        if promo:
            self.change_pricelist(promo)

        category_obj = request.registry.get('product.public.category')

        category_ids = category_obj.search(request.cr, request.uid, [], context=request.context)
        category_list = category_obj.name_get(request.cr, request.uid, category_ids, context=request.context)
        category_list = sorted(category_list, key=lambda category: category[1])

        if category:
            category = category_obj.browse(request.cr, request.uid, int(category), context=request.context)

        request.context['pricelist'] = self.get_pricelist()

        values = {
            'Ecommerce': self,
            'category': category,
            'category_list': category_list,
            'main_object': product,
            'product': product,
            'search': {
                'search': search,
                'category': category and str(category.id),
                'filter': filter,
            }
        }
        return request.website.render("website_sale.product", values)

    @website.route(['/shop/add_product/', '/shop/category/<int:cat_id>/add_product/'], type='http', auth="user", multilang=True, methods=['POST'])
    def add_product(self, cat_id=0, **post):
        Product = request.registry.get('product.product')
        product_id = Product.create(request.cr, request.uid, {
            'name': 'New Product', 'public_categ_id': cat_id
        }, context=request.context)
        product = Product.browse(request.cr, request.uid, product_id, context=request.context)

        return request.redirect("/shop/product/%s/?enable_editor=1" % product.product_tmpl_id.id)

    def get_pricelist(self):
        if not request.httprequest.session.get('ecommerce_pricelist'):
            self.change_pricelist(None)
        return request.httprequest.session.get('ecommerce_pricelist')

    def change_pricelist(self, code):
        request.httprequest.session.setdefault('ecommerce_pricelist', False)

        pricelist_id = False
        if code:
            pricelist_obj = request.registry.get('product.pricelist')
            pricelist_ids = pricelist_obj.search(request.cr, SUPERUSER_ID, [('code', '=', code)], context=request.context)
            if pricelist_ids:
                pricelist_id = pricelist_ids[0]

        if not pricelist_id:
            partner_id = request.registry.get('res.users').browse(request.cr, SUPERUSER_ID, request.uid, request.context).partner_id.id
            pricelist_id = request.registry['sale.order'].onchange_partner_id(request.cr, SUPERUSER_ID, [], partner_id, context=request.context)['value']['pricelist_id']

        request.httprequest.session['ecommerce_pricelist'] = pricelist_id

        order = get_current_order()
        if order:
            values = {'pricelist_id': pricelist_id}
            values.update(order.onchange_pricelist_id(pricelist_id, None)['value'])
            order.write(values)
            for line in order.order_line:
                self.add_product_to_cart(order_line_id=line.id, number=0)

    def add_product_to_cart(self, product_id=0, order_line_id=0, number=1, set_number=-1):
        order_line_obj = request.registry.get('sale.order.line')
        order_obj = request.registry.get('sale.order')

        order = get_current_order()
        if not order:
            order = get_order()

        request.context = dict(request.context, pricelist=self.get_pricelist())

        quantity = 0

        # values initialisation
        values = {}

        domain = [('order_id', '=', order.id)]
        if order_line_id:
            domain += [('id', '=', order_line_id)]
        else:
            domain += [('product_id', '=', product_id)]

        order_line_ids = order_line_obj.search(request.cr, SUPERUSER_ID, domain, context=request.context)
        if order_line_ids:
            order_line = order_line_obj.read(request.cr, SUPERUSER_ID, order_line_ids, [], context=request.context)[0]
            if not product_id:
                product_id = order_line['product_id'][0]
            if set_number >= 0:
                quantity = set_number
            else:
                quantity = order_line['product_uom_qty'] + number
            if quantity < 0:
                quantity = 0
        else:
            fields = [k for k, v in order_line_obj._columns.items()]
            values = order_line_obj.default_get(request.cr, SUPERUSER_ID, fields, context=request.context)
            quantity = 1

        # change and record value
        vals = order_line_obj._recalculate_product_values(request.cr, request.uid, order_line_ids, product_id, context=request.context)
        values.update(vals)

        values['product_uom_qty'] = quantity
        values['product_id'] = product_id
        values['order_id'] = order.id

        if order_line_ids:
            order_line_obj.write(request.cr, SUPERUSER_ID, order_line_ids, values, context=request.context)
            if not quantity:
                order_line_obj.unlink(request.cr, SUPERUSER_ID, order_line_ids, context=request.context)
        else:
            order_line_id = order_line_obj.create(request.cr, SUPERUSER_ID, values, context=request.context)
            order_obj.write(request.cr, SUPERUSER_ID, [order.id], {'order_line': [(4, order_line_id)]}, context=request.context)
        return quantity

    @website.route(['/shop/mycart/'], type='http', auth="public", multilang=True)
    def mycart(self, **post):
        order = get_current_order()
        prod_obj = request.registry.get('product.product')

        if 'promo' in post:
            self.change_pricelist(post.get('promo'))

        suggested_ids = []
        product_ids = []
        if order:
            for line in order.order_line:
                suggested_ids += [p.id for p in line.product_id and line.product_id.suggested_product_ids or []]
                product_ids.append(line.product_id.id)
        suggested_ids = list(set(suggested_ids) - set(product_ids))
        if suggested_ids:
            suggested_ids = prod_obj.search(request.cr, request.uid, [('id', 'in', suggested_ids)], context=request.context)

        # select 3 random products
        suggested_products = []
        while len(suggested_products) < 3 and suggested_ids:
            index = random.randrange(0, len(suggested_ids))
            suggested_products.append(suggested_ids.pop(index))

        values = {
            'int': int,
            'get_categories': self.get_categories,
            'suggested_products': prod_obj.browse(request.cr, request.uid, suggested_products, request.context),
        }
        return request.website.render("website_sale.mycart", values)

    @website.route(['/shop/<path:path>/add_cart/', '/shop/add_cart/'], type='http', auth="public", multilang=True)
    def add_cart(self, path=None, product_id=None, order_line_id=None, remove=None, **kw):
        self.add_product_to_cart(product_id=product_id and int(product_id), order_line_id=order_line_id and int(order_line_id), number=(remove and -1 or 1))
        return request.redirect("/shop/mycart/")

    @website.route(['/shop/add_cart_json/'], type='json', auth="public")
    def add_cart_json(self, product_id=None, order_line_id=None, remove=None):
        quantity = self.add_product_to_cart(product_id=product_id, order_line_id=order_line_id, number=(remove and -1 or 1))
        order = get_current_order()
        return [quantity, order.get_total_quantity(), order.amount_total, request.website.render("website_sale.total", {
                'website_sale_order': order
            }).strip()]

    @website.route(['/shop/set_cart_json/'], type='json', auth="public")
    def set_cart_json(self, path=None, product_id=None, order_line_id=None, set_number=0, json=None):
        return self.add_product_to_cart(product_id=product_id, order_line_id=order_line_id, set_number=set_number)

    @website.route(['/shop/checkout/'], type='http', auth="public", multilang=True)
    def checkout(self, **post):
        cr, uid, context, registry = request.cr, request.uid, request.context, request.registry

        order = get_current_order()

        if not order or order.state != 'draft' or not order.order_line:
            return self.mycart(**post)

        orm_partner = registry.get('res.partner')
        orm_user = registry.get('res.users')
        orm_country = registry.get('res.country')
        country_ids = orm_country.search(cr, SUPERUSER_ID, [(1, "=", 1)], context=context)
        countries = orm_country.browse(cr, SUPERUSER_ID, country_ids, context)
        state_orm = registry.get('res.country.state')
        states_ids = state_orm.search(cr, SUPERUSER_ID, [(1, "=", 1)], context=context)
        states = state_orm.browse(cr, SUPERUSER_ID, states_ids, context)

        info = CheckoutInfo()
        values = {
            'countries': countries,
            'states': states,
            'checkout': info.empty(),
            'shipping': post.get("shipping_different"),
            'error': {},
        }
        checkout = values['checkout']
        error = values['error']

        if not context['is_public_user']:
            partner = orm_user.browse(cr, uid, uid, context).partner_id
            partner_info = info.from_partner(partner)
            checkout.update(partner_info)
            shipping_ids = orm_partner.search(cr, uid, [("parent_id", "=", partner.id), ('type', "=", 'delivery')], context=context)
            if shipping_ids:
                values['shipping'] = "true"
                shipping_partner = orm_partner.browse(cr, uid, shipping_ids[0], context)
                checkout['shipping_name'] = getattr(shipping_partner, 'name')
                checkout['shipping_phone'] = getattr(shipping_partner, 'phone')
                checkout['shipping_street'] = getattr(shipping_partner, 'street')
                checkout['shipping_zip'] = getattr(shipping_partner, 'zip')
                checkout['shipping_city'] = getattr(shipping_partner, 'city')
                checkout['shipping_country_id'] = getattr(shipping_partner, 'country_id')
                checkout['shipping_state_id'] = getattr(shipping_partner, 'state_id')

        for field_name in info.mandatory_fields():
            if not checkout[field_name]:
                error[field_name] = 'missing'

        return request.website.render("website_sale.checkout", values)

    @website.route(['/shop/confirm_order/'], type='http', auth="public", multilang=True)
    def confirm_order(self, **post):
        cr, uid, context, registry = request.cr, request.uid, request.context, request.registry

        order = get_current_order()

        if not order or order.state != 'draft' or not order.order_line:
            return self.mycart(**post)

        orm_parter = registry.get('res.partner')
        orm_user = registry.get('res.users')
        orm_country = registry.get('res.country')
        country_ids = orm_country.search(cr, SUPERUSER_ID, [(1, "=", 1)], context=context)
        countries = orm_country.browse(cr, SUPERUSER_ID, country_ids, context)
        orm_state = registry.get('res.country.state')
        states_ids = orm_state.search(cr, SUPERUSER_ID, [(1, "=", 1)], context=context)
        states = orm_state.browse(cr, SUPERUSER_ID, states_ids, context)

        info = CheckoutInfo()
        values = {
            'countries': countries,
            'states': states,
            'checkout': info.empty(),
            'shipping': post.get("shipping_different"),
            'error': {},
        }
        checkout = values['checkout']
        checkout.update(post)
        error = values['error']

        for field_name in info.mandatory_billing_fields:
            if not checkout[field_name]:
                error[field_name] = 'missing'
        if post.get("shipping_different"):
            for field_name in info.mandatory_shipping_fields:
                if not checkout[field_name]:
                    error[field_name] = 'missing'
        if error:
            return request.website.render("website_sale.checkout", values)

        company_name = checkout['company']
        company_id = None
        if post['company']:
            company_ids = orm_parter.search(cr, SUPERUSER_ID, [("name", "ilike", company_name), ('is_company', '=', True)], context=context)
            company_id = (company_ids and company_ids[0]) or orm_parter.create(cr, SUPERUSER_ID, {'name': company_name, 'is_company': True}, context)

        billing_info = dict(checkout)
        billing_info['parent_id'] = company_id;

        if not context['is_public_user']:
            partner_id = orm_user.browse(cr, uid, uid, context=context).partner_id.id
            orm_parter.write(cr, uid, [partner_id], billing_info, context=context)
        else:
            partner_id = orm_parter.create(cr, SUPERUSER_ID, billing_info, context=context)

        shipping_id = None
        if post.get('shipping_different'):
            shipping_info = {
                'phone': post['shipping_phone'],
                'zip': post['shipping_zip'],
                'street': post['shipping_street'],
                'city': post['shipping_city'],
                'name': post['shipping_name'],
                'email': post['email'],
                'type': 'delivery',
                'parent_id': partner_id,
                'country_id': post['shipping_country_id'],
                'state_id': post['shipping_state_id'],
            }
            domain = [(key, '_id' in key and '=' or 'ilike', '_id' in key and value and int(value) or False)
                for key, value in shipping_info.items() if key in info.mandatory_billing_fields + ["type", "parent_id"]]

            shipping_ids = orm_parter.search(cr, SUPERUSER_ID, domain, context=context)
            if shipping_ids:
                shipping_id = shipping_ids[0]
                orm_parter.write(cr, SUPERUSER_ID, [shipping_id], shipping_info, context)
            else:
                shipping_id = orm_parter.create(cr, SUPERUSER_ID, shipping_info, context)

        order_info = {
            'partner_id': partner_id,
            'message_follower_ids': [(4, partner_id)],
            'partner_invoice_id': partner_id,
            'partner_shipping_id': shipping_id or partner_id
        }
        order_info.update(registry.get('sale.order').onchange_partner_id(cr, SUPERUSER_ID, [], order.partner_id.id, context=context)['value'])
        order.write(order_info)

        return request.redirect("/shop/payment/")

    @website.route(['/shop/payment/'], type='http', auth="public", multilang=True)
    def payment(self, payment_acquirer_id=None, **post):
        cr, uid, context = request.cr, request.uid, request.context
        payment_obj = request.registry.get('payment.acquirer')
        order = get_current_order()

        if not order or not order.order_line:
            return request.redirect("/shop/checkout/")

        if 'website_sale_order' in context:
            shipping_pid = context['website_sale_order'].partner_id.id
        else:
            shipping_pid = False

        values = {
            'partner': shipping_pid,
            'payment_acquirer_id': payment_acquirer_id,
            'order': order
        }

        if payment_acquirer_id:
            values['validation'] = self.payment_validation(payment_acquirer_id)
            if values['validation'][0] == "validated" or (values['validation'][0] == "pending" and values['validation'][1] == False):
                return request.redirect("/shop/confirmation/")
            elif values['validation'][0] == "refused":
                values['payment_acquirer_id'] = None

        # fetch all registered payment means
        if not values['payment_acquirer_id']:
            payment_ids = payment_obj.search(request.cr, SUPERUSER_ID, [('portal_published', '=', True)], context=request.context)
            values['payments'] = payment_obj.browse(cr, uid, payment_ids, context=context)
            for pay in values['payments']:
                pay._content = payment_obj.render(
                    cr, uid, pay.id,
                    order.name,
                    order.amount_total,
                    order.pricelist_id.currency_id,
                    partner_id=shipping_pid,
                    tx_custom_values={
                        'return_url': '/shop/payment',
                    },
                    context=context)

        return request.website.render("website_sale.payment", values)

    @website.route(['/shop/payment/transaction/<int:acquirer_id>/'], type='http', auth="public")
    def payment_transaction(self, acquirer_id=None, **post):
        """ Hook method that creates a payment.transaction and redirect to the
        acquirer, using post values to re-create the post action.

        :param int acquirer_id: id of a payment.acquirer record. If not set the
                                user is redirected to the checkout page
        :param dict post: should coutain only post data used by the acquirer
        """
        # @TDEFIXME: don't know why we received those data, but should not be send to the acquirer
        post.pop('submit.x', None)
        post.pop('submit.y', None)
        cr, uid, context = request.cr, request.uid, request.context
        payment_obj = request.registry.get('payment.acquirer')
        transaction_obj = request.registry.get('payment.transaction')
        order = get_current_order()

        if not order or not order.order_line or not acquirer_id:
            return request.redirect("/shop/checkout/")

        # find an already existing transaction
        tx_ids = transaction_obj.search(cr, uid, [
            ('reference', '=', order.name), ('acquirer_id', '=', acquirer_id)
        ], context=context)
        if not tx_ids:
            transaction_obj.create(cr, uid, {
                'acquirer_id': acquirer_id,
                'type': 'form',
                'amount': order.amount_total,
                'currency_id': order.pricelist_id.currency_id.id,
                'partner_id': order.partner_id.id,
                'reference': order.name,
            }, context=context)

        acquirer_form_post_url = payment_obj.get_form_action_url(cr, uid, acquirer_id, context=context)
        acquirer_total_url = '%s?%s' % (acquirer_form_post_url, urllib.urlencode(post))
        return request.redirect(acquirer_total_url)

    @website.route(['/shop/payment_validation/'], type='json', auth="public", multilang=True)
    def payment_validation(self, payment_acquirer_id=None, **post):
        payment_obj = request.registry.get('payment.acquirer')
        order = get_current_order()
        return payment_obj.validate_payement(request.cr, request.uid, int(payment_acquirer_id), 
            object=order,
            reference=order.name,
            currency=order.pricelist_id.currency_id,
            amount=order.amount_total,
            context=request.context)

    @website.route(['/shop/confirmation/'], type='http', auth="public", multilang=True)
    def payment_confirmation(self, **post):
        order = get_current_order()

        if not order or not order.order_line:
            return request.redirect("/shop/")

        res = request.website.render("website_sale.confirmation", {'order': order})
        request.httprequest.session['ecommerce_order_id'] = False
        request.httprequest.session['ecommerce_pricelist'] = False
        return res

    @website.route(['/shop/change_sequence/'], type='json', auth="public")
    def change_sequence(self, id, top):
        product_obj = request.registry.get('product.template')
        if top:
            product_obj.set_sequence_top(request.cr, request.uid, [id], context=request.context)
        else:
            product_obj.set_sequence_bottom(request.cr, request.uid, [id], context=request.context)

    @website.route(['/shop/change_styles/'], type='json', auth="public")
    def change_styles(self, id, style_id):
        product_obj = request.registry.get('product.template')
        product = product_obj.browse(request.cr, request.uid, id, context=request.context)

        remove = []
        active = False
        for style in product.website_style_ids:
            if style.id == style_id:
                remove.append(style.id)
                active = True
                break

        style = request.registry.get('website.product.style').browse(request.cr, request.uid, style_id, context=request.context)

        if remove:
            product.write({'website_style_ids': [(3, rid) for rid in remove]})
        if not active:
            product.write({'website_style_ids': [(4, style.id)]})

        return not active

    @website.route(['/shop/change_size/'], type='json', auth="public")
    def change_size(self, id, x, y):
        product_obj = request.registry.get('product.template')
        product = product_obj.browse(request.cr, request.uid, id, context=request.context)
        return product.write({'website_size_x': x, 'website_size_y': y})

# vim:expandtab:tabstop=4:softtabstop=4:shiftwidth=4:<|MERGE_RESOLUTION|>--- conflicted
+++ resolved
@@ -62,8 +62,7 @@
         })
         return super(Website, self).preprocess_request(cr, uid, ids, request, context=None)
 
-<<<<<<< HEAD
-=======
+
 class CheckoutInfo:
     mandatory_billing_fields = ["name", "phone", "email", "street", "city", "country_id", "zip"]
     optional_billing_fields = ["company", "state_id"]
@@ -93,7 +92,7 @@
 
     def from_post(self, post):
         return dict((field_name, post[field_name]) for field_name in self.all_fields() if post[field_name])
->>>>>>> e7117a57
+
 
 class Ecommerce(http.Controller):
 
