<?xml version="1.0" encoding="utf-8"?>
<odoo noupdate="1">

    <record id="product_template_public" model="ir.rule">
        <field name="name">Public product template</field>
        <field name="model_id" ref="product.model_product_template"/>
        <field name="domain_force">[('website_published', '=', True), ("sale_ok", "=", True)]</field>
        <field name="groups" eval="[(4, ref('base.group_public')), (4, ref('base.group_portal'))]"/>
        <field name="perm_read" eval="True"/>
        <field name="perm_write" eval="False"/>
        <field name="perm_create" eval="False"/>
        <field name="perm_unlink" eval="False"/>
    </record>

    <record id="product_supplierinfo_public" model="ir.rule">
        <field name="name">Public product supplierinfo</field>
        <field name="model_id" ref="product.model_product_supplierinfo"/>
        <field name="domain_force">[('product_tmpl_id.website_published','=',True)]</field>
        <field name="groups" eval="[(4, ref('base.group_public')), (4, ref('base.group_portal'))]"/>
        <field name="perm_read" eval="True"/>
        <field name="perm_write" eval="False"/>
        <field name="perm_create" eval="False"/>
        <field name="perm_unlink" eval="False"/>
    </record>

<<<<<<< HEAD
=======
    <!-- TODO: remove in master -->
    <record id="payment_transaction_salesman_rule" model="ir.rule">
        <field name="name">Access every payment transaction</field>
        <field name="model_id" ref="payment.model_payment_transaction"/>
        <field name="domain_force">[(1, '=', 1)]</field>
        <field name="groups" eval="[(4, ref('sales_team.group_sale_salesman'))]"/>
    </record>

    <!-- TODO: remove in master -->
    <record id="payment_token_salesman_rule" model="ir.rule">
        <field name="name">Access every payment token</field>
        <field name="model_id" ref="payment.model_payment_token"/>
        <field name="groups" eval="[(4, ref('sales_team.group_sale_salesman'))]"/>
    </record>

>>>>>>> 860ab5a1
    <record id="sales_team.group_sale_manager" model="res.groups">
        <field name="implied_ids" eval="[(4, ref('website.group_website_publisher'))]"/>
    </record>

    <record id="base.group_user" model="res.groups">
        <field name="implied_ids" eval="[(4, ref('sale.group_delivery_invoice_address'))]"/>
    </record>

    <record id="base.group_public" model="res.groups">
        <field name="implied_ids" eval="[(4, ref('sale.group_delivery_invoice_address'))]"/>
    </record>

    <record id="base.group_portal" model="res.groups">
        <field name="implied_ids" eval="[(4, ref('sale.group_delivery_invoice_address'))]"/>
    </record>

    <!--
        Multi-company/Multi-website compliant:
        We can't add a condition on domain_force without losing `product`
        ir.rule domain_force. It is better to disabled them to be able to
        reenable them on `website_sale` uninstall.
        Don't override domain_force or we will need to hardcode the original
        domain in `uninstall_hook` rather than just reenabling records.
    -->
    <record id="product.product_pricelist_comp_rule" model="ir.rule">
        <field name="active" eval="False"/>
    </record>
    <record id="product.product_pricelist_item_comp_rule" model="ir.rule">
        <field name="active" eval="False"/>
    </record>
    <record id="product_pricelist_comp_rule" model="ir.rule">
        <field name="name">product pricelist company rule</field>
        <field name="model_id" ref="product.model_product_pricelist"/>
        <field name="global" eval="True"/>
        <field name="domain_force">[('company_id','in',(False,user.company_id.id,website.company_id.id))]</field>
    </record>
    <record id="product_pricelist_item_comp_rule" model="ir.rule">
        <field name="name">product pricelist item company rule</field>
        <field name="model_id" ref="product.model_product_pricelist_item"/>
        <field name="global" eval="True"/>
        <field name="domain_force">[('company_id','in',(False,user.company_id.id,website.company_id.id))]</field>
    </record>

</odoo><|MERGE_RESOLUTION|>--- conflicted
+++ resolved
@@ -23,24 +23,8 @@
         <field name="perm_unlink" eval="False"/>
     </record>
 
-<<<<<<< HEAD
-=======
     <!-- TODO: remove in master -->
-    <record id="payment_transaction_salesman_rule" model="ir.rule">
-        <field name="name">Access every payment transaction</field>
-        <field name="model_id" ref="payment.model_payment_transaction"/>
-        <field name="domain_force">[(1, '=', 1)]</field>
-        <field name="groups" eval="[(4, ref('sales_team.group_sale_salesman'))]"/>
-    </record>
-
     <!-- TODO: remove in master -->
-    <record id="payment_token_salesman_rule" model="ir.rule">
-        <field name="name">Access every payment token</field>
-        <field name="model_id" ref="payment.model_payment_token"/>
-        <field name="groups" eval="[(4, ref('sales_team.group_sale_salesman'))]"/>
-    </record>
-
->>>>>>> 860ab5a1
     <record id="sales_team.group_sale_manager" model="res.groups">
         <field name="implied_ids" eval="[(4, ref('website.group_website_publisher'))]"/>
     </record>
