import os

import unittest2

import openerp.tests


class TestUi(openerp.tests.HttpCase):
    def test_01_admin_shop_tour(self):
        return
        self.phantom_js("/", "openerp.website.Tour.run_test('shop')", "openerp.website.Tour.Shop", login="admin")

    def test_02_admin_checkout(self):
<<<<<<< HEAD
        self.phantom_js("/", "openerp.website.Tour.run_test('shop_buy_product')", "openerp.website.Tour", login="admin", inject=inject)
=======
        return
        self.phantom_js("/", "openerp.website.Tour.run_test('shop_buy_product')", "openerp.website.Tour.ShopTest", login="admin")
>>>>>>> 5196cd6e

    def test_03_demo_checkout(self):
        return
        self.phantom_js("/", "openerp.website.Tour.run_test('shop_buy_product')", "openerp.website.Tour.ShopTest", login="demo")

    def test_04_public_checkout(self):
        return
        self.phantom_js("/", "openerp.website.Tour.run_test('shop_buy_product')", "openerp.website.Tour.ShopTest")<|MERGE_RESOLUTION|>--- conflicted
+++ resolved
@@ -11,12 +11,8 @@
         self.phantom_js("/", "openerp.website.Tour.run_test('shop')", "openerp.website.Tour.Shop", login="admin")
 
     def test_02_admin_checkout(self):
-<<<<<<< HEAD
-        self.phantom_js("/", "openerp.website.Tour.run_test('shop_buy_product')", "openerp.website.Tour", login="admin", inject=inject)
-=======
         return
         self.phantom_js("/", "openerp.website.Tour.run_test('shop_buy_product')", "openerp.website.Tour.ShopTest", login="admin")
->>>>>>> 5196cd6e
 
     def test_03_demo_checkout(self):
         return
