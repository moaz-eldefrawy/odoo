--- conflicted
+++ resolved
@@ -83,9 +83,6 @@
                                   \nIf the case needs to be reviewed then the state is set to \'Pending\'.'),
         'message_ids': fields.one2many('email.message', 'res_id', 'Messages', domain=[('model','=',_name)]),
     }
-<<<<<<< HEAD
-
-=======
     
     def stage_next(self, cr, uid, ids, context=None):
         stage = super(crm_claim, self).stage_next(cr, uid, ids, context=context)
@@ -101,7 +98,6 @@
             self.history(cr, uid, ids, _("Changed Stage to: ") + stage_obj.name)
         return stage
     
->>>>>>> d8ca559b
     def _get_stage_id(self, cr, uid, context=None):
         """Finds type of stage according to object.
         @param self: The object pointer
