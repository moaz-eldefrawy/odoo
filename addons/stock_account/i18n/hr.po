# Croatian translation for openobject-addons
# Copyright (c) 2014 Rosetta Contributors and Canonical Ltd 2014
# This file is distributed under the same license as the openobject-addons package.
# FIRST AUTHOR <EMAIL@ADDRESS>, 2014.
#
msgid ""
msgstr ""
<<<<<<< HEAD
"Project-Id-Version: openobject-addons\n"
"Report-Msgid-Bugs-To: FULL NAME <EMAIL@ADDRESS>\n"
"POT-Creation-Date: 2014-09-23 16:27+0000\n"
"PO-Revision-Date: 2014-09-01 11:17+0000\n"
"Last-Translator: Goran Kliska <gkliska@gmail.com>\n"
"Language-Team: Croatian <hr@li.org>\n"
=======
"Project-Id-Version: Odoo 8.0\n"
"Report-Msgid-Bugs-To: \n"
"POT-Creation-Date: 2015-01-21 14:07+0000\n"
"PO-Revision-Date: 2016-06-01 09:15+0000\n"
"Last-Translator: Martin Trigaux\n"
"Language-Team: Croatian (http://www.transifex.com/odoo/odoo-8/language/hr/)\n"
>>>>>>> b9a006c1
"MIME-Version: 1.0\n"
"Content-Type: text/plain; charset=UTF-8\n"
"Content-Transfer-Encoding: 8bit\n"
"X-Launchpad-Export-Date: 2014-09-24 09:40+0000\n"
"X-Generator: Launchpad (build 17196)\n"

#. module: stock_account
#: view:stock.history:stock_account.view_stock_history_report_tree
msgid "# of Products"
msgstr "# Proizvoda"

#. module: stock_account
#: view:product.template:stock_account.view_template_property_form
msgid "- update"
msgstr "- ažuriraj"

#. module: stock_account
#: view:product.category:stock_account.view_category_property_form
msgid "Account Stock Properties"
msgstr ""

#. module: stock_account
#: view:stock.config.settings:stock_account.view_stock_config_settings_inherit
msgid "Accounting"
msgstr "Računovodstvo"

#. module: stock_account
#: view:stock.location:stock_account.view_location_form_inherit
msgid "Accounting Information"
msgstr "Računovodstvo"

#. module: stock_account
#: code:addons/stock_account/wizard/stock_change_standard_price.py:76
#, python-format
msgid "Active ID is not set in Context."
msgstr ""

#. module: stock_account
#: help:stock.config.settings,group_stock_inventory_valuation:0
msgid ""
"Allows to configure inventory valuations on products and product categories."
msgstr ""

#. module: stock_account
#: selection:product.template,cost_method:0
msgid "Average Price"
msgstr "Prosječna cijena"

#. module: stock_account
#: field:stock.config.settings,module_stock_landed_costs:0
msgid "Calculate landed costs on products"
msgstr ""

#. module: stock_account
#: view:stock.change.standard.price:stock_account.view_change_standard_price
#: view:stock.invoice.onshipping:stock_account.view_stock_invoice_onshipping
#: view:wizard.valuation.history:stock_account.view_wizard_valuation_history
msgid "Cancel"
msgstr "Otkaži"

#. module: stock_account
#: view:stock.change.standard.price:stock_account.view_change_standard_price
msgid "Change Price"
msgstr ""

#. module: stock_account
#: model:ir.actions.act_window,name:stock_account.action_view_change_standard_price
#: model:ir.model,name:stock_account.model_stock_change_standard_price
#: view:stock.change.standard.price:stock_account.view_change_standard_price
msgid "Change Standard Price"
msgstr ""

#. module: stock_account
#: field:wizard.valuation.history,choose_date:0
msgid "Choose a Particular Date"
msgstr ""

#. module: stock_account
#: help:stock.inventory,period_id:0
msgid ""
"Choose the accounting period where you want to value the stock moves created "
"by the inventory instead of the default one (chosen by the inventory end "
"date)"
msgstr ""

#. module: stock_account
#: view:wizard.valuation.history:stock_account.view_wizard_valuation_history
msgid ""
"Choose the date for which you want to get the stock valuation of your "
"products.\n"
"\n"
"                        This will filter the stock operation that weren't "
"done at the selected date, to retreive the quantity\n"
"                        you had, and gives you the inventory value according "
"to the standard price used at that time."
msgstr ""

#. module: stock_account
#: view:wizard.valuation.history:stock_account.view_wizard_valuation_history
msgid "Choose your date"
msgstr ""

#. module: stock_account
#: view:stock.history:stock_account.view_stock_history_report_search
#: field:stock.history,company_id:0
msgid "Company"
msgstr "Tvrtka"

#. module: stock_account
#: view:product.template:stock_account.view_template_property_form
#: view:stock.change.standard.price:stock_account.view_change_standard_price
msgid "Cost Price"
msgstr ""

#. module: stock_account
#: field:product.template,cost_method:0
msgid "Costing Method"
msgstr ""

#. module: stock_account
#: view:stock.invoice.onshipping:stock_account.view_stock_invoice_onshipping
msgid "Create"
msgstr "Kreiraj"

#. module: stock_account
#: selection:stock.invoice.onshipping,journal_type:0
msgid "Create Customer Invoice"
msgstr ""

#. module: stock_account
#: model:ir.actions.act_window,name:stock_account.action_stock_invoice_onshipping
msgid "Create Draft Invoices"
msgstr ""

#. module: stock_account
#: view:stock.picking:stock_account.view_picking_inherit_form2
msgid "Create Invoice"
msgstr ""

#. module: stock_account
#: selection:stock.invoice.onshipping,journal_type:0
msgid "Create Supplier Invoice"
msgstr ""

#. module: stock_account
#: field:stock.config.settings,module_stock_invoice_directly:0
msgid "Create and open the invoice when the user finish a delivery order"
msgstr ""

#. module: stock_account
#: view:stock.invoice.onshipping:stock_account.view_stock_invoice_onshipping
msgid "Create invoice"
msgstr ""

#. module: stock_account
#: field:stock.change.standard.price,create_uid:0
#: field:stock.invoice.onshipping,create_uid:0
#: field:wizard.valuation.history,create_uid:0
msgid "Created by"
msgstr ""

#. module: stock_account
#: field:stock.change.standard.price,create_date:0
#: field:stock.invoice.onshipping,create_date:0
#: field:wizard.valuation.history,create_date:0
msgid "Created on"
msgstr ""

#. module: stock_account
#: model:ir.actions.act_window,name:stock_account.action_history_tree
#: model:ir.ui.menu,name:stock_account.menu_action_history_tree
msgid "Current Inventory Valuation"
msgstr ""

#. module: stock_account
#: field:wizard.valuation.history,date:0
msgid "Date"
msgstr ""

#. module: stock_account
#: field:stock.invoice.onshipping,journal_id:0
msgid "Destination Journal"
msgstr ""

#. module: stock_account
#: code:addons/stock_account/product.py:83
#: code:addons/stock_account/product.py:116
#: code:addons/stock_account/wizard/stock_invoice_onshipping.py:91
#, python-format
msgid "Error!"
msgstr ""

#. module: stock_account
#: field:stock.inventory,period_id:0
msgid "Force Valuation Period"
msgstr ""

#. module: stock_account
#: field:stock.config.settings,group_stock_inventory_valuation:0
msgid "Generate accounting entries per stock movement"
msgstr ""

#. module: stock_account
#: view:stock.history:stock_account.view_stock_history_report_search
msgid "Group By"
msgstr ""

#. module: stock_account
#: field:stock.invoice.onshipping,group:0
msgid "Group by partner"
msgstr ""

#. module: stock_account
#: field:stock.change.standard.price,id:0
#: field:stock.history,id:0
#: field:stock.invoice.onshipping,id:0
#: field:wizard.valuation.history,id:0
msgid "ID"
msgstr ""

#. module: stock_account
#: help:stock.change.standard.price,new_price:0
msgid ""
"If cost price is increased, stock variation account will be debited and "
"stock output account will be credited with the value = (difference of amount "
"* quantity available).\n"
"If cost price is decreased, stock variation account will be creadited and "
"stock input account will be debited."
msgstr ""

#. module: stock_account
#: help:product.template,valuation:0
msgid ""
"If real-time valuation is enabled for a product, the system will "
"automatically write journal entries corresponding to stock moves, with "
"product price as specified by the 'Costing Method'The inventory variation "
"account set on the product category will represent the current inventory "
"value, and the stock input and stock output account will hold the "
"counterpart moves for incoming and outgoing products."
msgstr ""

#. module: stock_account
#: help:stock.config.settings,module_stock_landed_costs:0
msgid ""
"Install the module that allows to affect landed costs on pickings, and split "
"them onto the different products."
msgstr ""

#. module: stock_account
#: model:ir.model,name:stock_account.model_stock_inventory
msgid "Inventory"
msgstr ""

#. module: stock_account
#: model:ir.model,name:stock_account.model_stock_location
msgid "Inventory Locations"
msgstr "Lokacije inventure"

#. module: stock_account
#: view:product.template:stock_account.view_template_property_form
#: field:product.template,valuation:0
msgid "Inventory Valuation"
msgstr ""

#. module: stock_account
#: field:stock.history,inventory_value:0
msgid "Inventory Value"
msgstr "Vrijednost inventure"

#. module: stock_account
#: field:procurement.order,invoice_state:0
#: field:stock.move,invoice_state:0
#: field:stock.picking,invoice_state:0
msgid "Invoice Control"
msgstr ""

#. module: stock_account
#: field:stock.invoice.onshipping,invoice_date:0
msgid "Invoice Date"
msgstr ""

#. module: stock_account
#: field:procurement.rule,invoice_state:0
#: field:stock.location.path,invoice_state:0
msgid "Invoice Status"
msgstr ""

#. module: stock_account
#: selection:procurement.order,invoice_state:0
#: selection:procurement.rule,invoice_state:0
#: selection:stock.location.path,invoice_state:0
#: selection:stock.move,invoice_state:0
#: selection:stock.picking,invoice_state:0
msgid "Invoiced"
msgstr ""

#. module: stock_account
#: field:stock.return.picking,invoice_state:0
msgid "Invoicing"
msgstr ""

#. module: stock_account
#: field:stock.invoice.onshipping,journal_type:0
msgid "Journal Type"
msgstr ""

#. module: stock_account
#: field:stock.change.standard.price,write_uid:0
#: field:stock.invoice.onshipping,write_uid:0
#: field:wizard.valuation.history,write_uid:0
msgid "Last Updated by"
msgstr ""

#. module: stock_account
#: field:stock.change.standard.price,write_date:0
#: field:stock.invoice.onshipping,write_date:0
#: field:wizard.valuation.history,write_date:0
msgid "Last Updated on"
msgstr ""

#. module: stock_account
#: view:stock.history:stock_account.view_stock_history_report_search
#: field:stock.history,location_id:0
msgid "Location"
msgstr ""

#. module: stock_account
#: model:res.groups,name:stock_account.group_inventory_valuation
msgid "Manage Inventory Valuation and Costing Methods"
msgstr ""

#. module: stock_account
#: view:stock.history:stock_account.view_stock_history_report_search
msgid "Move"
msgstr ""

#. module: stock_account
#: code:addons/stock_account/product.py:116
#, python-format
msgid "No difference between standard price and new price!"
msgstr ""

#. module: stock_account
#: code:addons/stock_account/wizard/stock_invoice_onshipping.py:91
#, python-format
msgid "No invoice created!"
msgstr ""

#. module: stock_account
#: selection:stock.return.picking,invoice_state:0
msgid "No invoicing"
msgstr ""

#. module: stock_account
#: code:addons/stock_account/wizard/stock_invoice_onshipping.py:82
#, python-format
msgid "None of these picking lists require invoicing."
msgstr ""

#. module: stock_account
#: selection:procurement.order,invoice_state:0
#: selection:procurement.rule,invoice_state:0
#: selection:stock.location.path,invoice_state:0
#: selection:stock.move,invoice_state:0
#: selection:stock.picking,invoice_state:0
msgid "Not Applicable"
msgstr ""

#. module: stock_account
#: code:addons/stock_account/product.py:83
#, python-format
msgid ""
"One of the following information is missing on the product or product "
"category and prevents the accounting valuation entries to be created:\n"
"    Product: %s\n"
"    Stock Input Account: %s\n"
"    Stock Output Account: %s\n"
"    Stock Valuation Account: %s\n"
"    Stock Journal: %s\n"
"    "
msgstr ""

#. module: stock_account
#: field:stock.history,date:0
msgid "Operation Date"
msgstr ""

#. module: stock_account
#: selection:product.template,valuation:0
msgid "Periodical (manual)"
msgstr ""

#. module: stock_account
#: model:ir.model,name:stock_account.model_stock_picking
msgid "Picking List"
msgstr ""

#. module: stock_account
#: field:stock.change.standard.price,new_price:0
msgid "Price"
msgstr ""

#. module: stock_account
#: model:ir.model,name:stock_account.model_procurement_order
msgid "Procurement"
msgstr ""

#. module: stock_account
#: model:ir.model,name:stock_account.model_procurement_rule
msgid "Procurement Rule"
msgstr ""

#. module: stock_account
#: view:stock.history:stock_account.view_stock_history_report_search
#: field:stock.history,product_id:0
msgid "Product"
msgstr ""

#. module: stock_account
#: model:ir.model,name:stock_account.model_product_category
#: view:stock.history:stock_account.view_stock_history_report_search
#: field:stock.history,product_categ_id:0
msgid "Product Category"
msgstr ""

#. module: stock_account
#: field:stock.history,quantity:0
msgid "Product Quantity"
msgstr ""

#. module: stock_account
#: model:ir.model,name:stock_account.model_product_template
msgid "Product Template"
msgstr ""

#. module: stock_account
#: model:ir.model,name:stock_account.model_stock_location_path
msgid "Pushed Flows"
msgstr ""

#. module: stock_account
#: model:ir.model,name:stock_account.model_stock_quant
msgid "Quants"
msgstr ""

#. module: stock_account
#: selection:product.template,cost_method:0
msgid "Real Price"
msgstr ""

#. module: stock_account
#: selection:product.template,valuation:0
msgid "Real Time (automated)"
msgstr ""

#. module: stock_account
#: selection:stock.invoice.onshipping,journal_type:0
msgid "Refund Purchase"
msgstr ""

#. module: stock_account
#: selection:stock.invoice.onshipping,journal_type:0
msgid "Refund Sale"
msgstr ""

#. module: stock_account
#: view:wizard.valuation.history:stock_account.view_wizard_valuation_history
msgid "Retrieve the Inventory Value"
msgstr "Dohvati stanje zalihe"

#. module: stock_account
#: view:wizard.valuation.history:stock_account.view_wizard_valuation_history
msgid "Retrieve the stock valuation of your products at current day"
msgstr ""

#. module: stock_account
#: model:ir.model,name:stock_account.model_stock_return_picking
msgid "Return Picking"
msgstr ""

#. module: stock_account
#: field:stock.history,source:0
msgid "Source"
msgstr ""

#. module: stock_account
#: selection:product.template,cost_method:0
msgid "Standard Price"
msgstr ""

#. module: stock_account
#: code:addons/stock_account/product.py:137
#: code:addons/stock_account/product.py:144
#, python-format
msgid "Standard Price changed"
msgstr ""

#. module: stock_account
#: help:product.template,cost_method:0
msgid ""
"Standard Price: The cost price is manually updated at the end of a specific "
"period (usually every year).\n"
"                    Average Price: The cost price is recomputed at each "
"incoming shipment and used for the product valuation.\n"
"                    Real Price: The cost price displayed is the price of the "
"last outgoing product (will be use in case of inventory loss for example)."
msgstr ""

#. module: stock_account
#: field:product.category,property_stock_account_input_categ:0
#: field:product.template,property_stock_account_input:0
msgid "Stock Input Account"
msgstr ""

#. module: stock_account
#: model:ir.model,name:stock_account.model_stock_invoice_onshipping
msgid "Stock Invoice Onshipping"
msgstr ""

#. module: stock_account
#: field:product.category,property_stock_journal:0
msgid "Stock Journal"
msgstr ""

#. module: stock_account
#: model:ir.model,name:stock_account.model_stock_move
#: field:stock.history,move_id:0
msgid "Stock Move"
msgstr ""

#. module: stock_account
#: field:product.category,property_stock_account_output_categ:0
#: field:product.template,property_stock_account_output:0
msgid "Stock Output Account"
msgstr ""

#. module: stock_account
#: model:ir.actions.act_window,name:stock_account.action_wizard_stock_valuation_history
#: model:ir.ui.menu,name:stock_account.menu_action_wizard_valuation_history
msgid "Stock Valuation"
msgstr ""

#. module: stock_account
#: field:product.category,property_stock_valuation_account_id:0
msgid "Stock Valuation Account"
msgstr ""

#. module: stock_account
#: field:stock.location,valuation_in_account_id:0
msgid "Stock Valuation Account (Incoming)"
msgstr ""

#. module: stock_account
#: field:stock.location,valuation_out_account_id:0
msgid "Stock Valuation Account (Outgoing)"
msgstr ""

#. module: stock_account
#: code:addons/stock_account/wizard/stock_valuation_history.py:30
#: view:stock.history:stock_account.view_stock_history_report_graph
#: view:stock.history:stock_account.view_stock_history_report_search
#: view:stock.history:stock_account.view_stock_history_report_tree
#, python-format
msgid "Stock Value At Date"
msgstr ""

#. module: stock_account
#: help:stock.config.settings,module_stock_invoice_directly:0
msgid ""
"This allows to automatically launch the invoicing wizard if the delivery is "
"to be invoiced when you send or deliver goods.\n"
"-This installs the module stock_invoice_directly."
msgstr ""

#. module: stock_account
#: selection:procurement.order,invoice_state:0
#: selection:procurement.rule,invoice_state:0
#: selection:stock.location.path,invoice_state:0
#: selection:stock.move,invoice_state:0
#: selection:stock.picking,invoice_state:0
msgid "To Be Invoiced"
msgstr ""

#. module: stock_account
#: selection:stock.return.picking,invoice_state:0
msgid "To be refunded/invoiced"
msgstr ""

#. module: stock_account
#: view:stock.history:stock_account.view_stock_history_report_tree
msgid "Total Value"
msgstr ""

#. module: stock_account
#: help:stock.location,valuation_in_account_id:0
msgid ""
"Used for real-time inventory valuation. When set on a virtual location (non "
"internal type), this account will be used to hold the value of products "
"being moved from an internal location into this location, instead of the "
"generic Stock Output Account set on the product. This has no effect for "
"internal locations."
msgstr ""

#. module: stock_account
#: help:stock.location,valuation_out_account_id:0
msgid ""
"Used for real-time inventory valuation. When set on a virtual location (non "
"internal type), this account will be used to hold the value of products "
"being moved out of this location and into an internal location, instead of "
"the generic Stock Output Account set on the product. This has no effect for "
"internal locations."
msgstr ""

#. module: stock_account
#: field:stock.history,price_unit_on_quant:0
msgid "Value"
msgstr ""

#. module: stock_account
#: code:addons/stock_account/wizard/stock_invoice_onshipping.py:82
#, python-format
msgid "Warning!"
msgstr ""

#. module: stock_account
#: help:product.category,property_stock_account_input_categ:0
msgid ""
"When doing real-time inventory valuation, counterpart journal items for all "
"incoming stock moves will be posted in this account, unless there is a "
"specific valuation account set on the source location. This is the default "
"value for all products in this category. It can also directly be set on each "
"product"
msgstr ""

#. module: stock_account
#: help:product.template,property_stock_account_input:0
msgid ""
"When doing real-time inventory valuation, counterpart journal items for all "
"incoming stock moves will be posted in this account, unless there is a "
"specific valuation account set on the source location. When not set on the "
"product, the one from the product category is used."
msgstr ""

#. module: stock_account
#: help:product.category,property_stock_account_output_categ:0
msgid ""
"When doing real-time inventory valuation, counterpart journal items for all "
"outgoing stock moves will be posted in this account, unless there is a "
"specific valuation account set on the destination location. This is the "
"default value for all products in this category. It can also directly be set "
"on each product"
msgstr ""

#. module: stock_account
#: help:product.template,property_stock_account_output:0
msgid ""
"When doing real-time inventory valuation, counterpart journal items for all "
"outgoing stock moves will be posted in this account, unless there is a "
"specific valuation account set on the destination location. When not set on "
"the product, the one from the product category is used."
msgstr ""

#. module: stock_account
#: help:product.category,property_stock_journal:0
msgid ""
"When doing real-time inventory valuation, this is the Accounting Journal in "
"which entries will be automatically posted when stock moves are processed."
msgstr ""

#. module: stock_account
#: help:product.category,property_stock_valuation_account_id:0
msgid ""
"When real-time inventory valuation is enabled on a product, this account "
"will hold the current value of the products."
msgstr ""

#. module: stock_account
#: model:ir.model,name:stock_account.model_wizard_valuation_history
msgid "Wizard that opens the stock valuation history table"
msgstr ""

#. module: stock_account
#: view:stock.change.standard.price:stock_account.view_change_standard_price
msgid "_Apply"
msgstr ""<|MERGE_RESOLUTION|>--- conflicted
+++ resolved
@@ -1,30 +1,22 @@
-# Croatian translation for openobject-addons
-# Copyright (c) 2014 Rosetta Contributors and Canonical Ltd 2014
-# This file is distributed under the same license as the openobject-addons package.
-# FIRST AUTHOR <EMAIL@ADDRESS>, 2014.
-#
-msgid ""
-msgstr ""
-<<<<<<< HEAD
-"Project-Id-Version: openobject-addons\n"
-"Report-Msgid-Bugs-To: FULL NAME <EMAIL@ADDRESS>\n"
-"POT-Creation-Date: 2014-09-23 16:27+0000\n"
-"PO-Revision-Date: 2014-09-01 11:17+0000\n"
-"Last-Translator: Goran Kliska <gkliska@gmail.com>\n"
-"Language-Team: Croatian <hr@li.org>\n"
-=======
+# Translation of Odoo Server.
+# This file contains the translation of the following modules:
+# * stock_account
+# 
+# Translators:
+# FIRST AUTHOR <EMAIL@ADDRESS>, 2014
+msgid ""
+msgstr ""
 "Project-Id-Version: Odoo 8.0\n"
 "Report-Msgid-Bugs-To: \n"
 "POT-Creation-Date: 2015-01-21 14:07+0000\n"
 "PO-Revision-Date: 2016-06-01 09:15+0000\n"
 "Last-Translator: Martin Trigaux\n"
 "Language-Team: Croatian (http://www.transifex.com/odoo/odoo-8/language/hr/)\n"
->>>>>>> b9a006c1
 "MIME-Version: 1.0\n"
 "Content-Type: text/plain; charset=UTF-8\n"
-"Content-Transfer-Encoding: 8bit\n"
-"X-Launchpad-Export-Date: 2014-09-24 09:40+0000\n"
-"X-Generator: Launchpad (build 17196)\n"
+"Content-Transfer-Encoding: \n"
+"Language: hr\n"
+"Plural-Forms: nplurals=3; plural=n%10==1 && n%100!=11 ? 0 : n%10>=2 && n%10<=4 && (n%100<10 || n%100>=20) ? 1 : 2;\n"
 
 #. module: stock_account
 #: view:stock.history:stock_account.view_stock_history_report_tree
@@ -39,7 +31,7 @@
 #. module: stock_account
 #: view:product.category:stock_account.view_category_property_form
 msgid "Account Stock Properties"
-msgstr ""
+msgstr "Postavke računovodstvene zalihe"
 
 #. module: stock_account
 #: view:stock.config.settings:stock_account.view_stock_config_settings_inherit
@@ -55,7 +47,7 @@
 #: code:addons/stock_account/wizard/stock_change_standard_price.py:76
 #, python-format
 msgid "Active ID is not set in Context."
-msgstr ""
+msgstr "Aktivni ID nije u kontekstu"
 
 #. module: stock_account
 #: help:stock.config.settings,group_stock_inventory_valuation:0
@@ -83,14 +75,14 @@
 #. module: stock_account
 #: view:stock.change.standard.price:stock_account.view_change_standard_price
 msgid "Change Price"
-msgstr ""
+msgstr "Promjeni cijenu"
 
 #. module: stock_account
 #: model:ir.actions.act_window,name:stock_account.action_view_change_standard_price
 #: model:ir.model,name:stock_account.model_stock_change_standard_price
 #: view:stock.change.standard.price:stock_account.view_change_standard_price
 msgid "Change Standard Price"
-msgstr ""
+msgstr "Change Standard Price"
 
 #. module: stock_account
 #: field:wizard.valuation.history,choose_date:0
@@ -100,27 +92,24 @@
 #. module: stock_account
 #: help:stock.inventory,period_id:0
 msgid ""
-"Choose the accounting period where you want to value the stock moves created "
-"by the inventory instead of the default one (chosen by the inventory end "
+"Choose the accounting period where you want to value the stock moves created"
+" by the inventory instead of the default one (chosen by the inventory end "
 "date)"
 msgstr ""
 
 #. module: stock_account
 #: view:wizard.valuation.history:stock_account.view_wizard_valuation_history
 msgid ""
-"Choose the date for which you want to get the stock valuation of your "
-"products.\n"
+"Choose the date for which you want to get the stock valuation of your products.\n"
 "\n"
-"                        This will filter the stock operation that weren't "
-"done at the selected date, to retreive the quantity\n"
-"                        you had, and gives you the inventory value according "
-"to the standard price used at that time."
+"                        This will filter the stock operation that weren't done at the selected date, to retreive the quantity\n"
+"                        you had, and gives you the inventory value according to the standard price used at that time."
 msgstr ""
 
 #. module: stock_account
 #: view:wizard.valuation.history:stock_account.view_wizard_valuation_history
 msgid "Choose your date"
-msgstr ""
+msgstr "Odaberite datum...."
 
 #. module: stock_account
 #: view:stock.history:stock_account.view_stock_history_report_search
@@ -132,12 +121,12 @@
 #: view:product.template:stock_account.view_template_property_form
 #: view:stock.change.standard.price:stock_account.view_change_standard_price
 msgid "Cost Price"
-msgstr ""
+msgstr "Cijena koštanja"
 
 #. module: stock_account
 #: field:product.template,cost_method:0
 msgid "Costing Method"
-msgstr ""
+msgstr "Metoda troška"
 
 #. module: stock_account
 #: view:stock.invoice.onshipping:stock_account.view_stock_invoice_onshipping
@@ -152,12 +141,12 @@
 #. module: stock_account
 #: model:ir.actions.act_window,name:stock_account.action_stock_invoice_onshipping
 msgid "Create Draft Invoices"
-msgstr ""
+msgstr "Napravi nacrt računa"
 
 #. module: stock_account
 #: view:stock.picking:stock_account.view_picking_inherit_form2
 msgid "Create Invoice"
-msgstr ""
+msgstr "Kreiraj račun"
 
 #. module: stock_account
 #: selection:stock.invoice.onshipping,journal_type:0
@@ -167,26 +156,26 @@
 #. module: stock_account
 #: field:stock.config.settings,module_stock_invoice_directly:0
 msgid "Create and open the invoice when the user finish a delivery order"
-msgstr ""
+msgstr "Kreiraj i otvori račun kada korisnik završi otpremnicu."
 
 #. module: stock_account
 #: view:stock.invoice.onshipping:stock_account.view_stock_invoice_onshipping
 msgid "Create invoice"
-msgstr ""
+msgstr "Kreiraj račun"
 
 #. module: stock_account
 #: field:stock.change.standard.price,create_uid:0
 #: field:stock.invoice.onshipping,create_uid:0
 #: field:wizard.valuation.history,create_uid:0
 msgid "Created by"
-msgstr ""
+msgstr "Kreirao"
 
 #. module: stock_account
 #: field:stock.change.standard.price,create_date:0
 #: field:stock.invoice.onshipping,create_date:0
 #: field:wizard.valuation.history,create_date:0
 msgid "Created on"
-msgstr ""
+msgstr "Vrijeme kreiranja"
 
 #. module: stock_account
 #: model:ir.actions.act_window,name:stock_account.action_history_tree
@@ -197,12 +186,12 @@
 #. module: stock_account
 #: field:wizard.valuation.history,date:0
 msgid "Date"
-msgstr ""
+msgstr "Datum"
 
 #. module: stock_account
 #: field:stock.invoice.onshipping,journal_id:0
 msgid "Destination Journal"
-msgstr ""
+msgstr "Dnevnik odredišta"
 
 #. module: stock_account
 #: code:addons/stock_account/product.py:83
@@ -210,7 +199,7 @@
 #: code:addons/stock_account/wizard/stock_invoice_onshipping.py:91
 #, python-format
 msgid "Error!"
-msgstr ""
+msgstr "Greška!"
 
 #. module: stock_account
 #: field:stock.inventory,period_id:0
@@ -225,30 +214,25 @@
 #. module: stock_account
 #: view:stock.history:stock_account.view_stock_history_report_search
 msgid "Group By"
-msgstr ""
+msgstr "Grupiraj po"
 
 #. module: stock_account
 #: field:stock.invoice.onshipping,group:0
 msgid "Group by partner"
-msgstr ""
-
-#. module: stock_account
-#: field:stock.change.standard.price,id:0
-#: field:stock.history,id:0
-#: field:stock.invoice.onshipping,id:0
-#: field:wizard.valuation.history,id:0
+msgstr "Grupiraj po partneru"
+
+#. module: stock_account
+#: field:stock.change.standard.price,id:0 field:stock.history,id:0
+#: field:stock.invoice.onshipping,id:0 field:wizard.valuation.history,id:0
 msgid "ID"
-msgstr ""
+msgstr "ID"
 
 #. module: stock_account
 #: help:stock.change.standard.price,new_price:0
 msgid ""
-"If cost price is increased, stock variation account will be debited and "
-"stock output account will be credited with the value = (difference of amount "
-"* quantity available).\n"
-"If cost price is decreased, stock variation account will be creadited and "
-"stock input account will be debited."
-msgstr ""
+"If cost price is increased, stock variation account will be debited and stock output account will be credited with the value = (difference of amount * quantity available).\n"
+"If cost price is decreased, stock variation account will be creadited and stock input account will be debited."
+msgstr "If cost price is increased, stock variation account will be debited and stock output account will be credited with the value = (difference of amount * quantity available).\nIf cost price is decreased, stock variation account will be creadited and stock input account will be debited."
 
 #. module: stock_account
 #: help:product.template,valuation:0
@@ -264,14 +248,14 @@
 #. module: stock_account
 #: help:stock.config.settings,module_stock_landed_costs:0
 msgid ""
-"Install the module that allows to affect landed costs on pickings, and split "
-"them onto the different products."
+"Install the module that allows to affect landed costs on pickings, and split"
+" them onto the different products."
 msgstr ""
 
 #. module: stock_account
 #: model:ir.model,name:stock_account.model_stock_inventory
 msgid "Inventory"
-msgstr ""
+msgstr "Inventura"
 
 #. module: stock_account
 #: model:ir.model,name:stock_account.model_stock_location
@@ -282,7 +266,7 @@
 #: view:product.template:stock_account.view_template_property_form
 #: field:product.template,valuation:0
 msgid "Inventory Valuation"
-msgstr ""
+msgstr "Popis Vrednovanja"
 
 #. module: stock_account
 #: field:stock.history,inventory_value:0
@@ -290,22 +274,21 @@
 msgstr "Vrijednost inventure"
 
 #. module: stock_account
-#: field:procurement.order,invoice_state:0
-#: field:stock.move,invoice_state:0
+#: field:procurement.order,invoice_state:0 field:stock.move,invoice_state:0
 #: field:stock.picking,invoice_state:0
 msgid "Invoice Control"
-msgstr ""
+msgstr "Kontrola računa"
 
 #. module: stock_account
 #: field:stock.invoice.onshipping,invoice_date:0
 msgid "Invoice Date"
-msgstr ""
+msgstr "Datum računa"
 
 #. module: stock_account
 #: field:procurement.rule,invoice_state:0
 #: field:stock.location.path,invoice_state:0
 msgid "Invoice Status"
-msgstr ""
+msgstr "Status računa"
 
 #. module: stock_account
 #: selection:procurement.order,invoice_state:0
@@ -314,12 +297,12 @@
 #: selection:stock.move,invoice_state:0
 #: selection:stock.picking,invoice_state:0
 msgid "Invoiced"
-msgstr ""
+msgstr "Fakturirano"
 
 #. module: stock_account
 #: field:stock.return.picking,invoice_state:0
 msgid "Invoicing"
-msgstr ""
+msgstr "Fakturiranje"
 
 #. module: stock_account
 #: field:stock.invoice.onshipping,journal_type:0
@@ -331,20 +314,20 @@
 #: field:stock.invoice.onshipping,write_uid:0
 #: field:wizard.valuation.history,write_uid:0
 msgid "Last Updated by"
-msgstr ""
+msgstr "Promijenio"
 
 #. module: stock_account
 #: field:stock.change.standard.price,write_date:0
 #: field:stock.invoice.onshipping,write_date:0
 #: field:wizard.valuation.history,write_date:0
 msgid "Last Updated on"
-msgstr ""
+msgstr "Vrijeme promjene"
 
 #. module: stock_account
 #: view:stock.history:stock_account.view_stock_history_report_search
 #: field:stock.history,location_id:0
 msgid "Location"
-msgstr ""
+msgstr "Lokacija"
 
 #. module: stock_account
 #: model:res.groups,name:stock_account.group_inventory_valuation
@@ -354,7 +337,7 @@
 #. module: stock_account
 #: view:stock.history:stock_account.view_stock_history_report_search
 msgid "Move"
-msgstr ""
+msgstr "Temeljnica"
 
 #. module: stock_account
 #: code:addons/stock_account/product.py:116
@@ -371,13 +354,13 @@
 #. module: stock_account
 #: selection:stock.return.picking,invoice_state:0
 msgid "No invoicing"
-msgstr ""
+msgstr "Bez kreiranja  fakture"
 
 #. module: stock_account
 #: code:addons/stock_account/wizard/stock_invoice_onshipping.py:82
 #, python-format
 msgid "None of these picking lists require invoicing."
-msgstr ""
+msgstr "Niti jedan od ovih dokumenata ne zahtjeva fakturiranje"
 
 #. module: stock_account
 #: selection:procurement.order,invoice_state:0
@@ -386,14 +369,13 @@
 #: selection:stock.move,invoice_state:0
 #: selection:stock.picking,invoice_state:0
 msgid "Not Applicable"
-msgstr ""
+msgstr "Ne fakturira se"
 
 #. module: stock_account
 #: code:addons/stock_account/product.py:83
 #, python-format
 msgid ""
-"One of the following information is missing on the product or product "
-"category and prevents the accounting valuation entries to be created:\n"
+"One of the following information is missing on the product or product category and prevents the accounting valuation entries to be created:\n"
 "    Product: %s\n"
 "    Stock Input Account: %s\n"
 "    Stock Output Account: %s\n"
@@ -410,60 +392,60 @@
 #. module: stock_account
 #: selection:product.template,valuation:0
 msgid "Periodical (manual)"
-msgstr ""
+msgstr "Ručno (po potrebi)"
 
 #. module: stock_account
 #: model:ir.model,name:stock_account.model_stock_picking
 msgid "Picking List"
-msgstr ""
+msgstr "Skladišni dokument"
 
 #. module: stock_account
 #: field:stock.change.standard.price,new_price:0
 msgid "Price"
-msgstr ""
+msgstr "Cijena"
 
 #. module: stock_account
 #: model:ir.model,name:stock_account.model_procurement_order
 msgid "Procurement"
-msgstr ""
+msgstr "Nabava"
 
 #. module: stock_account
 #: model:ir.model,name:stock_account.model_procurement_rule
 msgid "Procurement Rule"
-msgstr ""
+msgstr "Pravilo nabave"
 
 #. module: stock_account
 #: view:stock.history:stock_account.view_stock_history_report_search
 #: field:stock.history,product_id:0
 msgid "Product"
-msgstr ""
+msgstr "Proizvod"
 
 #. module: stock_account
 #: model:ir.model,name:stock_account.model_product_category
 #: view:stock.history:stock_account.view_stock_history_report_search
 #: field:stock.history,product_categ_id:0
 msgid "Product Category"
-msgstr ""
+msgstr "Grupa proizvoda"
 
 #. module: stock_account
 #: field:stock.history,quantity:0
 msgid "Product Quantity"
-msgstr ""
+msgstr "Količina proizvoda"
 
 #. module: stock_account
 #: model:ir.model,name:stock_account.model_product_template
 msgid "Product Template"
-msgstr ""
+msgstr "Predložak proizvoda"
 
 #. module: stock_account
 #: model:ir.model,name:stock_account.model_stock_location_path
 msgid "Pushed Flows"
-msgstr ""
+msgstr "Pushed Flows"
 
 #. module: stock_account
 #: model:ir.model,name:stock_account.model_stock_quant
 msgid "Quants"
-msgstr ""
+msgstr "Količina"
 
 #. module: stock_account
 #: selection:product.template,cost_method:0
@@ -473,7 +455,7 @@
 #. module: stock_account
 #: selection:product.template,valuation:0
 msgid "Real Time (automated)"
-msgstr ""
+msgstr "Automatsko"
 
 #. module: stock_account
 #: selection:stock.invoice.onshipping,journal_type:0
@@ -498,17 +480,17 @@
 #. module: stock_account
 #: model:ir.model,name:stock_account.model_stock_return_picking
 msgid "Return Picking"
-msgstr ""
+msgstr "Povrat robe"
 
 #. module: stock_account
 #: field:stock.history,source:0
 msgid "Source"
-msgstr ""
+msgstr "Izvor"
 
 #. module: stock_account
 #: selection:product.template,cost_method:0
 msgid "Standard Price"
-msgstr ""
+msgstr "Uobičajena cijena"
 
 #. module: stock_account
 #: code:addons/stock_account/product.py:137
@@ -520,41 +502,38 @@
 #. module: stock_account
 #: help:product.template,cost_method:0
 msgid ""
-"Standard Price: The cost price is manually updated at the end of a specific "
-"period (usually every year).\n"
-"                    Average Price: The cost price is recomputed at each "
-"incoming shipment and used for the product valuation.\n"
-"                    Real Price: The cost price displayed is the price of the "
-"last outgoing product (will be use in case of inventory loss for example)."
+"Standard Price: The cost price is manually updated at the end of a specific period (usually every year).\n"
+"                    Average Price: The cost price is recomputed at each incoming shipment and used for the product valuation.\n"
+"                    Real Price: The cost price displayed is the price of the last outgoing product (will be use in case of inventory loss for example)."
 msgstr ""
 
 #. module: stock_account
 #: field:product.category,property_stock_account_input_categ:0
 #: field:product.template,property_stock_account_input:0
 msgid "Stock Input Account"
-msgstr ""
+msgstr "Konto skladišnog ulaza"
 
 #. module: stock_account
 #: model:ir.model,name:stock_account.model_stock_invoice_onshipping
 msgid "Stock Invoice Onshipping"
-msgstr ""
+msgstr "Račun nakon isporuke"
 
 #. module: stock_account
 #: field:product.category,property_stock_journal:0
 msgid "Stock Journal"
-msgstr ""
+msgstr "Dnevnik zalihe"
 
 #. module: stock_account
 #: model:ir.model,name:stock_account.model_stock_move
 #: field:stock.history,move_id:0
 msgid "Stock Move"
-msgstr ""
+msgstr "Skladišni prijenosi"
 
 #. module: stock_account
 #: field:product.category,property_stock_account_output_categ:0
 #: field:product.template,property_stock_account_output:0
 msgid "Stock Output Account"
-msgstr ""
+msgstr "Konto skladišnog izlaza"
 
 #. module: stock_account
 #: model:ir.actions.act_window,name:stock_account.action_wizard_stock_valuation_history
@@ -565,17 +544,17 @@
 #. module: stock_account
 #: field:product.category,property_stock_valuation_account_id:0
 msgid "Stock Valuation Account"
-msgstr ""
+msgstr "Konto procjene zaliha"
 
 #. module: stock_account
 #: field:stock.location,valuation_in_account_id:0
 msgid "Stock Valuation Account (Incoming)"
-msgstr ""
+msgstr "Konto procjene zaliha (ulaz)"
 
 #. module: stock_account
 #: field:stock.location,valuation_out_account_id:0
 msgid "Stock Valuation Account (Outgoing)"
-msgstr ""
+msgstr "Konto procjene zaliha (izlaz)"
 
 #. module: stock_account
 #: code:addons/stock_account/wizard/stock_valuation_history.py:30
@@ -589,8 +568,7 @@
 #. module: stock_account
 #: help:stock.config.settings,module_stock_invoice_directly:0
 msgid ""
-"This allows to automatically launch the invoicing wizard if the delivery is "
-"to be invoiced when you send or deliver goods.\n"
+"This allows to automatically launch the invoicing wizard if the delivery is to be invoiced when you send or deliver goods.\n"
 "-This installs the module stock_invoice_directly."
 msgstr ""
 
@@ -601,17 +579,17 @@
 #: selection:stock.move,invoice_state:0
 #: selection:stock.picking,invoice_state:0
 msgid "To Be Invoiced"
-msgstr ""
+msgstr "Za fakturiranje"
 
 #. module: stock_account
 #: selection:stock.return.picking,invoice_state:0
 msgid "To be refunded/invoiced"
-msgstr ""
+msgstr "Kreiraj fakturu"
 
 #. module: stock_account
 #: view:stock.history:stock_account.view_stock_history_report_tree
 msgid "Total Value"
-msgstr ""
+msgstr "Ukupna vrijednost"
 
 #. module: stock_account
 #: help:stock.location,valuation_in_account_id:0
@@ -636,13 +614,13 @@
 #. module: stock_account
 #: field:stock.history,price_unit_on_quant:0
 msgid "Value"
-msgstr ""
+msgstr "Vrijednost"
 
 #. module: stock_account
 #: code:addons/stock_account/wizard/stock_invoice_onshipping.py:82
 #, python-format
 msgid "Warning!"
-msgstr ""
+msgstr "Upozorenje!"
 
 #. module: stock_account
 #: help:product.category,property_stock_account_input_categ:0
@@ -650,8 +628,8 @@
 "When doing real-time inventory valuation, counterpart journal items for all "
 "incoming stock moves will be posted in this account, unless there is a "
 "specific valuation account set on the source location. This is the default "
-"value for all products in this category. It can also directly be set on each "
-"product"
+"value for all products in this category. It can also directly be set on each"
+" product"
 msgstr ""
 
 #. module: stock_account
@@ -669,8 +647,8 @@
 "When doing real-time inventory valuation, counterpart journal items for all "
 "outgoing stock moves will be posted in this account, unless there is a "
 "specific valuation account set on the destination location. This is the "
-"default value for all products in this category. It can also directly be set "
-"on each product"
+"default value for all products in this category. It can also directly be set"
+" on each product"
 msgstr ""
 
 #. module: stock_account
@@ -687,14 +665,14 @@
 msgid ""
 "When doing real-time inventory valuation, this is the Accounting Journal in "
 "which entries will be automatically posted when stock moves are processed."
-msgstr ""
+msgstr "When doing real-time inventory valuation, this is the Accounting Journal in which entries will be automatically posted when stock moves are processed."
 
 #. module: stock_account
 #: help:product.category,property_stock_valuation_account_id:0
 msgid ""
 "When real-time inventory valuation is enabled on a product, this account "
 "will hold the current value of the products."
-msgstr ""
+msgstr "When real-time inventory valuation is enabled on a product, this account will hold the current value of the products."
 
 #. module: stock_account
 #: model:ir.model,name:stock_account.model_wizard_valuation_history
@@ -704,4 +682,11 @@
 #. module: stock_account
 #: view:stock.change.standard.price:stock_account.view_change_standard_price
 msgid "_Apply"
-msgstr ""+msgstr "_Primjeni"
+
+#. module: stock_account
+#: view:stock.change.standard.price:stock_account.view_change_standard_price
+#: view:stock.invoice.onshipping:stock_account.view_stock_invoice_onshipping
+#: view:wizard.valuation.history:stock_account.view_wizard_valuation_history
+msgid "or"
+msgstr "ili"