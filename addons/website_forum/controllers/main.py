--- conflicted
+++ resolved
@@ -338,13 +338,8 @@
             # TDE FIXME: check that post_id is the question or one of its answers
             body = tools.mail.plaintext2html(kwargs['comment'])
             post.with_context(mail_create_nosubscribe=True).message_post(
-<<<<<<< HEAD
-                body=kwargs.get('comment'),
+                body=body,
                 message_type='comment',
-=======
-                body=body,
-                type='comment',
->>>>>>> d5df7292
                 subtype='mt_comment')
         return werkzeug.utils.redirect("/forum/%s/question/%s" % (slug(forum), slug(question)))
 
