--- conflicted
+++ resolved
@@ -1,31 +1,22 @@
-# Brazilian Portuguese translation for openobject-addons
-# Copyright (c) 2014 Rosetta Contributors and Canonical Ltd 2014
-# This file is distributed under the same license as the openobject-addons package.
-# FIRST AUTHOR <EMAIL@ADDRESS>, 2014.
-#
+# Translation of Odoo Server.
+# This file contains the translation of the following modules:
+# * marketing
+# 
+# Translators:
+# FIRST AUTHOR <EMAIL@ADDRESS>, 2014
 msgid ""
 msgstr ""
-<<<<<<< HEAD
-"Project-Id-Version: openobject-addons\n"
-"Report-Msgid-Bugs-To: FULL NAME <EMAIL@ADDRESS>\n"
-"POT-Creation-Date: 2014-08-14 13:09+0000\n"
-"PO-Revision-Date: 2014-09-06 19:22+0000\n"
-"Last-Translator: Fábio Martinelli - http://zupy.com.br "
-"<webmaster@zupy.com.br>\n"
-"Language-Team: Brazilian Portuguese <pt_BR@li.org>\n"
-=======
 "Project-Id-Version: Odoo 8.0\n"
 "Report-Msgid-Bugs-To: \n"
 "POT-Creation-Date: 2015-01-21 14:08+0000\n"
 "PO-Revision-Date: 2016-07-09 16:18+0000\n"
 "Last-Translator: grazziano <g.negocios@outlook.com.br>\n"
 "Language-Team: Portuguese (Brazil) (http://www.transifex.com/odoo/odoo-8/language/pt_BR/)\n"
->>>>>>> 96502490
 "MIME-Version: 1.0\n"
 "Content-Type: text/plain; charset=UTF-8\n"
-"Content-Transfer-Encoding: 8bit\n"
-"X-Launchpad-Export-Date: 2014-09-07 07:48+0000\n"
-"X-Generator: Launchpad (build 17196)\n"
+"Content-Transfer-Encoding: \n"
+"Language: pt_BR\n"
+"Plural-Forms: nplurals=2; plural=(n > 1);\n"
 
 #. module: marketing
 #: view:marketing.config.settings:marketing.view_marketing_configuration
@@ -99,25 +90,14 @@
 msgid ""
 "Provide a way to perform mass mailings.\n"
 "-This installs the module mass_mailing."
-<<<<<<< HEAD
-msgstr ""
-"Fornece uma forma de enviar email em massa.\n"
-"- Isto instala o módulo mass_mailing."
-=======
 msgstr "Fornece uma forma de enviar e-mail em massa.\n- Isto instala o módulo mass_mailing."
->>>>>>> 96502490
 
 #. module: marketing
 #: help:marketing.config.settings,module_marketing_campaign:0
 msgid ""
-"Provides leads automation through marketing campaigns. Campaigns can in fact "
-"be defined on any resource, not just CRM leads.\n"
+"Provides leads automation through marketing campaigns. Campaigns can in fact be defined on any resource, not just CRM leads.\n"
 "-This installs the module marketing_campaign."
-msgstr ""
-"Fornece automação de prospectos por meio de campanhas de marketing. As "
-"campanhas podem de fato ser definida em qualquer recurso, não apenas para os "
-"prospectos de CRM. \n"
-"-Isto Instala o módulo marketing_campaign."
+msgstr "Fornece automação de prospectos por meio de campanhas de marketing. As campanhas podem de fato ser definida em qualquer recurso, não apenas para os prospectos de CRM. \n-Isto Instala o módulo marketing_campaign."
 
 #. module: marketing
 #: view:marketing.config.settings:marketing.view_marketing_configuration
@@ -127,4 +107,9 @@
 #. module: marketing
 #: model:res.groups,name:marketing.group_marketing_user
 msgid "User"
-msgstr "Usuário"+msgstr "Usuário"
+
+#. module: marketing
+#: view:marketing.config.settings:marketing.view_marketing_configuration
+msgid "or"
+msgstr "ou"