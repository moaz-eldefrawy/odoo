odoo.define('website.editMenu', function (require) {
'use strict';

var core = require('web.core');
var EditorMenu = require('website.editor.menu');
var websiteNavbarData = require('website.navbar');

var _t = core._t;

/**
 * Adds the behavior when clicking on the 'edit' button (+ editor interaction)
 */
var EditPageMenu = websiteNavbarData.WebsiteNavbarActionWidget.extend({
    assetLibs: ['web_editor.compiled_assets_wysiwyg', 'website.compiled_assets_wysiwyg'],

    xmlDependencies: ['/website/static/src/xml/website.editor.xml'],
    actions: _.extend({}, websiteNavbarData.WebsiteNavbarActionWidget.prototype.actions, {
        edit: '_startEditMode',
        on_save: '_onSave',
    }),
    custom_events: _.extend({}, websiteNavbarData.WebsiteNavbarActionWidget.custom_events || {}, {
        content_will_be_destroyed: '_onContentWillBeDestroyed',
        content_was_recreated: '_onContentWasRecreated',
        snippet_will_be_cloned: '_onSnippetWillBeCloned',
        snippet_cloned: '_onSnippetCloned',
        snippet_dropped: '_onSnippetDropped',
        edition_will_stopped: '_onEditionWillStop',
        edition_was_stopped: '_onEditionWasStopped',
    }),

    /**
     * @constructor
     */
    init: function () {
        this._super.apply(this, arguments);
        var context;
        this.trigger_up('context_get', {
            extra: true,
            callback: function (ctx) {
                context = ctx;
            },
        });
        this._editorAutoStart = (context.editable && window.location.search.indexOf('enable_editor') >= 0);
        var url = window.location.href.replace(/([?&])&*enable_editor[^&#]*&?/, '\$1');
        window.history.replaceState({}, null, url);
    },
    /**
     * Auto-starts the editor if necessary or add the welcome message otherwise.
     *
     * @override
     */
    start: function () {
        var def = this._super.apply(this, arguments);

        // If we auto start the editor, do not show a welcome message
        if (this._editorAutoStart) {
            return $.when(def, this._startEditMode());
        }

        // Check that the page is empty
        var $wrap = this._targetForEdition().filter('#wrapwrap.homepage').find('#wrap');

        if ($wrap.length && $wrap.html().trim() === '') {
            // If readonly empty page, show the welcome message
            this.$welcomeMessage = $(core.qweb.render('website.homepage_editor_welcome_message'));
            this.$welcomeMessage.addClass('o_homepage_editor_welcome_message');
            this.$welcomeMessage.css('min-height', $wrap.parent('main').height() - ($wrap.outerHeight(true) - $wrap.height()));
            $wrap.empty().append(this.$welcomeMessage);
        }

        setTimeout(function () {
            if ($('.o_tooltip.o_animated').length) {
                $('.o_tooltip_container').addClass('show');
            }
        }, 1000); // ugly hack to wait that tooltip is loaded

        return def;
    },

    //--------------------------------------------------------------------------
    // Actions
    //--------------------------------------------------------------------------

    /**
     * Creates an editor instance and appends it to the DOM. Also remove the
     * welcome message if necessary.
     *
     * @private
     * @returns {Deferred}
     */
    _startEditMode: function () {
        var self = this;
        if (this.editModeEnable) {
            return;
        }
        this.trigger_up('animation_stop_demand', {
            $target: this._targetForEdition(),
        });
        var $welcomeMessageParent = null;
        if (this.$welcomeMessage) {
            $welcomeMessageParent = this.$welcomeMessage.parent();
            this.$welcomeMessage.detach(); // detach from the readonly rendering before the clone by summernote
        }
        this.editModeEnable = true;
        return new EditorMenu(this).prependTo(document.body).then(function () {
            if (self.$welcomeMessage) {
                $welcomeMessageParent.append(self.$welcomeMessage); // reappend if the user cancel the edition
            }

            var $target = self._targetForEdition();
            self.$editorMessageElements = $target
                .find('.oe_structure.oe_empty, [data-oe-type="html"]')
                .not('[data-editor-message]')
                .attr('data-editor-message', _t('DRAG BUILDING BLOCKS HERE'));
            var def = $.Deferred();
            self.trigger_up('animation_start_demand', {
                editableMode: true,
                onSuccess: def.resolve.bind(def),
                onFailure: def.reject.bind(def),
            });
            return def;
        });
    },
    /**
     * On save, the editor will ask to parent widgets if something needs to be
     * done first. The website navbar will receive that demand and asks to its
     * action-capable components to do something. For example, the content menu
     * handles page-related options saving. However, some users with limited
     * access rights do not have the content menu... but the website navbar
     * expects that the save action is performed. So, this empty action is
     * defined here so that all users have an 'on_save' related action.
     *
     * @private
     * @todo improve the system to somehow declare required/optional actions
     */
    _onSave: function () {},

    //--------------------------------------------------------------------------
    // Private
    //--------------------------------------------------------------------------

    /**
     * Returns the target for edition.
     *
     * @private
     * @returns {JQuery}
     */
    _targetForEdition: function () {
        return $('#wrapwrap'); // TODO should know about this element another way
    },

    //--------------------------------------------------------------------------
    // Handlers
    //--------------------------------------------------------------------------

    /**
     * Called when content will be destroyed in the page. Notifies the
     * WebsiteRoot that is should stop the animations.
     *
     * @private
     * @param {OdooEvent} ev
     */
    _onContentWillBeDestroyed: function (ev) {
        this.trigger_up('animation_stop_demand', {
            $target: ev.data.$target,
        });
    },
    /**
     * Called when content was recreated in the page. Notifies the
     * WebsiteRoot that is should start the animations.
     *
     * @private
     * @param {OdooEvent} ev
     */
    _onContentWasRecreated: function (ev) {
        this.trigger_up('animation_start_demand', {
            editableMode: true,
            $target: ev.data.$target,
        });
    },
    /**
<<<<<<< HEAD
     * Called when edition will stop. Notifies the
     * WebsiteRoot that is should stop the animations.
=======
     * Called when a snippet is about to be cloned in the page. Notifies the
     * WebsiteRoot that is should destroy the animations for this snippet.
>>>>>>> b82df99d
     *
     * @private
     * @param {OdooEvent} ev
     */
<<<<<<< HEAD
    _onEditionWillStop: function (ev) {
        this.$editorMessageElements.removeAttr('data-editor-message');
        this.trigger_up('animation_stop_demand', {
            $target: this._targetForEdition(),
        });
    },
    /**
     * Called when edition was stopped. Notifies the
     * WebsiteRoot that is should start the animations.
     *
     * @private
     * @param {OdooEvent} ev
     */
    _onEditionWasStopped: function (ev) {
        this.trigger_up('animation_start_demand', {
            $target: this._targetForEdition(),
        });
        this.editModeEnable = false;
    },
    /**
=======
    _onSnippetWillBeCloned: function (ev) {
        this.trigger_up('animation_stop_demand', {
            $target: ev.data.$target,
        });
    },
    /**
>>>>>>> b82df99d
     * Called when a snippet is cloned in the page. Notifies the WebsiteRoot
     * that is should start the animations for this snippet and the snippet it
     * was cloned from.
     *
     * @private
     * @param {OdooEvent} ev
     */
    _onSnippetCloned: function (ev) {
        this.trigger_up('animation_start_demand', {
            editableMode: true,
            $target: ev.data.$target,
        });
        // TODO: remove in saas-12.5, undefined $origin will restart #wrapwrap
        if (ev.data.$origin) {
            this.trigger_up('animation_start_demand', {
                editableMode: true,
                $target: ev.data.$origin,
            });
        }
    },
    /**
     * Called when a snippet is dropped in the page. Notifies the WebsiteRoot
     * that is should start the animations for this snippet.
     *
     * @private
     * @param {OdooEvent} ev
     */
    _onSnippetDropped: function (ev) {
        this.trigger_up('animation_start_demand', {
            editableMode: true,
            $target: ev.data.$target,
        });
    },
});

websiteNavbarData.websiteNavbarRegistry.add(EditPageMenu, '#edit-page-menu');
});<|MERGE_RESOLUTION|>--- conflicted
+++ resolved
@@ -179,46 +179,44 @@
         });
     },
     /**
-<<<<<<< HEAD
      * Called when edition will stop. Notifies the
      * WebsiteRoot that is should stop the animations.
-=======
+     *
+     * @private
+     * @param {OdooEvent} ev
+     */
+    _onEditionWillStop: function (ev) {
+        this.$editorMessageElements.removeAttr('data-editor-message');
+        this.trigger_up('animation_stop_demand', {
+            $target: this._targetForEdition(),
+        });
+    },
+    /**
+     * Called when edition was stopped. Notifies the
+     * WebsiteRoot that is should start the animations.
+     *
+     * @private
+     * @param {OdooEvent} ev
+     */
+    _onEditionWasStopped: function (ev) {
+        this.trigger_up('animation_start_demand', {
+            $target: this._targetForEdition(),
+        });
+        this.editModeEnable = false;
+    },
+    /**
      * Called when a snippet is about to be cloned in the page. Notifies the
      * WebsiteRoot that is should destroy the animations for this snippet.
->>>>>>> b82df99d
-     *
-     * @private
-     * @param {OdooEvent} ev
-     */
-<<<<<<< HEAD
-    _onEditionWillStop: function (ev) {
-        this.$editorMessageElements.removeAttr('data-editor-message');
-        this.trigger_up('animation_stop_demand', {
-            $target: this._targetForEdition(),
-        });
-    },
-    /**
-     * Called when edition was stopped. Notifies the
-     * WebsiteRoot that is should start the animations.
-     *
-     * @private
-     * @param {OdooEvent} ev
-     */
-    _onEditionWasStopped: function (ev) {
-        this.trigger_up('animation_start_demand', {
-            $target: this._targetForEdition(),
-        });
-        this.editModeEnable = false;
-    },
-    /**
-=======
+     *
+     * @private
+     * @param {OdooEvent} ev
+     */
     _onSnippetWillBeCloned: function (ev) {
         this.trigger_up('animation_stop_demand', {
             $target: ev.data.$target,
         });
     },
     /**
->>>>>>> b82df99d
      * Called when a snippet is cloned in the page. Notifies the WebsiteRoot
      * that is should start the animations for this snippet and the snippet it
      * was cloned from.
