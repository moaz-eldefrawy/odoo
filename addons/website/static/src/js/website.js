--- conflicted
+++ resolved
@@ -1,455 +1,47 @@
-// Ugly. I'll clean this monday
-$(function () { if ($('html').attr('data-editable') !== '1') return;
-
-// TODO fme: put everything in openerp.website scope and load templates on
-// next tick or document ready
-// Also check with xmo if jquery.keypress.js is still needed.
-
-var doc_ready = $.Deferred();
-$(doc_ready.resolve);
-
-var templates = [
-    '/website/static/src/xml/website.xml'
-];
-
-function loadTemplates(templates) {
-    var def = $.Deferred();
-    var count = templates.length;
-    templates.forEach(function(t) {
-        openerp.qweb.add_template(t, function(err) {
-            if (err) {
-                def.reject();
-            } else {
-                count--;
-                if (count < 1) {
-                    def.resolve();
-                }
-            }
+$(function(){
+
+    // Ugly. I'll clean this monday
+    if ($('html').attr('data-editable') !== '1'){
+        return;
+    }
+
+    // TODO fme: put everything in openerp.website scope and load templates on
+    // next tick or document ready
+    // Also check with xmo if jquery.keypress.js is still needed.
+
+    /* ----- TEMPLATE LOADING ---- */
+
+    function loadTemplates(templates) {
+        var def = $.Deferred();
+        var count = templates.length;
+        templates.forEach(function(t) {
+            openerp.qweb.add_template(t, function(err) {
+                if (err) {
+                    def.reject();
+                } else {
+                    count--;
+                    if (count < 1) {
+                        def.resolve();
+                    }
+                }
+            });
         });
-    });
-    return def;
-}
-
-var EditorBar = openerp.Widget.extend({
-    template: 'Website.EditorBar',
-    events: {
-        'click button[data-action=edit]': 'edit',
-        'click button[data-action=save]': 'save',
-        'click button[data-action=cancel]': 'cancel',
-        'click button[data-action=snippet]': 'snippet',
-    },
-    container: 'body',
-    customize_setup: function() {
-        var self = this;
-        var view_name = $('html').data('view-xmlid');
-        var menu = $('#customize-menu');
-        this.$('#customize-menu-button').click(function(event) {
-            menu.empty();
-            openerp.jsonRpc('/website/customize_template_get', 'call', { 'xml_id': view_name }).then(
-                function(result) {
-                    _.each(result, function (item) {
-                        if (item.header) {
-                            menu.append('<li class="nav-header">' + item.name + '</li>');
-                        } else {
-                            menu.append(_.str.sprintf('<li><a href="#" data-view-id="%s"><strong class="icon-check%s"></strong> %s</a></li>',
-                                item.id, item.active ? '' : '-empty', item.name));
-                        }
-                    });
-                }
-            );
-        });
-        menu.on('click', 'a', function (event) {
-            var view_id = $(event.target).data('view-id');
-            openerp.jsonRpc('/website/customize_template_toggle', 'call', {
-                'view_id': view_id
-            }).then( function(result) {
-                window.location.reload();
-            });
-        });
-    },
-    start: function() {
-        var self = this;
-
-        this.saving_mutex = new openerp.Mutex();
-
-        this.$('#website-top-edit').hide();
-        this.$('#website-top-view').show();
-
-        $('.dropdown-toggle').dropdown();
-        this.customize_setup();
-
-        this.$buttons = {
-            edit: this.$('button[data-action=edit]'),
-            save: this.$('button[data-action=save]'),
-            cancel: this.$('button[data-action=cancel]'),
-            snippet: this.$('button[data-action=snippet]'),
-        };
-
-<<<<<<< HEAD
-        this.rte = new instance.website.RTE(this);
-=======
-        self.snippet_start();
-
-        this.rte = new RTE(this);
->>>>>>> c94c7c42
-        this.rte.on('change', this, this.proxy('rte_changed'));
-
-        this.snippets = new instance.website.Snippets();
-        this.snippets.appendTo($("body"));
-
-        return $.when(
-            this._super.apply(this, arguments),
-            this.rte.insertBefore(this.$buttons.snippet.parent())
-        );
-    },
-    edit: function () {
-        this.$buttons.edit.prop('disabled', true);
-        this.$('#website-top-view').hide();
-        this.$('#website-top-edit').show();
-
-        // this.$buttons.cancel.add(this.$buttons.snippet).prop('disabled', false)
-        //     .add(this.$buttons.save)
-        //     .parent().show();
-        //
-        // TODO: span edition changing edition state (save button)
-        var $editables = $('[data-oe-model]')
-                .not('link, script')
-                // FIXME: propagation should make "meta" blocks non-editable in the first place...
-                .not('.oe_snippet_editor')
-                .prop('contentEditable', true)
-                .addClass('oe_editable');
-        var $rte_ables = $editables.not('[data-oe-type]');
-        var $raw_editables = $editables.not($rte_ables);
-
-        // temporary fix until we fix ckeditor
-        $raw_editables.each(function () {
-            $(this).parents().add($(this).find('*')).on('click', function(ev) {
-                ev.preventDefault();
-                ev.stopPropagation();
-            });
-        });
-
-        this.rte.start_edition($rte_ables);
-        $raw_editables.on('keydown keypress cut paste', function (e) {
-            var $target = $(e.target);
-            if ($target.hasClass('oe_dirty')) {
-                return;
-            }
-
-            $target.addClass('oe_dirty');
-            this.$buttons.save.prop('disabled', false);
-        }.bind(this));
-    },
-    rte_changed: function () {
-        this.$buttons.save.prop('disabled', false);
-    },
-    save: function () {
-        var self = this;
-        var defs = [];
-        $('.oe_dirty').each(function (i, v) {
-            var $el = $(this);
-            // TODO: Add a queue with concurrency limit in webclient
-            // https://github.com/medikoo/deferred/blob/master/lib/ext/function/gate.js
-            var def = self.saving_mutex.exec(function () {
-                return self.saveElement($el).then(function () {
-                    $el.removeClass('oe_dirty');
-                }).fail(function () {
-                    var data = $el.data();
-                    console.error(_.str.sprintf('Could not save %s#%d#%s', data.oeModel, data.oeId, data.oeField));
-                });
-            });
-            defs.push(def);
-        });
-        return $.when.apply(null, defs).then(function () {
-            window.location.reload();
-        });
-    },
-    saveElement: function ($el) {
-        var data = $el.data();
-        var html = $el.html();
-        var xpath = data.oeXpath;
-        if (xpath) {
-            var $w = $el.clone();
-            $w.removeClass('oe_dirty');
-            _.each(['model', 'id', 'field', 'xpath'], function(d) {$w.removeAttr('data-oe-' + d);});
-            $w
-                .removeClass('oe_editable')
-                .prop('contentEditable', false);
-            html = $w.wrap('<div>').parent().html();
-        }
-        return openerp.jsonRpc('/web/dataset/call', 'call', {
-            model: 'ir.ui.view',
-            method: 'save',
-            args: [data.oeModel, data.oeId, data.oeField, html, xpath]
-        });
-    },
-    cancel: function () {
-        window.location.reload();
-    },
-    snippet: function (ev) {
-        this.snippets.toggle();
-    },
-});
-
-var RTE = openerp.Widget.extend({
-    tagName: 'li',
-    id: 'oe_rte_toolbar',
-    className: 'oe_right oe_rte_toolbar',
-    // editor.ui.items -> possible commands &al
-    // editor.applyStyle(new CKEDITOR.style({element: "span",styles: {color: "#(color)"},overrides: [{element: "font",attributes: {color: null}}]}, {color: '#ff0000'}));
-
-    start_edition: function ($elements) {
-        var self = this;
-        this.snippet_carousel();
-        $elements
-            .not('span, [data-oe-type]')
-            .each(function () {
-                var $this = $(this);
-                CKEDITOR.inline(this, self._config()).on('change', function () {
-                    $this.addClass('oe_dirty');
-                    self.trigger('change', this, null);
-                });
-            });
-    },
-
-    _current_editor: function () {
-        return CKEDITOR.currentInstance;
-    },
-    _config: function () {
-        var removed_plugins = [
-                // remove custom context menu
-                'contextmenu,tabletools,liststyle',
-                // magicline captures mousein/mouseout => draggable does not work
-                'magicline'
-        ];
-        return {
-            // Disable auto-generated titles
-            // FIXME: accessibility, need to generate user-sensible title, used for @title and @aria-label
-            title: false,
-            removePlugins: removed_plugins.join(','),
-            uiColor: '',
-            // Ensure no config file is loaded
-            customConfig: '',
-            // Disable ACF
-            allowedContent: true,
-            // Don't insert paragraphs around content in e.g. <li>
-            autoParagraph: false,
-            filebrowserImageUploadUrl: "/website/attach",
-            // Support for sharedSpaces in 4.x
-            extraPlugins: 'sharedspace',
-            // Place toolbar in controlled location
-            sharedSpaces: { top: 'oe_rte_toolbar' },
-            toolbar: [
-                {name: 'basicstyles', items: [
-                    "Bold", "Italic", "Underline", "Strike", "Subscript",
-                    "Superscript", "TextColor", "BGColor", "RemoveFormat"
-                ]},{
-                name: 'span', items: [
-                    "Link", "Unlink", "Blockquote", "BulletedList",
-                    "NumberedList", "Indent", "Outdent",
-                ]},{
-                name: 'justify', items: [
-                    "JustifyLeft", "JustifyCenter", "JustifyRight", "JustifyBlock"
-                ]},{
-                name: 'special', items: [
-                    "Image", "Table"
-                ]},{
-                name: 'styles', items: [
-                    "Format", "Styles"
-                ]}
-            ],
-            // styles dropdown in toolbar
-            stylesSet: [
-                // emphasis
-                {name: "Muted", element: 'span', attributes: {'class': 'text-muted'}},
-                {name: "Primary", element: 'span', attributes: {'class': 'text-primary'}},
-                {name: "Warning", element: 'span', attributes: {'class': 'text-warning'}},
-                {name: "Danger", element: 'span', attributes: {'class': 'text-danger'}},
-                {name: "Success", element: 'span', attributes: {'class': 'text-success'}},
-                {name: "Info", element: 'span', attributes: {'class': 'text-info'}}
-            ],
-        };
-    },
-    // TODO clean
-    snippet_carousel: function () {
-        var self = this;
-        $('.carousel .js_carousel_options .label').on('click', function (e) {
-            e.preventDefault();
-            var $button = $(e.currentTarget);
-            var $c = $button.parents(".carousel:first");
-
-            if($button.hasClass("js_add")) {
-                var cycle = $c.find(".carousel-inner .item").size();
-                $c.find(".carousel-inner").append(QWeb.render("Website.Snipped.carousel"));
-                $c.carousel(cycle);
-            }
-            else {
-                var cycle = $c.find(".carousel-inner .item.active").remove();
-                $c.find(".carousel-inner .item:first").addClass("active");
-                $c.carousel(0);
-                self.trigger('change', self, null);
-            }
-        });
-        $('.carousel .js_carousel_options').show();
+        return def;
     }
-});
-
-<<<<<<< HEAD
-instance.website.Snippets = instance.web.Widget.extend({
-    template: 'website.snippets',
-    init: function () {
-        this._super.apply(this, arguments);
-    },
-    start: function() {
-        var self = this;
-
-        $.ajax({
-            type: "GET",
-            url:  "/page/website.snippets",
-            dataType: "text",
-            success: function(text){
-                self.$el.html(text);
-            },
-        });
-
-        // load snippets
-        // /page/website.snippets
-    },
-    setup_droppable: function () {
-        var self = this;
-        $('.oe_snippet_drop').remove();
-        var droppable = '<div class="oe_snippet_drop"></div>';
-        var $zone = $(':not(.oe_snippet) > .container');
-        $zone.after(droppable);//.after(droppable);
-
-        $(".oe_snippet_drop").droppable({
-            hoverClass: 'oe_accepting',
-            drop: function( event, ui ) {
-                console.log(event, ui, "DROP");
-
-                $(event.target).replaceWith($(ui.draggable).html());
-                $('.oe_selected').remove();
-                $('.oe_snippet_drop').remove();
-            }
-        });
-    },
-    toggle: function(){
-        if(this.$el.hasClass('oe_hidden')){
-            this.$el.removeClass('oe_hidden');
-        }else{
-            this.$el.addClass('oe_hidden');
-        }
-    },
-    snippet_start: function () {
-        var self = this;
-        $('.oe_snippet').draggable().click(function(ev) {
-            self.setup_droppable();
-            $(".oe_snippet_drop").show();
-            $('.oe_selected').removeClass('oe_selected');
-            $(ev.currentTarget).addClass('oe_selected');
-        });
-
-    },
-});
-
-$(function(){
-=======
-$.when(doc_ready, loadTemplates(templates)).then(function() {
-    var editor = new EditorBar();
-    editor.prependTo($('body'));
-    $('body').css('padding-top', '50px'); // Not working properly: editor.$el.outerHeight());
-
-    // TODO: Create an openerp.Widget out of this
->>>>>>> c94c7c42
-
-    function make_static(){
-        $('.oe_snippet_demo').removeClass('oe_new');
-        $('.oe_page *').off('mouseover mouseleave');
-        $('.oe_page .oe_selected').removeClass('oe_selected');
-    }
-
-    var selected_snippet = null;
-    function snippet_click(event){
-        if(selected_snippet){
-            selected_snippet.removeClass('oe_selected');
-            if(selected_snippet[0] === $(this)[0]){
-                selected_snippet = null;
-                event.preventDefault();
-                make_static();
-                return;
-            }
-        }
-        $(this).addClass('oe_selected');
-        selected_snippet = $(this);
-        make_editable();
-        event.preventDefault();
-    }
-    //$('.oe_snippet').click(snippet_click);
-
-    var hover_element = null;
-
-    function make_editable( constraint_after, constraint_inside ){
-        if(selected_snippet && selected_snippet.hasClass('oe_new')){
-            $('.oe_snippet_demo').addClass('oe_new');
-        }else{
-            $('.oe_snippet_demo').removeClass('oe_new');
-        }
-    
-        $('.oe_page *').off('mouseover');
-        $('.oe_page *').off('mouseleave');
-        $('.oe_page *').mouseover(function(event){
-            console.log('hover:',this);
-            if(hover_element){
-                hover_element.removeClass('oe_selected');
-                hover_element.off('click');
-            }
-            $(this).addClass('oe_selected');
-            $(this).click(append_snippet);
-            hover_element = $(this);
-            event.stopPropagation();
-        });
-        $('.oe_page *').mouseleave(function(){
-            if(hover_element && $(this) === hover_element){
-                hover_element = null;
-                $(this).removeClass('oe_selected');
-            }
-        });
-    }
-
-    function customier_option_get(event){
-
-
-        event.preventDefault();
-    }
-
-    function append_snippet(event){
-        console.log('click',this,event.button);
-        if(event.button === 0){
-            if(selected_snippet){
-                if(selected_snippet.hasClass('oe_new')){
-                    var new_snippet = $("<div class='oe_snippet'></div>");
-                    new_snippet.append($(this).clone());
-                    new_snippet.click(snippet_click);
-                    $('.oe_snippet.oe_selected').before(new_snippet);
-                }else{
-                    $(this).after($('.oe_snippet.oe_selected').contents().clone());
-                }
-                selected_snippet.removeClass('oe_selected');
-                selected_snippet = null;
-                make_static();
-            }
-        }else if(event.button === 1){
-            $(this).remove();
-        }
-        event.preventDefault();
-    }
-});
-
-});
-// }());   I'll clean this monday
-
-
-$(function () {
+
+    var templates = [
+        '/website/static/src/xml/website.xml'
+    ];
+
+    loadTemplates(templates).then(function(){
+        var editor = new EditorBar();
+        editor.prependTo($('body'));
+        $('body').css('padding-top', '50px'); // Not working properly: editor.$el.outerHeight());
+        // TODO: Create an openerp.Widget out of this
+    });
+
+    /* ----- PUBLISHING STUFF ---- */
+
     $(document).on('click', '.js_publish, .js_unpublish', function (e) {
         e.preventDefault();
         var $link = $(this).parent();
@@ -466,4 +58,326 @@
             }
         });
     });
+
+    /* ----- TOP EDITOR BAR FOR ADMIN ---- */
+
+    var EditorBar = openerp.Widget.extend({
+        template: 'Website.EditorBar',
+        events: {
+            'click button[data-action=edit]': 'edit',
+            'click button[data-action=save]': 'save',
+            'click button[data-action=cancel]': 'cancel',
+            'click button[data-action=snippet]': 'snippet',
+        },
+        container: 'body',
+        customize_setup: function() {
+            var self = this;
+            var view_name = $('html').data('view-xmlid');
+            var menu = $('#customize-menu');
+            this.$('#customize-menu-button').click(function(event) {
+                menu.empty();
+                openerp.jsonRpc('/website/customize_template_get', 'call', { 'xml_id': view_name }).then(
+                    function(result) {
+                        _.each(result, function (item) {
+                            if (item.header) {
+                                menu.append('<li class="nav-header">' + item.name + '</li>');
+                            } else {
+                                menu.append(_.str.sprintf('<li><a href="#" data-view-id="%s"><strong class="icon-check%s"></strong> %s</a></li>',
+                                    item.id, item.active ? '' : '-empty', item.name));
+                            }
+                        });
+                    }
+                );
+            });
+            menu.on('click', 'a', function (event) {
+                var view_id = $(event.target).data('view-id');
+                openerp.jsonRpc('/website/customize_template_toggle', 'call', {
+                    'view_id': view_id
+                }).then( function(result) {
+                    window.location.reload();
+                });
+            });
+        },
+        start: function() {
+            var self = this;
+
+            this.saving_mutex = new openerp.Mutex();
+
+            this.$('#website-top-edit').hide();
+            this.$('#website-top-view').show();
+
+            $('.dropdown-toggle').dropdown();
+            this.customize_setup();
+
+            this.$buttons = {
+                edit: this.$('button[data-action=edit]'),
+                save: this.$('button[data-action=save]'),
+                cancel: this.$('button[data-action=cancel]'),
+                snippet: this.$('button[data-action=snippet]'),
+            };
+
+            this.rte = new RTE(this);
+            this.rte.on('change', this, this.proxy('rte_changed'));
+
+            this.snippets = new Snippets();
+            this.snippets.appendTo($("body"));
+
+            return $.when(
+                this._super.apply(this, arguments),
+                this.rte.insertBefore(this.$buttons.snippet.parent())
+            );
+        },
+        edit: function () {
+            this.$buttons.edit.prop('disabled', true);
+            this.$('#website-top-view').hide();
+            this.$('#website-top-edit').show();
+
+            // this.$buttons.cancel.add(this.$buttons.snippet).prop('disabled', false)
+            //     .add(this.$buttons.save)
+            //     .parent().show();
+            //
+            // TODO: span edition changing edition state (save button)
+            var $editables = $('[data-oe-model]')
+                    .not('link, script')
+                    // FIXME: propagation should make "meta" blocks non-editable in the first place...
+                    .not('.oe_snippet_editor')
+                    .prop('contentEditable', true)
+                    .addClass('oe_editable');
+            var $rte_ables = $editables.not('[data-oe-type]');
+            var $raw_editables = $editables.not($rte_ables);
+
+            // temporary fix until we fix ckeditor
+            $raw_editables.each(function () {
+                $(this).parents().add($(this).find('*')).on('click', function(ev) {
+                    ev.preventDefault();
+                    ev.stopPropagation();
+                });
+            });
+
+            this.rte.start_edition($rte_ables);
+            $raw_editables.on('keydown keypress cut paste', function (e) {
+                var $target = $(e.target);
+                if ($target.hasClass('oe_dirty')) {
+                    return;
+                }
+
+                $target.addClass('oe_dirty');
+                this.$buttons.save.prop('disabled', false);
+            }.bind(this));
+        },
+        rte_changed: function () {
+            this.$buttons.save.prop('disabled', false);
+        },
+        save: function () {
+            var self = this;
+            var defs = [];
+            $('.oe_dirty').each(function (i, v) {
+                var $el = $(this);
+                // TODO: Add a queue with concurrency limit in webclient
+                // https://github.com/medikoo/deferred/blob/master/lib/ext/function/gate.js
+                var def = self.saving_mutex.exec(function () {
+                    return self.saveElement($el).then(function () {
+                        $el.removeClass('oe_dirty');
+                    }).fail(function () {
+                        var data = $el.data();
+                        console.error(_.str.sprintf('Could not save %s#%d#%s', data.oeModel, data.oeId, data.oeField));
+                    });
+                });
+                defs.push(def);
+            });
+            return $.when.apply(null, defs).then(function () {
+                window.location.reload();
+            });
+        },
+        saveElement: function ($el) {
+            var data = $el.data();
+            var html = $el.html();
+            var xpath = data.oeXpath;
+            if (xpath) {
+                var $w = $el.clone();
+                $w.removeClass('oe_dirty');
+                _.each(['model', 'id', 'field', 'xpath'], function(d) {$w.removeAttr('data-oe-' + d);});
+                $w
+                    .removeClass('oe_editable')
+                    .prop('contentEditable', false);
+                html = $w.wrap('<div>').parent().html();
+            }
+            return openerp.jsonRpc('/web/dataset/call', 'call', {
+                model: 'ir.ui.view',
+                method: 'save',
+                args: [data.oeModel, data.oeId, data.oeField, html, xpath]
+            });
+        },
+        cancel: function () {
+            window.location.reload();
+        },
+        snippet: function (ev) {
+            this.snippets.toggle();
+        },
+    });
+
+    /* ----- RICH TEXT EDITOR ---- */
+
+    var RTE = openerp.Widget.extend({
+        tagName: 'li',
+        id: 'oe_rte_toolbar',
+        className: 'oe_right oe_rte_toolbar',
+        // editor.ui.items -> possible commands &al
+        // editor.applyStyle(new CKEDITOR.style({element: "span",styles: {color: "#(color)"},overrides: [{element: "font",attributes: {color: null}}]}, {color: '#ff0000'}));
+
+        start_edition: function ($elements) {
+            var self = this;
+            this.snippet_carousel();
+            $elements
+                .not('span, [data-oe-type]')
+                .each(function () {
+                    var $this = $(this);
+                    CKEDITOR.inline(this, self._config()).on('change', function () {
+                        $this.addClass('oe_dirty');
+                        self.trigger('change', this, null);
+                    });
+                });
+        },
+
+        _current_editor: function () {
+            return CKEDITOR.currentInstance;
+        },
+        _config: function () {
+            var removed_plugins = [
+                    // remove custom context menu
+                    'contextmenu,tabletools,liststyle',
+                    // magicline captures mousein/mouseout => draggable does not work
+                    'magicline'
+            ];
+            return {
+                // Disable auto-generated titles
+                // FIXME: accessibility, need to generate user-sensible title, used for @title and @aria-label
+                title: false,
+                removePlugins: removed_plugins.join(','),
+                uiColor: '',
+                // Ensure no config file is loaded
+                customConfig: '',
+                // Disable ACF
+                allowedContent: true,
+                // Don't insert paragraphs around content in e.g. <li>
+                autoParagraph: false,
+                filebrowserImageUploadUrl: "/website/attach",
+                // Support for sharedSpaces in 4.x
+                extraPlugins: 'sharedspace',
+                // Place toolbar in controlled location
+                sharedSpaces: { top: 'oe_rte_toolbar' },
+                toolbar: [
+                    {name: 'basicstyles', items: [
+                        "Bold", "Italic", "Underline", "Strike", "Subscript",
+                        "Superscript", "TextColor", "BGColor", "RemoveFormat"
+                    ]},{
+                    name: 'span', items: [
+                        "Link", "Unlink", "Blockquote", "BulletedList",
+                        "NumberedList", "Indent", "Outdent",
+                    ]},{
+                    name: 'justify', items: [
+                        "JustifyLeft", "JustifyCenter", "JustifyRight", "JustifyBlock"
+                    ]},{
+                    name: 'special', items: [
+                        "Image", "Table"
+                    ]},{
+                    name: 'styles', items: [
+                        "Format", "Styles"
+                    ]}
+                ],
+                // styles dropdown in toolbar
+                stylesSet: [
+                    // emphasis
+                    {name: "Muted", element: 'span', attributes: {'class': 'text-muted'}},
+                    {name: "Primary", element: 'span', attributes: {'class': 'text-primary'}},
+                    {name: "Warning", element: 'span', attributes: {'class': 'text-warning'}},
+                    {name: "Danger", element: 'span', attributes: {'class': 'text-danger'}},
+                    {name: "Success", element: 'span', attributes: {'class': 'text-success'}},
+                    {name: "Info", element: 'span', attributes: {'class': 'text-info'}}
+                ],
+            };
+        },
+        // TODO clean
+        snippet_carousel: function () {
+            var self = this;
+            $('.carousel .js_carousel_options .label').on('click', function (e) {
+                e.preventDefault();
+                var $button = $(e.currentTarget);
+                var $c = $button.parents(".carousel:first");
+
+                if($button.hasClass("js_add")) {
+                    var cycle = $c.find(".carousel-inner .item").size();
+                    $c.find(".carousel-inner").append(QWeb.render("Website.Snipped.carousel"));
+                    $c.carousel(cycle);
+                }
+                else {
+                    var cycle = $c.find(".carousel-inner .item.active").remove();
+                    $c.find(".carousel-inner .item:first").addClass("active");
+                    $c.carousel(0);
+                    self.trigger('change', self, null);
+                }
+            });
+            $('.carousel .js_carousel_options').show();
+        }
+    });
+
+    /* ----- SNIPPET SELECTOR ---- */
+
+    var Snippets = openerp.Widget.extend({
+        template: 'website.snippets',
+        init: function () {
+            this._super.apply(this, arguments);
+        },
+        start: function() {
+            var self = this;
+
+            $.ajax({
+                type: "GET",
+                url:  "/page/website.snippets",
+                dataType: "text",
+                success: function(text){
+                    self.$el.html(text);
+                },
+            });
+
+            // load snippets
+            // /page/website.snippets
+        },
+        setup_droppable: function () {
+            var self = this;
+            $('.oe_snippet_drop').remove();
+            var droppable = '<div class="oe_snippet_drop"></div>';
+            var $zone = $(':not(.oe_snippet) > .container');
+            $zone.after(droppable);//.after(droppable);
+
+            $(".oe_snippet_drop").droppable({
+                hoverClass: 'oe_accepting',
+                drop: function( event, ui ) {
+                    console.log(event, ui, "DROP");
+
+                    $(event.target).replaceWith($(ui.draggable).html());
+                    $('.oe_selected').remove();
+                    $('.oe_snippet_drop').remove();
+                }
+            });
+        },
+        toggle: function(){
+            if(this.$el.hasClass('oe_hidden')){
+                this.$el.removeClass('oe_hidden');
+            }else{
+                this.$el.addClass('oe_hidden');
+            }
+        },
+        snippet_start: function () {
+            var self = this;
+            $('.oe_snippet').draggable().click(function(ev) {
+                self.setup_droppable();
+                $(".oe_snippet_drop").show();
+                $('.oe_selected').removeClass('oe_selected');
+                $(ev.currentTarget).addClass('oe_selected');
+            });
+
+        },
+    });
+
 });
