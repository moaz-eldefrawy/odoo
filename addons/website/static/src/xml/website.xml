--- conflicted
+++ resolved
@@ -8,13 +8,8 @@
                 <form class="navbar-form navbar-left">
                     <button data-action="edit" class="btn btn-primary">Edit</button>
                 </form>
-<<<<<<< HEAD
                 <ul class="nav navbar-nav navbar-right">
-                    <li><a data-action="show-mobile-preview" href="#mobile-preview" data-toggle="modal" role="button"><span title="Mobile preview" class="icon-mobile-phone"/></a></li>
-=======
-                <ul class="nav pull-right">
                     <li><a data-action="show-mobile-preview" href="#"><span title="Mobile preview" class="icon-mobile-phone"/></a></li>
->>>>>>> be165dbb
                     <li class="divider-vertical"></li>
                     <li><a data-action="promote-current-page" href="#"><span title="Promote page on the web">Promote</span></a></li>
                     <li><a href="#">Translate</a></li>
@@ -39,12 +34,8 @@
                     <li><button data-action="snippet" class="btn btn-primary">Building Blocks</button></li>
                 </ul>
             </div>
-<<<<<<< HEAD
         </nav>
-=======
-        </div>
     </t>
->>>>>>> be165dbb
 
     <t t-name="website.mobile_preview">
         <div id="mobile-preview" class="modal hide fade oe_mobile_preview" tabindex="-1" role="dialog" aria-labelledby="mobile-preview-title" aria-hidden="true">
