# -*- coding: utf-8 -*-
import cStringIO
import datetime
from itertools import islice
import json
import logging
import re

from sys import maxint

import werkzeug.utils
import werkzeug.wrappers
from PIL import Image

import openerp
from openerp.addons.web import http
from openerp.http import request, Response

logger = logging.getLogger(__name__)

# Completely arbitrary limits
MAX_IMAGE_WIDTH, MAX_IMAGE_HEIGHT = IMAGE_LIMITS = (1024, 768)
LOC_PER_SITEMAP = 45000
<<<<<<< HEAD
=======
SITEMAP_CACHE_TIME = datetime.timedelta(hours=12)
>>>>>>> bb26dea6

class Website(openerp.addons.web.controllers.main.Home):
    #------------------------------------------------------
    # View
    #------------------------------------------------------
    @http.route('/', type='http', auth="public", website=True)
    def index(self, **kw):
        page = 'homepage'
        try:
            main_menu = request.registry['ir.model.data'].get_object(request.cr, request.uid, 'website', 'main_menu')
            first_menu = main_menu.child_id and main_menu.child_id[0]
            if first_menu:
                if not (first_menu.url.startswith(('/page/', '/?', '/#')) or (first_menu.url=='/')):
                    return request.redirect(first_menu.url)
                if first_menu.url.startswith('/page/'):
                    page = first_menu[6:]
        except:
            pass
        return self.page(page)

    @http.route(website=True, auth="public")
    def web_login(self, *args, **kw):
        # TODO: can't we just put auth=public, ... in web client ?
        return super(Website, self).web_login(*args, **kw)

<<<<<<< HEAD
    @http.route('/page/<page:page>', type='http', auth="public", website=True)
=======
    @http.route('/page/<path:page>', type='http', auth="public", website=True, multilang=True)
>>>>>>> bb26dea6
    def page(self, page, **opt):
        values = {
            'path': page,
        }
        # allow shortcut for /page/<website_xml_id>
        if '.' not in page:
            page = 'website.%s' % page

        try:
            request.website.get_template(page)
        except ValueError, e:
            # page not found
            if request.website.is_publisher():
                page = 'website.page_404'
            else:
                return request.registry['ir.http']._handle_exception(e, 404)

        return request.render(page, values)

    @http.route(['/robots.txt'], type='http', auth="public")
    def robots(self):
        return request.render('website.robots', {'url_root': request.httprequest.url_root}, mimetype='text/plain')

    @http.route('/sitemap.xml', type='http', auth="public", website=True)
    def sitemap_xml_index(self):
<<<<<<< HEAD
        pages = list(request.website.enumerate_pages())
        if len(pages)<=LOC_PER_SITEMAP:
            return self.__sitemap_xml(pages, 0)
        # Sitemaps must be split in several smaller files with a sitemap index
        values = {
            'pages': range(len(pages)/LOC_PER_SITEMAP+1),
            'url_root': request.httprequest.url_root
        }
        headers = {
            'Content-Type': 'application/xml;charset=utf-8',
        }
        return request.render('website.sitemap_index_xml', values, headers=headers)

    @http.route('/sitemap-<int:page>.xml', type='http', auth="public", website=True)
    def sitemap_xml(self, page):
        pages = list(request.website.enumerate_pages())
        return self.__sitemap_xml(pages, page)

    def __sitemap_xml(self, pages, index=0):
        values = {
            'pages': pages[index*LOC_PER_SITEMAP:(index+1)*LOC_PER_SITEMAP],
            'url_root': request.httprequest.url_root.rstrip('/')
        }
        headers = {
            'Content-Type': 'application/xml;charset=utf-8',
        }
        return request.render('website.sitemap_xml', values, headers=headers)
=======
        cr, uid, context = request.cr, openerp.SUPERUSER_ID, request.context
        ira = request.registry['ir.attachment']
        iuv = request.registry['ir.ui.view']
        mimetype ='application/xml;charset=utf-8'
        content = None

        def create_sitemap(url, content):
            ira.create(cr, uid, dict(
                datas=content.encode('base64'),
                mimetype=mimetype,
                type='binary',
                name=url,
                url=url,
            ), context=context)

        sitemap = ira.search_read(cr, uid, [('url', '=' , '/sitemap.xml'), ('type', '=', 'binary')], ('datas', 'create_date'), context=context)
        if sitemap:
            # Check if stored version is still valid
            server_format = openerp.tools.misc.DEFAULT_SERVER_DATETIME_FORMAT
            create_date = datetime.datetime.strptime(sitemap[0]['create_date'], server_format)
            delta = datetime.datetime.now() - create_date
            if delta < SITEMAP_CACHE_TIME:
                content = sitemap[0]['datas'].decode('base64')

        if not content:
            # Remove all sitemaps in ir.attachments as we're going to regenerated them
            sitemap_ids = ira.search(cr, uid, [('url', '=like' , '/sitemap%.xml'), ('type', '=', 'binary')], context=context)
            if sitemap_ids:
                ira.unlink(cr, uid, sitemap_ids, context=context)

            pages = 0
            first_page = None
            locs = request.website.enumerate_pages()
            while True:
                start = pages * LOC_PER_SITEMAP
                loc_slice = islice(locs, start, start + LOC_PER_SITEMAP)
                urls = iuv.render(cr, uid, 'website.sitemap_locs', dict(locs=loc_slice), context=context)
                if urls.strip():
                    page = iuv.render(cr, uid, 'website.sitemap_xml', dict(content=urls), context=context)
                    if not first_page:
                        first_page = page
                    pages += 1
                    create_sitemap('/sitemap-%d.xml' % pages, page)
                else:
                    break
            if not pages:
                return request.not_found()
            elif pages == 1:
                content = first_page
            else:
                # Sitemaps must be split in several smaller files with a sitemap index
                content = iuv.render(cr, uid, 'website.sitemap_index_xml', dict(
                    pages=range(1, pages + 1),
                    url_root=request.httprequest.url_root,
                ), context=context)
            create_sitemap('/sitemap.xml', content)

        return request.make_response(content, [('Content-Type', mimetype)])
>>>>>>> bb26dea6

    #------------------------------------------------------
    # Edit
    #------------------------------------------------------
    @http.route('/website/add/<path:path>', type='http', auth="user", website=True)
    def pagenew(self, path, noredirect=False, add_menu=None):
        xml_id = request.registry['website'].new_page(request.cr, request.uid, path, context=request.context)
        if add_menu:
            model, id  = request.registry["ir.model.data"].get_object_reference(request.cr, request.uid, 'website', 'main_menu')
            request.registry['website.menu'].create(request.cr, request.uid, {
                    'name': path,
                    'url': "/page/" + xml_id,
                    'parent_id': id,
                }, context=request.context)
        # Reverse action in order to allow shortcut for /page/<website_xml_id>
        url = "/page/" + re.sub(r"^website\.", '', xml_id)

        if noredirect:
            return werkzeug.wrappers.Response(url, mimetype='text/plain')
        return werkzeug.utils.redirect(url)

    @http.route('/website/theme_change', type='http', auth="user", website=True)
    def theme_change(self, theme_id=False, **kwargs):
        imd = request.registry['ir.model.data']
        view = request.registry['ir.ui.view']

        view_model, view_option_id = imd.get_object_reference(
            request.cr, request.uid, 'website', 'theme')
        views = view.search(
            request.cr, request.uid, [('inherit_id', '=', view_option_id)],
            context=request.context)
        view.write(request.cr, request.uid, views, {'inherit_id': False},
                   context=request.context)

        if theme_id:
            module, xml_id = theme_id.split('.')
            view_model, view_id = imd.get_object_reference(
                request.cr, request.uid, module, xml_id)
            view.write(request.cr, request.uid, [view_id],
                       {'inherit_id': view_option_id}, context=request.context)

        return request.render('website.themes', {'theme_changed': True})

    @http.route(['/website/snippets'], type='json', auth="public", website=True)
    def snippets(self):
        return request.website._render('website.snippets')

    @http.route('/website/reset_templates', type='http', auth='user', methods=['POST'], website=True)
    def reset_template(self, templates, redirect='/'):
        templates = request.httprequest.form.getlist('templates')
        modules_to_update = []
        for temp_id in templates:
            view = request.registry['ir.ui.view'].browse(request.cr, request.uid, int(temp_id), context=request.context)
            view.model_data_id.write({
                'noupdate': False
            })
            if view.model_data_id.module not in modules_to_update:
                modules_to_update.append(view.model_data_id.module)
        module_obj = request.registry['ir.module.module']
        module_ids = module_obj.search(request.cr, request.uid, [('name', 'in', modules_to_update)], context=request.context)
        module_obj.button_immediate_upgrade(request.cr, request.uid, module_ids, context=request.context)
        return request.redirect(redirect)

    @http.route('/website/customize_template_toggle', type='json', auth='user', website=True)
    def customize_template_set(self, view_id):
        view_obj = request.registry.get("ir.ui.view")
        view = view_obj.browse(request.cr, request.uid, int(view_id),
                               context=request.context)
        if view.inherit_id:
            value = False
        else:
            value = view.inherit_option_id and view.inherit_option_id.id or False
        view_obj.write(request.cr, request.uid, [view_id], {
            'inherit_id': value
        }, context=request.context)
        return True

    @http.route('/website/customize_template_get', type='json', auth='user', website=True)
    def customize_template_get(self, xml_id, optional=True):
        imd = request.registry['ir.model.data']
        view_model, view_theme_id = imd.get_object_reference(
            request.cr, request.uid, 'website', 'theme')

        user = request.registry['res.users'].browse(request.cr, request.uid, request.uid, request.context)
        group_ids = [g.id for g in user.groups_id]

        view = request.registry.get("ir.ui.view")
        views = view._views_get(request.cr, request.uid, xml_id, context=request.context)
        done = {}
        result = []
        for v in views:
            if v.groups_id and [g for g in v.groups_id if g.id not in group_ids]:
                continue
            if v.inherit_option_id and v.inherit_option_id.id != view_theme_id or not optional:
                if v.inherit_option_id.id not in done:
                    result.append({
                        'name': v.inherit_option_id.name,
                        'id': v.id,
                        'xml_id': v.xml_id,
                        'inherit_id': v.inherit_id.id,
                        'header': True,
                        'active': False
                    })
                    done[v.inherit_option_id.id] = True
                result.append({
                    'name': v.name,
                    'id': v.id,
                    'xml_id': v.xml_id,
                    'inherit_id': v.inherit_id.id,
                    'header': False,
                    'active': (v.inherit_id.id == v.inherit_option_id.id) or (not optional and v.inherit_id.id)
                })
        return result

    @http.route('/website/get_view_translations', type='json', auth='public', website=True)
    def get_view_translations(self, xml_id, lang=None):
        lang = lang or request.context.get('lang')
        views = self.customize_template_get(xml_id, optional=False)
        views_ids = [view.get('id') for view in views if view.get('active')]
        domain = [('type', '=', 'view'), ('res_id', 'in', views_ids), ('lang', '=', lang)]
        irt = request.registry.get('ir.translation')
        return irt.search_read(request.cr, request.uid, domain, ['id', 'res_id', 'value','state','gengo_translation'], context=request.context)

    @http.route('/website/set_translations', type='json', auth='public', website=True)
    def set_translations(self, data, lang):
        irt = request.registry.get('ir.translation')
        for view_id, trans in data.items():
            view_id = int(view_id)
            for t in trans:
                initial_content = t['initial_content'].strip()
                new_content = t['new_content'].strip()
                tid = t['translation_id']
                if not tid:
                    old_trans = irt.search_read(
                        request.cr, request.uid,
                        [
                            ('type', '=', 'view'),
                            ('res_id', '=', view_id),
                            ('lang', '=', lang),
                            ('src', '=', initial_content),
                        ])
                    if old_trans:
                        tid = old_trans[0]['id']
                if tid:
                    vals = {'value': new_content}
                    irt.write(request.cr, request.uid, [tid], vals)
                else:
                    new_trans = {
                        'name': 'website',
                        'res_id': view_id,
                        'lang': lang,
                        'type': 'view',
                        'source': initial_content,
                        'value': new_content,
                    }
                    if t.get('gengo_translation'):
                        new_trans['gengo_translation'] = t.get('gengo_translation')
                        new_trans['gengo_comment'] = t.get('gengo_comment')
                    irt.create(request.cr, request.uid, new_trans)
        return True

    @http.route('/website/attach', type='http', auth='user', methods=['POST'], website=True)
    def attach(self, func, upload=None, url=None):
        Attachments = request.registry['ir.attachment']

        website_url = message = None
        if not upload:
            website_url = url
            name = url.split("/").pop()
            attachment_id = Attachments.create(request.cr, request.uid, {
                'name':name,
                'type': 'url',
                'url': url,
                'res_model': 'ir.ui.view',
            }, request.context)
        else:
            try:
                image_data = upload.read()
                image = Image.open(cStringIO.StringIO(image_data))
                w, h = image.size
                if w*h > 42e6: # Nokia Lumia 1020 photo resolution
                    raise ValueError(
                        u"Image size excessive, uploaded images must be smaller "
                        u"than 42 million pixel")

                attachment_id = Attachments.create(request.cr, request.uid, {
                    'name': upload.filename,
                    'datas': image_data.encode('base64'),
                    'datas_fname': upload.filename,
                    'res_model': 'ir.ui.view',
                }, request.context)

                [attachment] = Attachments.read(
                    request.cr, request.uid, [attachment_id], ['website_url'],
                    context=request.context)
                website_url = attachment['website_url']
            except Exception, e:
                logger.exception("Failed to upload image to attachment")
                message = unicode(e)

        return """<script type='text/javascript'>
            window.parent['%s'](%s, %s);
        </script>""" % (func, json.dumps(website_url), json.dumps(message))

    @http.route(['/website/publish'], type='json', auth="public", website=True)
    def publish(self, id, object):
        _id = int(id)
        _object = request.registry[object]
        obj = _object.browse(request.cr, request.uid, _id)

        values = {}
        if 'website_published' in _object._all_columns:
            values['website_published'] = not obj.website_published
        _object.write(request.cr, request.uid, [_id],
                      values, context=request.context)

        obj = _object.browse(request.cr, request.uid, _id)
        return bool(obj.website_published)

    #------------------------------------------------------
    # Helpers
    #------------------------------------------------------
    @http.route(['/website/kanban'], type='http', auth="public", methods=['POST'], website=True)
    def kanban(self, **post):
        return request.website.kanban_col(**post)

    def placeholder(self, response):
        return request.registry['website']._image_placeholder(response)

    @http.route([
        '/website/image',
        '/website/image/<model>/<id>/<field>'
        ], auth="public", website=True)
    def website_image(self, model, id, field, max_width=None, max_height=None):
        """ Fetches the requested field and ensures it does not go above
        (max_width, max_height), resizing it if necessary.

        If the record is not found or does not have the requested field,
        returns a placeholder image via :meth:`~.placeholder`.

        Sets and checks conditional response parameters:
        * :mailheader:`ETag` is always set (and checked)
        * :mailheader:`Last-Modified is set iif the record has a concurrency
          field (``write_date``)

        The requested field is assumed to be base64-encoded image data in
        all cases.
        """
<<<<<<< HEAD
        id = int(id)
        response = werkzeug.wrappers.Response()
        concurrency = 'write_date'
        try:
            [record] = request.registry[model].read(request.cr, openerp.SUPERUSER_ID, [id],
                              [concurrency, field],
                              context=request.context)
        except:
            return self.placeholder(response)

        if concurrency in record:
            server_format = openerp.tools.misc.DEFAULT_SERVER_DATETIME_FORMAT
            try:
                response.last_modified = datetime.datetime.strptime(
                    record[concurrency], server_format + '.%f')
            except ValueError:
                # just in case we have a timestamp without microseconds
                response.last_modified = datetime.datetime.strptime(
                    record[concurrency], server_format)

        # Field does not exist on model or field set to False
        if not record.get(field):
            # FIXME: maybe a field which does not exist should be a 404?
            return self.placeholder(response)

        response.set_etag(hashlib.sha1(record[field]).hexdigest())
        response.make_conditional(request.httprequest)

        # conditional request match
        if response.status_code == 304:
            return response

        data = record[field].decode('base64')
        if (not max_width) and (not max_height):
            response.data = data
            return response

        image = Image.open(cStringIO.StringIO(data))
        response.mimetype = Image.MIME[image.format]

        w, h = image.size
        max_w, max_h = int(max_width), int(max_height)
        if w < max_w and h < max_h:
            response.data = data
        else:
            image.thumbnail((max_w, max_h), Image.ANTIALIAS)
            image.save(response.stream, image.format)
            del response.headers['Content-Length']
        return response
=======
        response = werkzeug.wrappers.Response()
        return request.registry['website']._image(
                    request.cr, request.uid, model, id, field, response)

>>>>>>> bb26dea6

    #------------------------------------------------------
    # Server actions
    #------------------------------------------------------
    @http.route('/website/action/<path_or_xml_id_or_id>', type='http', auth="public", website=True)
    def actions_server(self, path_or_xml_id_or_id, **post):
        cr, uid, context = request.cr, request.uid, request.context
        res, action_id, action = None, None, None
        ServerActions = request.registry['ir.actions.server']

        # find the action_id: either an xml_id, the path, or an ID
        if isinstance(path_or_xml_id_or_id, basestring) and '.' in path_or_xml_id_or_id:
            action_id = request.registry['ir.model.data'].xmlid_to_res_id(request.cr, request.uid, path_or_xml_id_or_id, raise_if_not_found=False)
        if not action_id:
            action_ids = ServerActions.search(cr, uid, [('website_path', '=', path_or_xml_id_or_id), ('website_published', '=', True)], context=context)
            action_id = action_ids and action_ids[0] or None
        if not action_id:
            try:
                action_id = int(path_or_xml_id_or_id)
            except ValueError:
                pass

        # check it effectively exists
        if action_id:
            action_ids = ServerActions.exists(cr, uid, [action_id], context=context)
            action_id = action_ids and action_ids[0] or None
        # run it, return only if we got a Response object
        if action_id:
            action = ServerActions.browse(cr, uid, action_id, context=context)
            if action.state == 'code' and action.website_published:
                action_res = ServerActions.run(cr, uid, [action_id], context=context)
                if isinstance(action_res, Response):
                    res = action_res
        if res:
            return res
        return request.redirect('/')
<|MERGE_RESOLUTION|>--- conflicted
+++ resolved
@@ -21,10 +21,7 @@
 # Completely arbitrary limits
 MAX_IMAGE_WIDTH, MAX_IMAGE_HEIGHT = IMAGE_LIMITS = (1024, 768)
 LOC_PER_SITEMAP = 45000
-<<<<<<< HEAD
-=======
 SITEMAP_CACHE_TIME = datetime.timedelta(hours=12)
->>>>>>> bb26dea6
 
 class Website(openerp.addons.web.controllers.main.Home):
     #------------------------------------------------------
@@ -50,11 +47,7 @@
         # TODO: can't we just put auth=public, ... in web client ?
         return super(Website, self).web_login(*args, **kw)
 
-<<<<<<< HEAD
-    @http.route('/page/<page:page>', type='http', auth="public", website=True)
-=======
-    @http.route('/page/<path:page>', type='http', auth="public", website=True, multilang=True)
->>>>>>> bb26dea6
+    @http.route('/page/<path:page>', type='http', auth="public", website=True)
     def page(self, page, **opt):
         values = {
             'path': page,
@@ -80,35 +73,6 @@
 
     @http.route('/sitemap.xml', type='http', auth="public", website=True)
     def sitemap_xml_index(self):
-<<<<<<< HEAD
-        pages = list(request.website.enumerate_pages())
-        if len(pages)<=LOC_PER_SITEMAP:
-            return self.__sitemap_xml(pages, 0)
-        # Sitemaps must be split in several smaller files with a sitemap index
-        values = {
-            'pages': range(len(pages)/LOC_PER_SITEMAP+1),
-            'url_root': request.httprequest.url_root
-        }
-        headers = {
-            'Content-Type': 'application/xml;charset=utf-8',
-        }
-        return request.render('website.sitemap_index_xml', values, headers=headers)
-
-    @http.route('/sitemap-<int:page>.xml', type='http', auth="public", website=True)
-    def sitemap_xml(self, page):
-        pages = list(request.website.enumerate_pages())
-        return self.__sitemap_xml(pages, page)
-
-    def __sitemap_xml(self, pages, index=0):
-        values = {
-            'pages': pages[index*LOC_PER_SITEMAP:(index+1)*LOC_PER_SITEMAP],
-            'url_root': request.httprequest.url_root.rstrip('/')
-        }
-        headers = {
-            'Content-Type': 'application/xml;charset=utf-8',
-        }
-        return request.render('website.sitemap_xml', values, headers=headers)
-=======
         cr, uid, context = request.cr, openerp.SUPERUSER_ID, request.context
         ira = request.registry['ir.attachment']
         iuv = request.registry['ir.ui.view']
@@ -167,7 +131,6 @@
             create_sitemap('/sitemap.xml', content)
 
         return request.make_response(content, [('Content-Type', mimetype)])
->>>>>>> bb26dea6
 
     #------------------------------------------------------
     # Edit
@@ -411,67 +374,15 @@
         Sets and checks conditional response parameters:
         * :mailheader:`ETag` is always set (and checked)
         * :mailheader:`Last-Modified is set iif the record has a concurrency
-          field (``write_date``)
+          field (``__last_update``)
 
         The requested field is assumed to be base64-encoded image data in
         all cases.
         """
-<<<<<<< HEAD
-        id = int(id)
-        response = werkzeug.wrappers.Response()
-        concurrency = 'write_date'
-        try:
-            [record] = request.registry[model].read(request.cr, openerp.SUPERUSER_ID, [id],
-                              [concurrency, field],
-                              context=request.context)
-        except:
-            return self.placeholder(response)
-
-        if concurrency in record:
-            server_format = openerp.tools.misc.DEFAULT_SERVER_DATETIME_FORMAT
-            try:
-                response.last_modified = datetime.datetime.strptime(
-                    record[concurrency], server_format + '.%f')
-            except ValueError:
-                # just in case we have a timestamp without microseconds
-                response.last_modified = datetime.datetime.strptime(
-                    record[concurrency], server_format)
-
-        # Field does not exist on model or field set to False
-        if not record.get(field):
-            # FIXME: maybe a field which does not exist should be a 404?
-            return self.placeholder(response)
-
-        response.set_etag(hashlib.sha1(record[field]).hexdigest())
-        response.make_conditional(request.httprequest)
-
-        # conditional request match
-        if response.status_code == 304:
-            return response
-
-        data = record[field].decode('base64')
-        if (not max_width) and (not max_height):
-            response.data = data
-            return response
-
-        image = Image.open(cStringIO.StringIO(data))
-        response.mimetype = Image.MIME[image.format]
-
-        w, h = image.size
-        max_w, max_h = int(max_width), int(max_height)
-        if w < max_w and h < max_h:
-            response.data = data
-        else:
-            image.thumbnail((max_w, max_h), Image.ANTIALIAS)
-            image.save(response.stream, image.format)
-            del response.headers['Content-Length']
-        return response
-=======
         response = werkzeug.wrappers.Response()
         return request.registry['website']._image(
                     request.cr, request.uid, model, id, field, response)
 
->>>>>>> bb26dea6
 
     #------------------------------------------------------
     # Server actions
