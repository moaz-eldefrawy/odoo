--- conflicted
+++ resolved
@@ -10,11 +10,7 @@
 msgstr ""
 "Project-Id-Version: Odoo 9.0\n"
 "Report-Msgid-Bugs-To: \n"
-<<<<<<< HEAD
-"POT-Creation-Date: 2016-08-19 10:24+0000\n"
-=======
 "POT-Creation-Date: 2016-08-18 14:07+0000\n"
->>>>>>> bc1a0a32
 "PO-Revision-Date: 2016-02-11 10:34+0000\n"
 "Last-Translator: Martin Trigaux\n"
 "Language-Team: Portuguese (http://www.transifex.com/odoo/odoo-9/language/"
@@ -66,18 +62,6 @@
 msgstr "# Variantes de Produtos"
 
 #. module: delivery
-<<<<<<< HEAD
-#: code:addons/delivery/models/delivery_carrier.py:73
-#, python-format
-msgid ""
-"<p class=\"oe_view_nocontent\">\n"
-"                    Buy Odoo Enterprise now to get more providers.\n"
-"                </p>"
-msgstr ""
-
-#. module: delivery
-=======
->>>>>>> bc1a0a32
 #: model:ir.ui.view,arch_db:delivery.view_quant_package_form_save
 msgid "<span>kg</span>"
 msgstr ""
@@ -95,8 +79,6 @@
 msgstr "<strong>Peso</strong>"
 
 #. module: delivery
-<<<<<<< HEAD
-=======
 #: model:ir.model.fields,help:delivery.field_delivery_carrier_product_type
 #: model:ir.model.fields,help:delivery.field_delivery_carrier_type
 msgid ""
@@ -107,7 +89,6 @@
 "produto imaterial provido por uma empresa ou um indivíduo."
 
 #. module: delivery
->>>>>>> bc1a0a32
 #: model:ir.model.fields,help:delivery.field_delivery_carrier_description_sale
 msgid ""
 "A description of the Product that you want to communicate to your customers. "
@@ -137,24 +118,6 @@
 msgstr ""
 "Uma descrição precisa do produto, usado apenas para fins informativos "
 "internos."
-<<<<<<< HEAD
-
-#. module: delivery
-#: model:ir.model.fields,help:delivery.field_delivery_carrier_product_type
-#: model:ir.model.fields,help:delivery.field_delivery_carrier_type
-msgid ""
-"A stockable product is a product for which you manage stock. The \"Inventory"
-"\" app has to be installed.\n"
-"A consumable product, on the other hand, is a product for which stock is not "
-"managed.\n"
-"A service is a non-material product you provide.\n"
-"A digital content is a non-material product you sell online. The files "
-"attached to the products are the one that are sold on the e-commerce such as "
-"e-books, music, pictures,... The \"Digital Product\" module has to be "
-"installed."
-msgstr ""
-=======
->>>>>>> bc1a0a32
 
 #. module: delivery
 #: model:ir.model.fields,field_description:delivery.field_delivery_carrier_message_needaction
@@ -162,14 +125,6 @@
 msgstr "Ação Necessária"
 
 #. module: delivery
-#: model:ir.model.fields,help:delivery.field_delivery_carrier_integration_level
-#, fuzzy
-msgid "Action while validating Delivery Orders"
-msgstr ""
-"Desactive esta caixa para desactivar pacotes de entrega enquanto valida "
-"ordens de entrega"
-
-#. module: delivery
 #: model:ir.model.fields,field_description:delivery.field_delivery_carrier_active
 msgid "Active"
 msgstr "Ativo"
@@ -187,14 +142,11 @@
 msgstr ""
 "Montante da ordem de beneficiar de um transporte grátis, expresso na moeda "
 "da empresa"
-<<<<<<< HEAD
-=======
 
 #. module: delivery
 #: model:ir.ui.view,arch_db:delivery.view_delivery_carrier_search
 msgid "Archived"
 msgstr ""
->>>>>>> bc1a0a32
 
 #. module: delivery
 #: model:ir.model.fields,field_description:delivery.field_delivery_carrier_asset_category_id
@@ -388,11 +340,6 @@
 msgstr "Países"
 
 #. module: delivery
-#: model:ir.model.fields,help:delivery.field_delivery_carrier_project_id
-msgid "Create a task under this project on sale order validation."
-msgstr ""
-
-#. module: delivery
 #: model:ir.model.fields,field_description:delivery.field_delivery_carrier_create_uid
 #: model:ir.model.fields,field_description:delivery.field_delivery_price_rule_create_uid
 msgid "Created by"
@@ -489,13 +436,8 @@
 #. module: delivery
 #: model:ir.ui.view,arch_db:delivery.view_delivery_carrier_search
 #, fuzzy
-<<<<<<< HEAD
-msgid "Delivery Carrier"
-msgstr "Encargos de Entrega Normais"
-=======
 msgid "Delivery Carrier Search"
 msgstr "Regras dos Prelos de Entrega"
->>>>>>> bc1a0a32
 
 #. module: delivery
 #: model:ir.ui.view,arch_db:delivery.view_picking_withcarrier_out_form
@@ -651,13 +593,6 @@
 #: model:ir.model.fields,help:delivery.field_sale_order_carrier_id
 msgid "Fill this field if you plan to invoice the shipping based on picking."
 msgstr "Preencha este campo se planeia faturar o envio baseado na entrega."
-
-#. module: delivery
-#: model:ir.ui.view,arch_db:delivery.view_delivery_carrier_form
-msgid ""
-"Filling this form allows you to filter delivery carriers according to the "
-"delivery address of your customer."
-msgstr ""
 
 #. module: delivery
 #: selection:delivery.carrier,delivery_type:0
@@ -716,16 +651,6 @@
 msgstr "Grátis se o total da ordem for mais do que"
 
 #. module: delivery
-#: selection:delivery.carrier,integration_level:0
-msgid "Get Rate"
-msgstr ""
-
-#. module: delivery
-#: selection:delivery.carrier,integration_level:0
-msgid "Get Rate and Create Shipment"
-msgstr ""
-
-#. module: delivery
 #: model:ir.model.fields,help:delivery.field_delivery_carrier_packaging_ids
 msgid ""
 "Gives the different ways to package the same product. This has no impact on "
@@ -861,16 +786,6 @@
 msgstr "Entrada"
 
 #. module: delivery
-#: model:ir.ui.view,arch_db:delivery.view_delivery_carrier_form
-msgid "Install more Providers"
-msgstr ""
-
-#. module: delivery
-#: model:ir.model.fields,field_description:delivery.field_delivery_carrier_integration_level
-msgid "Integration Level"
-msgstr ""
-
-#. module: delivery
 #: model:ir.model.fields,field_description:delivery.field_delivery_carrier_categ_id
 msgid "Internal Category"
 msgstr "Categoria Interna"
@@ -1059,17 +974,6 @@
 msgstr "Data de início da filiação"
 
 #. module: delivery
-#: model:ir.model.fields,field_description:delivery.field_delivery_carrier_purchase_line_warn_msg
-msgid "Message for Purchase Order Line"
-msgstr ""
-
-#. module: delivery
-#: model:ir.model.fields,field_description:delivery.field_delivery_carrier_sale_line_warn_msg
-#, fuzzy
-msgid "Message for Sales Order Line"
-msgstr "Linha da ordem de venda"
-
-#. module: delivery
 #: model:ir.model.fields,field_description:delivery.field_delivery_carrier_message_ids
 msgid "Messages"
 msgstr "Mensagens"
@@ -1180,11 +1084,7 @@
 
 #. module: delivery
 #: code:addons/delivery/models/stock_picking.py:35
-<<<<<<< HEAD
-#: code:addons/delivery/models/stock_picking.py:129
-=======
 #: code:addons/delivery/models/stock_picking.py:128
->>>>>>> bc1a0a32
 #, fuzzy, python-format
 msgid "Package Details"
 msgstr "Pacotes"
@@ -1223,8 +1123,6 @@
 msgstr "Preço"
 
 #. module: delivery
-<<<<<<< HEAD
-=======
 #: model:ir.model.fields,field_description:delivery.field_delivery_carrier_delivery_type
 #: model:ir.model.fields,field_description:delivery.field_stock_picking_delivery_type
 #: model:ir.ui.view,arch_db:delivery.view_delivery_carrier_search
@@ -1232,7 +1130,6 @@
 msgstr "Processamento do Preço"
 
 #. module: delivery
->>>>>>> bc1a0a32
 #: model:ir.model.fields,field_description:delivery.field_delivery_carrier_property_account_creditor_price_difference
 msgid "Price Difference Account"
 msgstr "Diferença de preços da conta"
@@ -1250,7 +1147,6 @@
 
 #. module: delivery
 #: model:ir.model.fields,field_description:delivery.field_delivery_carrier_item_ids
-#: model:ir.model.fields,field_description:delivery.field_delivery_carrier_pricelist_item_ids
 msgid "Pricelist Items"
 msgstr "Items da Lista de Preços"
 
@@ -1327,18 +1223,6 @@
 msgstr "Artigos"
 
 #. module: delivery
-#: model:ir.model.fields,field_description:delivery.field_delivery_carrier_project_id
-msgid "Project"
-msgstr ""
-
-#. module: delivery
-#: model:ir.model.fields,field_description:delivery.field_delivery_carrier_delivery_type
-#: model:ir.model.fields,field_description:delivery.field_stock_picking_delivery_type
-#: model:ir.ui.view,arch_db:delivery.view_delivery_carrier_search
-msgid "Provider"
-msgstr ""
-
-#. module: delivery
 #: model:ir.model.fields,field_description:delivery.field_delivery_carrier_description_purchase
 msgid "Purchase Description"
 msgstr "Descrição de Compra"
@@ -1347,12 +1231,6 @@
 #: model:ir.model.fields,field_description:delivery.field_delivery_carrier_purchase_gap
 msgid "Purchase Gap"
 msgstr "Diferença na Compra"
-
-#. module: delivery
-#: model:ir.model.fields,field_description:delivery.field_delivery_carrier_purchase_line_warn
-#, fuzzy
-msgid "Purchase Order Line"
-msgstr "Linha da ordem de venda"
 
 #. module: delivery
 #: model:ir.model.fields,field_description:delivery.field_delivery_carrier_uom_po_id
@@ -1420,21 +1298,6 @@
 msgstr "Regras de Reordenação"
 
 #. module: delivery
-<<<<<<< HEAD
-#: model:ir.model.fields,field_description:delivery.field_delivery_carrier_reordering_max_qty
-#, fuzzy
-msgid "Reordering max qty"
-msgstr "Regras de Reordenação"
-
-#. module: delivery
-#: model:ir.model.fields,field_description:delivery.field_delivery_carrier_reordering_min_qty
-#, fuzzy
-msgid "Reordering min qty"
-msgstr "Regras de Reordenação"
-
-#. module: delivery
-=======
->>>>>>> bc1a0a32
 #: model:ir.model,name:delivery.model_stock_return_picking
 #, fuzzy
 msgid "Return Picking"
@@ -1476,7 +1339,6 @@
 
 #. module: delivery
 #: model:ir.model,name:delivery.model_sale_order_line
-#: model:ir.model.fields,field_description:delivery.field_delivery_carrier_sale_line_warn
 msgid "Sales Order Line"
 msgstr "Linha da ordem de venda"
 
@@ -1500,11 +1362,7 @@
 "linha de uma ordem de venda, seja aplicado um filtro àqueles."
 
 #. module: delivery
-<<<<<<< HEAD
-#: code:addons/delivery/models/delivery_carrier.py:296
-=======
 #: code:addons/delivery/models/delivery_carrier.py:284
->>>>>>> bc1a0a32
 #, python-format
 msgid ""
 "Selected product in the delivery method doesn't fulfill any of the delivery "
@@ -1512,18 +1370,6 @@
 msgstr ""
 "O produto selecionado no método de entrega não cumpre qualquer dos critérios "
 "de entrega da transportadora."
-<<<<<<< HEAD
-
-#. module: delivery
-#: model:ir.model.fields,help:delivery.field_delivery_carrier_purchase_line_warn
-#: model:ir.model.fields,help:delivery.field_delivery_carrier_sale_line_warn
-msgid ""
-"Selecting the \"Warning\" option will notify user with the message, "
-"Selecting \"Blocking Message\" will throw an exception with the message and "
-"block the flow. The Message has to be written in the next field."
-msgstr ""
-=======
->>>>>>> bc1a0a32
 
 #. module: delivery
 #: model:ir.ui.view,arch_db:delivery.view_picking_withcarrier_out_form
@@ -1547,11 +1393,7 @@
 msgstr ""
 
 #. module: delivery
-<<<<<<< HEAD
-#: code:addons/delivery/models/stock_picking.py:148
-=======
 #: code:addons/delivery/models/stock_picking.py:147
->>>>>>> bc1a0a32
 #, fuzzy, python-format
 msgid ""
 "Shipment sent to carrier %s for expedition with tracking number %s<br/>Cost: "
@@ -1570,14 +1412,11 @@
 #, fuzzy
 msgid "Shipping Weight"
 msgstr "Custo de Envio"
-<<<<<<< HEAD
-=======
 
 #. module: delivery
 #: model:ir.model.fields,field_description:delivery.field_delivery_carrier_shipping_enabled
 msgid "Shipping enabled"
 msgstr "Entrega activada"
->>>>>>> bc1a0a32
 
 #. module: delivery
 #: model:ir.model.fields,field_description:delivery.field_delivery_carrier_image_small
@@ -1650,17 +1489,6 @@
 msgstr "Conta de Saída de Stock"
 
 #. module: delivery
-#: model:ir.model.fields,field_description:delivery.field_delivery_carrier_stock_move_ids
-#, fuzzy
-msgid "Stock move ids"
-msgstr "Movimento do Stock"
-
-#. module: delivery
-#: model:ir.model.fields,field_description:delivery.field_delivery_carrier_stock_quant_ids
-msgid "Stock quant ids"
-msgstr ""
-
-#. module: delivery
 #: model:ir.model.fields,help:delivery.field_delivery_carrier_normal_cost
 msgid "Sum of Multiplication of Cost price and quantity of Vendor Bills"
 msgstr ""
@@ -1699,12 +1527,6 @@
 #: model:ir.model.fields,help:delivery.field_delivery_carrier_purchase_num_invoiced
 msgid "Sum of Quantity in Vendor Bills"
 msgstr "Soma da quantidade das faturas de fornecedor"
-
-#. module: delivery
-#: model:ir.model.fields,help:delivery.field_delivery_carrier_stock_move_ids
-#: model:ir.model.fields,help:delivery.field_delivery_carrier_stock_quant_ids
-msgid "Technical: used to compute quantities."
-msgstr ""
 
 #. module: delivery
 #: model:ir.model.fields,field_description:delivery.field_delivery_carrier_name_template
@@ -1733,14 +1555,11 @@
 msgid "The order state have to be draft to add delivery lines."
 msgstr ""
 "O estado da ordem tem que estar em rascunho para adicionar linhas de entrega."
-<<<<<<< HEAD
-=======
 
 #. module: delivery
 #: model:ir.model.fields,help:delivery.field_delivery_carrier_partner_id
 msgid "The partner that is doing the delivery service."
 msgstr "O parceiro que está a fazer o serviço de entregas."
->>>>>>> bc1a0a32
 
 #. module: delivery
 #: model:ir.model.fields,help:delivery.field_delivery_carrier_volume
@@ -1885,6 +1704,11 @@
 msgstr "Transferir"
 
 #. module: delivery
+#: model:ir.model.fields,field_description:delivery.field_delivery_carrier_partner_id
+msgid "Transporter Company"
+msgstr "Empresa Transportadora"
+
+#. module: delivery
 #: model:ir.model.fields,field_description:delivery.field_delivery_carrier_turnover
 msgid "Turnover"
 msgstr "Retorno"
@@ -1900,8 +1724,6 @@
 msgstr "Tipo de evento"
 
 #. module: delivery
-<<<<<<< HEAD
-=======
 #: model:ir.model.fields,help:delivery.field_delivery_carrier_shipping_enabled
 msgid ""
 "Uncheck this box to disable package shipping while validating Delivery Orders"
@@ -1910,7 +1732,6 @@
 "ordens de entrega"
 
 #. module: delivery
->>>>>>> bc1a0a32
 #: model:ir.model.fields,field_description:delivery.field_delivery_carrier_uom_id
 #: model:ir.model.fields,field_description:delivery.field_stock_move_weight_uom_id
 #: model:ir.model.fields,field_description:delivery.field_stock_picking_weight_uom_id
@@ -2116,11 +1937,7 @@
 msgstr ""
 
 #. module: delivery
-<<<<<<< HEAD
-#: code:addons/delivery/models/stock_picking.py:188
-=======
 #: code:addons/delivery/models/stock_picking.py:187
->>>>>>> bc1a0a32
 #, python-format
 msgid ""
 "You are shipping different packaging types in the same shipment.\n"
@@ -2128,11 +1945,7 @@
 msgstr ""
 
 #. module: delivery
-<<<<<<< HEAD
-#: code:addons/delivery/models/stock_picking.py:164
-=======
 #: code:addons/delivery/models/stock_picking.py:163
->>>>>>> bc1a0a32
 #, python-format
 msgid ""
 "Your delivery method has no redirect on courier provider's website to track "
@@ -2156,45 +1969,17 @@
 
 #. module: delivery
 #: model:ir.model.fields,field_description:delivery.field_delivery_carrier_cost_method
+#: model:ir.model.fields,field_description:delivery.field_delivery_carrier_reordering_max_qty
+#: model:ir.model.fields,field_description:delivery.field_delivery_carrier_reordering_min_qty
 #: model:ir.model.fields,field_description:delivery.field_delivery_carrier_valuation
 msgid "unknown"
 msgstr "Desconhecido"
 
-<<<<<<< HEAD
-#~ msgid ""
-#~ "A consumable is a product for which you don't manage stock, a service is "
-#~ "a non-material product provided by a company or an individual."
-#~ msgstr ""
-#~ "Um consumível é um produto para o qual você não gere stock, um serviço é "
-#~ "um produto imaterial provido por uma empresa ou um indivíduo."
-
-=======
->>>>>>> bc1a0a32
 #~ msgid "Carrier Tracking Ref"
 #~ msgstr "Ref de Acompanhamento da transportadora"
 
 #~ msgid "Gross Weight"
 #~ msgstr "Peso bruto"
 
-<<<<<<< HEAD
-#~ msgid "Messages and communication history"
-#~ msgstr "Histórico de mensagens e comunicação"
-
-#~ msgid "Price Computation"
-#~ msgstr "Processamento do Preço"
-
-#~ msgid "Shipping enabled"
-#~ msgstr "Entrega activada"
-
 #~ msgid "Status"
-#~ msgstr "Estado"
-
-#~ msgid "The partner that is doing the delivery service."
-#~ msgstr "O parceiro que está a fazer o serviço de entregas."
-
-#~ msgid "Transporter Company"
-#~ msgstr "Empresa Transportadora"
-=======
-#~ msgid "Status"
-#~ msgstr "Estado"
->>>>>>> bc1a0a32
+#~ msgstr "Estado"