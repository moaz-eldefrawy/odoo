# -*- encoding: utf-8 -*-
##############################################################################
#
# Copyright (c) 2004-2008 Tiny SPRL (http://tiny.be) All Rights Reserved.
#
# $Id$
#
# WARNING: This program as such is intended to be used by professional
# programmers who take the whole responsability of assessing all potential
# consequences resulting from its eventual inadequacies and bugs
# End users who are looking for a ready-to-use solution with commercial
# garantees and support are strongly adviced to contract a Free Software
# Service Company
#
# This program is Free Software; you can redistribute it and/or
# modify it under the terms of the GNU General Public License
# as published by the Free Software Foundation; either version 2
# of the License, or (at your option) any later version.
#
# This program is distributed in the hope that it will be useful,
# but WITHOUT ANY WARRANTY; without even the implied warranty of
# MERCHANTABILITY or FITNESS FOR A PARTICULAR PURPOSE.  See the
# GNU General Public License for more details.
#
# You should have received a copy of the GNU General Public License
# along with this program; if not, write to the Free Software
# Foundation, Inc., 59 Temple Place - Suite 330, Boston, MA  02111-1307, USA.
###############################################################################
{
    "name" : "Carriers and deliveries",
    "version" : "1.0",
    "author" : "Tiny",
    "category" : "Generic Modules/Sales & Purchases",
    "description": "Allows to add delivery methods in sales order and packings. You can define your own carrier and delivery grids for prices. When creating invoices from pickings, Tiny ERP is able to add and compute the shipping line.",
    "depends" : ["sale","purchase", "stock",],
    "init_xml" : ["delivery_data.xml"],
    "demo_xml" : ["delivery_demo.xml"],
<<<<<<< HEAD
    "update_xml" : [
        "delivery_view.xml",
        "delivery_wizard.xml",
        "ir.model.access.csv",
    ],
=======
    "update_xml" : ["delivery_view.xml","delivery_wizard.xml","partner_view.xml"],
>>>>>>> ae21cdb0
    "active": False,
    "installable": True,
}

# vim:expandtab:smartindent:tabstop=4:softtabstop=4:shiftwidth=4:
<|MERGE_RESOLUTION|>--- conflicted
+++ resolved
@@ -35,15 +35,12 @@
     "depends" : ["sale","purchase", "stock",],
     "init_xml" : ["delivery_data.xml"],
     "demo_xml" : ["delivery_demo.xml"],
-<<<<<<< HEAD
     "update_xml" : [
         "delivery_view.xml",
         "delivery_wizard.xml",
+        "partner_view.xml",
         "ir.model.access.csv",
     ],
-=======
-    "update_xml" : ["delivery_view.xml","delivery_wizard.xml","partner_view.xml"],
->>>>>>> ae21cdb0
     "active": False,
     "installable": True,
 }
