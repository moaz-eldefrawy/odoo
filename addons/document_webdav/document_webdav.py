# -*- coding: utf-8 -*-
##############################################################################
#
#    OpenERP, Open Source Management Solution
#    Copyright (C) 2010 Tiny SPRL (<http://tiny.be>).
#
#    This program is free software: you can redistribute it and/or modify
#    it under the terms of the GNU Affero General Public License as
#    published by the Free Software Foundation, either version 3 of the
#    License, or (at your option) any later version.
#
#    This program is distributed in the hope that it will be useful,
#    but WITHOUT ANY WARRANTY; without even the implied warranty of
#    MERCHANTABILITY or FITNESS FOR A PARTICULAR PURPOSE.  See the
#    GNU Affero General Public License for more details.
#
#    You should have received a copy of the GNU Affero General Public License
#    along with this program.  If not, see <http://www.gnu.org/licenses/>.
#
##############################################################################

<<<<<<< HEAD
from osv import osv, fields
from tools import config
=======
from openerp.osv import fields, osv
from openerp.tools import config

import nodes
>>>>>>> 011b4f00

import nodes

class document_davdir(osv.osv):
    _inherit = 'document.directory'

    _columns = {
        # Placed here just for a reference
        'dav_prop_ids': fields.one2many('document.webdav.dir.property', 'dir_id', 'DAV properties'),
        }

    def get_node_class(self, cr, uid, ids, dbro=None, dynamic=False, context=None):
        # Note: in this function, nodes come from document_webdav/nodes.py !
        if dbro is None:
            dbro = self.browse(cr, uid, ids, context=context)

        if dynamic:
            return nodes.node_res_obj
        elif dbro.type == 'directory':
            return nodes.node_dir
        elif dbro.type == 'ressource':
            return nodes.node_res_dir
        else:
            raise ValueError("Directory node for %s type.", dbro.type)

    def _prepare_context(self, cr, uid, nctx, context=None):
        nctx.node_file_class = nodes.node_file
        # We can fill some more fields, but avoid any expensive function
        # that might be not worth preparing.
        nctx.extra_ctx['webdav_path'] = '/'+config.get_misc('webdav','vdir','webdav')
        usr_obj = self.pool.get('res.users')
        res = usr_obj.read(cr, uid, uid, ['login','lang'])
        if res:
            nctx.extra_ctx['username'] = res['login']
            nctx.extra_ctx['lang'] = res['lang']
        # TODO group
        return

    def _locate_child(self, cr, uid, root_id, uri, nparent, ncontext):
        """ try to locate the node in uri,
            Return a tuple (node_dir, remaining_path)
        """
        return (nodes.node_database(context=ncontext), uri)

class dav_dir_property(osv.osv):
    """ Arbitrary WebDAV properties, attached to document.directories.

    Some DAV properties have to be settable at directories, depending
    on the database directory structure.

    Example would be the principal-URL.

    There _can_ be properties without a directory, which means that they
    globally apply to all the directories (aka. collections) of the
    present database.
    """
    _name = 'document.webdav.dir.property'

    _columns = {
        'create_date': fields.datetime('Date Created', readonly=True),
        'create_uid':  fields.many2one('res.users', 'Creator', readonly=True),
        'write_date': fields.datetime('Date Modified', readonly=True),
        'write_uid':  fields.many2one('res.users', 'Last Modification User', readonly=True),
        'dir_id': fields.many2one('document.directory', 'Directory', required=False, select=1),
        'namespace': fields.char('Namespace', size=127, required=True),
        'name': fields.char('Name', size=64, required=True),
        'value': fields.text('Value'),
        'do_subst': fields.boolean('Substitute', required=True),
        }

    _defaults = {
        'do_subst': False,
        }

class dav_file_property(osv.osv):
    """ Arbitrary WebDAV properties, attached to ir.attachments.

    A special case is the locks that can be applied on file nodes.

    There _can_ be properties without a file (RFC?), which means that they
    globally apply to all the attachments of the present database.

    TODO access permissions, per property.
    """
    _name = 'document.webdav.file.property'

    _columns = {
        'create_date': fields.datetime('Date Created', readonly=True),
        'create_uid':  fields.many2one('res.users', 'Creator', readonly=True),
        'write_date': fields.datetime('Date Modified', readonly=True),
        'write_uid':  fields.many2one('res.users', 'Last Modification User', readonly=True),
        'file_id': fields.many2one('ir.attachment', 'Document', required=False, select=1),
        'namespace': fields.char('Namespace', size=127, required=True),
        'name': fields.char('Name', size=64, required=True),
        'value': fields.text('Value'),
        'do_subst': fields.boolean('Substitute', required=True),
        }

    _defaults = {
        'do_subst': False,
        }

#eof
# vim:expandtab:smartindent:tabstop=4:softtabstop=4:shiftwidth=4:<|MERGE_RESOLUTION|>--- conflicted
+++ resolved
@@ -19,15 +19,8 @@
 #
 ##############################################################################
 
-<<<<<<< HEAD
-from osv import osv, fields
-from tools import config
-=======
 from openerp.osv import fields, osv
 from openerp.tools import config
-
-import nodes
->>>>>>> 011b4f00
 
 import nodes
 
