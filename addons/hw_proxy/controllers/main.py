# -*- coding: utf-8 -*-
# Part of Odoo. See LICENSE file for full copyright and licensing details.

from __future__ import print_function
import logging
import subprocess
import time
import subprocess
from threading import Lock


from odoo import http
from odoo.http import request

_logger = logging.getLogger(__name__)


# Those are the builtin raspberry pi USB modules, they should
# not appear in the list of connected devices.
<<<<<<< HEAD
BANNED_DEVICES = {
	"0424:9514",	# Standard Microsystem Corp. Builtin Ethernet module
	"1d6b:0002",	# Linux Foundation 2.0 root hub
	"0424:ec00",	# Standard Microsystem Corp. Other Builtin Ethernet module
}
=======
BANNED_DEVICES = set([
    "0424:9514",    # Standard Microsystem Corp. Builtin Ethernet module
    "1d6b:0002",    # Linux Foundation 2.0 root hub
    "0424:ec00",    # Standard Microsystem Corp. Other Builtin Ethernet module
])
>>>>>>> dc2a6c6c


# drivers modules must add to drivers an object with a get_status() method
# so that 'status' can return the status of all active drivers
drivers = {}

# keep a list of RS-232 devices that have been recognized by a driver,
# so other drivers can skip them during probes
rs232_devices = {}  # {'/path/to/device': 'driver'}
rs232_lock = Lock() # must be held to update `rs232_devices`

class Proxy(http.Controller):

    def get_status(self):
        statuses = {}
        for driver in drivers:
            statuses[driver] = drivers[driver].get_status()
        return statuses

    @http.route('/hw_proxy/hello', type='http', auth='none', cors='*')
    def hello(self):
        return "ping"

    @http.route('/hw_proxy/handshake', type='json', auth='none', cors='*')
    def handshake(self):
        return True

    @http.route('/hw_proxy/status', type='http', auth='none', cors='*')
    def status_http(self, debug=None, **kwargs):
        resp = """
<!DOCTYPE HTML>
<html>
    <head>
        <title>Odoo's PosBox</title>
        <style>
        body {
            width: 480px;
            margin: 60px auto;
            font-family: sans-serif;
            text-align: justify;
            color: #6B6B6B;
        }
        .device {
            border-bottom: solid 1px rgb(216,216,216);
            padding: 9px;
        }
        .device:nth-child(2n) {
            background:rgb(240,240,240);
        }
        </style>
    </head>
    <body>
        <h1>Hardware Status</h1>
        <p>The list of enabled drivers and their status</p>
"""
        statuses = self.get_status()
        for driver in statuses:

            status = statuses[driver]

            if status['status'] == 'connecting':
                color = 'black'
            elif status['status'] == 'connected':
                color = 'green'
            else:
                color = 'red'

            resp += "<h3 style='color:"+color+";'>"+driver+' : '+status['status']+"</h3>\n"
            resp += "<ul>\n"
            for msg in status['messages']:
                resp += '<li>'+msg+'</li>\n'
            resp += "</ul>\n"
        resp += """
            <h2>Connected Devices</h2>
            <p>The list of connected USB devices as seen by the posbox</p>
        """
        if debug is None:
            resp += """(<a href="/hw_proxy/status?debug">debug version</a>)"""
        devices = subprocess.check_output("lsusb").split('\n')
        count   = 0
        resp += "<div class='devices'>\n"
        for device in devices:
            device_name = device[device.find('ID')+2:]
            device_id   = device_name.split()[0]
            if not (device_id in BANNED_DEVICES):
<<<<<<< HEAD
                resp += "<div class='device' data-device='"+device+"'>"+device_name+"</div>\n"
=======
                resp+= "<div class='device' data-device='"+device+"'>"+device_name+"</div>\n"
>>>>>>> dc2a6c6c
                count += 1

        if count == 0:
            resp += "<div class='device'>No USB Device Found</div>"

        resp += "</div>\n</body>\n</html>\n\n"

        if debug is not None:
            resp += """

                <h3>Debug version</h3>
                <p><tt>lsusb -v</tt> output:</p>
                <pre>
                %s
                </pre>

            """ % subprocess.check_output('lsusb -v', shell=True)

        return request.make_response(resp,{
            'Cache-Control': 'no-cache',
            'Content-Type': 'text/html; charset=utf-8',
            'Access-Control-Allow-Origin':  '*',
            'Access-Control-Allow-Methods': 'GET',
            })

    @http.route('/hw_proxy/status_json', type='json', auth='none', cors='*')
    def status_json(self):
        return self.get_status()

    @http.route('/hw_proxy/scan_item_success', type='json', auth='none', cors='*')
    def scan_item_success(self, ean):
        """
        A product has been scanned with success
        """
        print('scan_item_success: %s', ean)

    @http.route('/hw_proxy/scan_item_error_unrecognized', type='json', auth='none', cors='*')
    def scan_item_error_unrecognized(self, ean):
        """
        A product has been scanned without success
        """
        print('scan_item_error_unrecognized: %s', ean)

    @http.route('/hw_proxy/help_needed', type='json', auth='none', cors='*')
    def help_needed(self):
        """
        The user wants an help (ex: light is on)
        """
        print("help_needed")

    @http.route('/hw_proxy/help_canceled', type='json', auth='none', cors='*')
    def help_canceled(self):
        """
        The user stops the help request
        """
        print("help_canceled")

    @http.route('/hw_proxy/payment_request', type='json', auth='none', cors='*')
    def payment_request(self, price):
        """
        The PoS will activate the method payment
        """
        print("payment_request: price:%s" % price)
        return 'ok'

    @http.route('/hw_proxy/payment_status', type='json', auth='none', cors='*')
    def payment_status(self):
        print("payment_status")
        return { 'status':'waiting' }

    @http.route('/hw_proxy/payment_cancel', type='json', auth='none', cors='*')
    def payment_cancel(self):
        print("payment_cancel")

    @http.route('/hw_proxy/transaction_start', type='json', auth='none', cors='*')
    def transaction_start(self):
        print('transaction_start')

    @http.route('/hw_proxy/transaction_end', type='json', auth='none', cors='*')
    def transaction_end(self):
        print('transaction_end')

    @http.route('/hw_proxy/cashier_mode_activated', type='json', auth='none', cors='*')
    def cashier_mode_activated(self):
        print('cashier_mode_activated')

    @http.route('/hw_proxy/cashier_mode_deactivated', type='json', auth='none', cors='*')
    def cashier_mode_deactivated(self):
        print('cashier_mode_deactivated')

    @http.route('/hw_proxy/open_cashbox', type='json', auth='none', cors='*')
    def open_cashbox(self):
        print('open_cashbox')

    @http.route('/hw_proxy/print_receipt', type='json', auth='none', cors='*')
    def print_receipt(self, receipt):
        print('print_receipt %s', receipt)

    @http.route('/hw_proxy/is_scanner_connected', type='json', auth='none', cors='*')
    def is_scanner_connected(self, receipt):
        print('is_scanner_connected?')
        return False

    @http.route('/hw_proxy/scanner', type='json', auth='none', cors='*')
    def scanner(self, receipt):
        print('scanner')
        time.sleep(10)
        return ''

    @http.route('/hw_proxy/log', type='json', auth='none', cors='*')
    def log(self, arguments):
        _logger.info(' '.join(str(v) for v in arguments))

    @http.route('/hw_proxy/print_pdf_invoice', type='json', auth='none', cors='*')
    def print_pdf_invoice(self, pdfinvoice):
        print('print_pdf_invoice %s' % pdfinvoice)<|MERGE_RESOLUTION|>--- conflicted
+++ resolved
@@ -17,19 +17,11 @@
 
 # Those are the builtin raspberry pi USB modules, they should
 # not appear in the list of connected devices.
-<<<<<<< HEAD
 BANNED_DEVICES = {
-	"0424:9514",	# Standard Microsystem Corp. Builtin Ethernet module
-	"1d6b:0002",	# Linux Foundation 2.0 root hub
-	"0424:ec00",	# Standard Microsystem Corp. Other Builtin Ethernet module
-}
-=======
-BANNED_DEVICES = set([
     "0424:9514",    # Standard Microsystem Corp. Builtin Ethernet module
     "1d6b:0002",    # Linux Foundation 2.0 root hub
     "0424:ec00",    # Standard Microsystem Corp. Other Builtin Ethernet module
-])
->>>>>>> dc2a6c6c
+}
 
 
 # drivers modules must add to drivers an object with a get_status() method
@@ -115,11 +107,7 @@
             device_name = device[device.find('ID')+2:]
             device_id   = device_name.split()[0]
             if not (device_id in BANNED_DEVICES):
-<<<<<<< HEAD
                 resp += "<div class='device' data-device='"+device+"'>"+device_name+"</div>\n"
-=======
-                resp+= "<div class='device' data-device='"+device+"'>"+device_name+"</div>\n"
->>>>>>> dc2a6c6c
                 count += 1
 
         if count == 0:
