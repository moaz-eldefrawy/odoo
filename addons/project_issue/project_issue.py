--- conflicted
+++ resolved
@@ -43,15 +43,9 @@
 class project_issue(crm.crm_case, osv.osv):
     _name = "project.issue"
     _description = "Project Issue"
-<<<<<<< HEAD
-    _order = "priority, id desc"
+    _order = "priority, create_date desc"
     _inherit = ['email.thread']
 
-=======
-    _order = "priority, create_date desc"
-    _inherit = ['mailgate.thread']
-    
->>>>>>> 7549fe14
     def case_open(self, cr, uid, ids, *args):
         """
         @param self: The object pointer
@@ -218,13 +212,8 @@
         'working_hours_open': fields.function(_compute_day, string='Working Hours to Open the Issue', \
                                 method=True, multi='compute_day', type="float", store=True),
         'working_hours_close': fields.function(_compute_day, string='Working Hours to Close the Issue', \
-<<<<<<< HEAD
-                                method=True, multi='working_days_close', type="float", store=True),
+                                method=True, multi='compute_day', type="float", store=True),
         'message_ids': fields.one2many('email.message', 'res_id', 'Messages', domain=[('model','=',_name)]),
-=======
-                                method=True, multi='compute_day', type="float", store=True),
-        'message_ids': fields.one2many('mailgate.message', 'res_id', 'Messages', domain=[('model','=',_name)]),
->>>>>>> 7549fe14
         'date_action_last': fields.datetime('Last Action', readonly=1),
         'date_action_next': fields.datetime('Next Action', readonly=1),
         'progress': fields.function(_hours_get, method=True, string='Progress (%)', multi='hours', group_operator="avg", help="Computed as: Time Spent / Total Time.",
