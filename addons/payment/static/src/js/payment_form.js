--- conflicted
+++ resolved
@@ -119,14 +119,10 @@
 
                         self.displayError(
                             _t('Server Error'),
-<<<<<<< HEAD
-                            _t("<p>We are not able to add your payment method at the moment.</p>") + (config.debug ? data.data.message : '')
-=======
                             _t("<p>We are not able to add your payment method at the moment.</p>") +
                                "<p>" +
-                               (core.debug ? (data.data.message.replace(/\n/g, "<br />")): '') +
+                               (config.debug ? (data.data.message.replace(/\n/g, "<br />")): '') +
                                "</p>"
->>>>>>> f96a797f
                         );
                     });
                 }
@@ -170,14 +166,10 @@
                         }).fail(function (message, data) {
                             self.displayError(
                                 _t('Server Error'),
-<<<<<<< HEAD
-                                _t("<p>We are not able to redirect you to the payment form.</p>") + (config.debug ? data.data.message : '')
-=======
                                 _t("<p>We are not able to redirect you to the payment form.</p>") +
                                    "<p>" +
-                                   (core.debug ? (data.data.message.replace(/\n/g, "<br />")): '') +
+                                   (config.debug ? (data.data.message.replace(/\n/g, "<br />")): '') +
                                    "</p>"
->>>>>>> f96a797f
                             );
                         });
                     }
@@ -283,14 +275,10 @@
 
                     self.displayError(
                         _t('Server error'),
-<<<<<<< HEAD
-                        _t("<p>We are not able to add your payment method at the moment.</p>") + (config.debug ? data.data.message : '')
-=======
                         _t("<p>We are not able to add your payment method at the moment.</p>") +
                            "<p>" +
-                           (core.debug ? (data.data.message.replace(/\n/g, "<br />")): '') +
+                           (config.debug ? (data.data.message.replace(/\n/g, "<br />")): '') +
                            "</p>"
->>>>>>> f96a797f
                     );
                 });
             }
