# -*- coding: utf-8 -*-
# Part of Odoo. See LICENSE file for full copyright and licensing details.

from odoo import api, fields, models, _
from odoo.exceptions import ValidationError


class Project(models.Model):
    _inherit = 'project.project'

    sale_line_id = fields.Many2one('sale.order.line', 'Sales Order Line', domain=[('is_expense', '=', False)], readonly=True, help="Sale order line from which the project has been created. Used for tracability.")

    @api.multi
    def action_view_timesheet(self):
        self.ensure_one()
        if self.allow_timesheets:
            return self.action_view_timesheet_plan()
        return {
            'type': 'ir.actions.act_window',
            'name': _('Timesheets of %s') % self.name,
            'domain': [('project_id', '!=', False)],
            'res_model': 'account.analytic.line',
            'view_id': False,
            'view_mode': 'tree,form',
            'view_type': 'form',
            'help': _("""
                <p class="o_view_nocontent_smiling_face">
                    Record timesheets
                </p><p>
                    You can register and track your workings hours by project every
                    day. Every time spent on a project will become a cost and can be re-invoiced to
                    customers if required.
                </p>
            """),
            'limit': 80,
            'context': {
                'default_project_id': self.id,
                'search_default_project_id': [self.id]
            }
        }

    @api.multi
    def action_view_timesheet_plan(self):
        return {
            'name': _('Overview'),
            'type': 'ir.actions.client',
            'tag': 'timesheet.plan',
            'context': {
                'active_id': self.id,
                'active_ids': self.ids,
                'search_default_project_id': self.id,
            }
        }


class ProjectTask(models.Model):
    _inherit = "project.task"

<<<<<<< HEAD
    sale_line_id = fields.Many2one('sale.order.line', 'Sales Order Item', domain="[('is_service', '=', True), ('order_partner_id', '=', partner_id), ('is_expense', '=', False)]")

    @api.multi
    @api.constrains('sale_line_id')
    def _check_sale_line_type(self):
        for task in self:
            if task.sale_line_id:
                if not task.sale_line_id.is_service or task.sale_line_id.is_expense:
                    raise ValidationError(_("The Sales order line should be one selling a service, and no coming from expense."))
=======
    @api.model
    def _default_sale_line_id(self):
        sale_line_id = False
        if self._context.get('default_parent_id'):
            sale_line_id = self.env['project.task'].browse(self._context['default_parent_id']).sale_line_id.id
        if not sale_line_id and self._context.get('default_project_id'):
            sale_line_id = self.env['project.project'].browse(self._context['default_project_id']).sale_line_id.id
        return sale_line_id

    sale_line_id = fields.Many2one('sale.order.line', 'Sales Order Item', default=_default_sale_line_id, domain="[('is_service', '=', True), ('order_partner_id', '=', partner_id)]")
>>>>>>> e8f630e4

    @api.model
    def create(self, values):
        # sub task has the same so line than their parent
        if 'parent_id' in values:
            values['sale_line_id'] = self.env['project.task'].browse(values['parent_id']).sudo().sale_line_id.id
        return super(ProjectTask, self).create(values)

    @api.multi
    def write(self, values):
        # sub task has the same so line than their parent
        if 'parent_id' in values:
            values['sale_line_id'] = self.env['project.task'].browse(values['parent_id']).sudo().sale_line_id.id

        result = super(ProjectTask, self).write(values)
        # reassign SO line on related timesheet lines
        if 'sale_line_id' in values:
            # subtasks should have the same SO line than their mother
            self.sudo().mapped('child_ids').write({
                'so_line': values['sale_line_id']
            })
            self.sudo().mapped('timesheet_ids').write({
                'so_line': values['sale_line_id']
            })
        return result

    @api.multi
    def unlink(self):
        if any(task.sale_line_id for task in self):
            raise ValidationError(_('You cannot delete a task related to a Sales Order. You can only archive this task.'))
        return super(ProjectTask, self).unlink()

    @api.multi
    def _subtask_implied_fields(self):
        fields_list = super(ProjectTask, self)._subtask_implied_fields()
        fields_list += ['sale_line_id']
        return fields_list

    @api.multi
    def action_view_so(self):
        self.ensure_one()
        return {
            "type": "ir.actions.act_window",
            "res_model": "sale.order",
            "views": [[False, "form"]],
            "res_id": self.sale_line_id.order_id.id,
            "context": {"create": False, "show_sale": True},
        }

    def rating_get_partner_id(self):
        partner = self.partner_id or self.sale_line_id.order_id.partner_id
        if partner:
            return partner
        return super(ProjectTask, self).rating_get_partner_id()<|MERGE_RESOLUTION|>--- conflicted
+++ resolved
@@ -56,17 +56,6 @@
 class ProjectTask(models.Model):
     _inherit = "project.task"
 
-<<<<<<< HEAD
-    sale_line_id = fields.Many2one('sale.order.line', 'Sales Order Item', domain="[('is_service', '=', True), ('order_partner_id', '=', partner_id), ('is_expense', '=', False)]")
-
-    @api.multi
-    @api.constrains('sale_line_id')
-    def _check_sale_line_type(self):
-        for task in self:
-            if task.sale_line_id:
-                if not task.sale_line_id.is_service or task.sale_line_id.is_expense:
-                    raise ValidationError(_("The Sales order line should be one selling a service, and no coming from expense."))
-=======
     @api.model
     def _default_sale_line_id(self):
         sale_line_id = False
@@ -76,8 +65,15 @@
             sale_line_id = self.env['project.project'].browse(self._context['default_project_id']).sale_line_id.id
         return sale_line_id
 
-    sale_line_id = fields.Many2one('sale.order.line', 'Sales Order Item', default=_default_sale_line_id, domain="[('is_service', '=', True), ('order_partner_id', '=', partner_id)]")
->>>>>>> e8f630e4
+    sale_line_id = fields.Many2one('sale.order.line', 'Sales Order Item', default=_default_sale_line_id, domain="[('is_service', '=', True), ('order_partner_id', '=', partner_id), ('is_expense', '=', False)]")
+
+    @api.multi
+    @api.constrains('sale_line_id')
+    def _check_sale_line_type(self):
+        for task in self:
+            if task.sale_line_id:
+                if not task.sale_line_id.is_service or task.sale_line_id.is_expense:
+                    raise ValidationError(_("The Sales order line should be one selling a service, and no coming from expense."))
 
     @api.model
     def create(self, values):
