<?xml version="1.0" encoding="utf-8"?>
<openerp>
<data>

<<<<<<< HEAD
=======
    <!-- Mail group for the company's jobs -->

    <record id="website_mail_job" model="mail.group">
        <field name="name">Job</field>
        <field name="public">public</field>
        <field name="description">Job offer displayed on your website</field>
    </record>

    <!-- Layout add nav and footer -->

    <template id="footer_custom" inherit_id="website.layout" name="Custom Footer">
        <xpath expr="//footer//div[@name='info']/ul" position="inside">
            <li><a t-href="/blog/%(website_hr.website_mail_job)d/">Jobs</a></li>
        </xpath>
    </template>

>>>>>>> e614c0d3
    <!-- Page --> 

 
    <template id="aboutus" inherit_id="website.aboutus">
        <xpath expr="//div[@class='col-md-8']" position="inside">
            <t t-set="head">
                <t t-raw="head or ''"/>
            </t>
            <h3>Our team</h3>
            <div class="thumbnails">
                <div t-foreach="employee_ids" t-as="employee" class="col-md-4 mt16">
                    <div class="media img-thumbnail" data-publish="">
                        <t t-call="website.publish_management"><t t-set="object" t-value="employee"/></t>
                        <a class="pull-left" href="#">
                            <img class="media-object" t-att-src="employee.img('image_small')"/>
                        </a>
                        <div class="media-body" style="min-height: 64px; min-width: 130px;">
                            <h5 class="media-heading" t-field="employee.name"/>
                            <div t-field="employee.department_id"/>
                            <div t-field="employee.job_id"/>
                            <div t-field="employee.work_location"/>
                            <div t-field="employee.work_phone"/>
                            <div t-field="employee.work_email"/>
                            <div t-field="employee.public_info"/>
                        </div>
                    </div>
                </div>
            </div>
        </xpath>
    </template>

 </data>
</openerp><|MERGE_RESOLUTION|>--- conflicted
+++ resolved
@@ -2,25 +2,6 @@
 <openerp>
 <data>
 
-<<<<<<< HEAD
-=======
-    <!-- Mail group for the company's jobs -->
-
-    <record id="website_mail_job" model="mail.group">
-        <field name="name">Job</field>
-        <field name="public">public</field>
-        <field name="description">Job offer displayed on your website</field>
-    </record>
-
-    <!-- Layout add nav and footer -->
-
-    <template id="footer_custom" inherit_id="website.layout" name="Custom Footer">
-        <xpath expr="//footer//div[@name='info']/ul" position="inside">
-            <li><a t-href="/blog/%(website_hr.website_mail_job)d/">Jobs</a></li>
-        </xpath>
-    </template>
-
->>>>>>> e614c0d3
     <!-- Page --> 
 
  
