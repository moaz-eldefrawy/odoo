--- conflicted
+++ resolved
@@ -13,11 +13,7 @@
 <div t-name="KanbanView.buttons" class="oe_kanban_buttons">
     <t t-if="widget.options.action_buttons !== false">
         <t t-if="widget._is_create_enabled()">
-<<<<<<< HEAD
             <button type="button" class="oe_button oe_kanban_button_new oe_highlight oe_form_button_hi">
-=======
-            <button type="button" class="oe_button oe_kanban_button_new oe_highlight">
->>>>>>> 535f2350
                 <t t-esc="widget.options.create_text || _t('Create')"/>
             </button>
         </t>
@@ -36,11 +32,7 @@
                   </ul>
                 </div>
                 <t t-if="widget.view._is_quick_create_enabled()">
-<<<<<<< HEAD
                     <div class="oe_kanban_add oe_e">]</div>
-=======
-                    <div class="oe_kanban_add" t-att-title="_t('Quick Create')"></div>
->>>>>>> 535f2350
                 </t>
                 <div class="oe_fold_column">
                     <div t-attf-class="oe_kanban_group_title #{widget.undefined_title ? 'oe_kanban_group_title_undefined' : ''}">
