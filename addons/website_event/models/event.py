# -*- coding: utf-8 -*-

from odoo import api, fields, models, _
from odoo.addons.http_routing.models.ir_http import slug

class EventType(models.Model):
    _name = 'event.type'
    _inherit = ['event.type']

    website_menu = fields.Boolean(
        'Display a dedicated menu on Website')


class Event(models.Model):
    _name = 'event.event'
    _inherit = ['event.event', 'website.seo.metadata', 'website.published.mixin']

    website_published = fields.Boolean(track_visibility='onchange')

    is_participating = fields.Boolean("Is Participating", compute="_compute_is_participating")

    website_menu = fields.Boolean('Dedicated Menu',
        help="Creates menus Introduction, Location and Register on the page "
<<<<<<< HEAD
             " of the event on the website.")
=======
             " of the event on the website.", store=True, copy=False)
>>>>>>> a277b585
    menu_id = fields.Many2one('website.menu', 'Event Menu')

    def _compute_is_participating(self):
        # we don't allow public user to see participating label
        if self.env.user != self.env.ref('base.public_user'):
            email = self.env.user.partner_id.email
            for event in self:
                domain = ['&', '|', ('email', '=', email), ('partner_id', '=', self.env.user.partner_id.id), ('event_id', '=', event.id)]
                event.is_participating = self.env['event.registration'].search_count(domain)

    @api.multi
    @api.depends('name')
    def _compute_website_url(self):
        super(Event, self)._compute_website_url()
        for event in self:
            if event.id:  # avoid to perform a slug on a not yet saved record in case of an onchange.
                event.website_url = '/event/%s' % slug(event)

    @api.onchange('event_type_id')
    def _onchange_type(self):
        super(Event, self)._onchange_type()
        if self.event_type_id:
            self.website_menu = self.event_type_id.website_menu

    def _get_menu_entries(self):
        """ Method returning menu entries to display on the website view of the
        event, possibly depending on some options in inheriting modules. """
        self.ensure_one()
        return [
            (_('Introduction'), False, 'website_event.template_intro'),
            (_('Location'), False, 'website_event.template_location'),
            (_('Register'), '/event/%s/register' % slug(self), False),
        ]

    @api.multi
    def write(self, vals):
        res = super(Event, self).write(vals)
        for event in self:
            if 'website_menu' in vals:
                if event.menu_id and not event.website_menu:
                    event.menu_id.unlink()
                elif event.website_menu:
                    if not event.menu_id:
                        root_menu = self.env['website.menu'].create({'name': event.name})
                        event.menu_id = root_menu
                    for sequence, (name, url, xml_id) in enumerate(self._get_menu_entries()):
                        self._create_menu(sequence, name, url, xml_id)
        return res

    def _create_menu(self, sequence, name, url, xml_id):
        if not url:
            newpath = self.env['website'].new_page(name + ' ' + self.name, template=xml_id, ispage=False)['url']
            url = "/event/" + slug(self) + "/page/" + newpath[1:]
        menu = self.env['website.menu'].create({
            'name': name,
            'url': url,
            'parent_id': self.menu_id.id,
            'sequence': sequence,
        })
        return menu

    @api.multi
    def google_map_img(self, zoom=8, width=298, height=298):
        self.ensure_one()
        if self.address_id:
            return self.sudo().address_id.google_map_img(zoom=zoom, width=width, height=height)
        return None

    @api.multi
    def google_map_link(self, zoom=8):
        self.ensure_one()
        if self.address_id:
            return self.sudo().address_id.google_map_link(zoom=zoom)
        return None

    @api.multi
    def _track_subtype(self, init_values):
        self.ensure_one()
        if 'website_published' in init_values and self.website_published:
            return 'website_event.mt_event_published'
        elif 'website_published' in init_values and not self.website_published:
            return 'website_event.mt_event_unpublished'
        return super(Event, self)._track_subtype(init_values)

    @api.multi
    def action_open_badge_editor(self):
        """ open the event badge editor : redirect to the report page of event badge report """
        self.ensure_one()
        return {
            'type': 'ir.actions.act_url',
            'target': 'new',
            'url': '/report/html/%s/%s?enable_editor' % ('event.event_event_report_template_badge', self.id),
        }<|MERGE_RESOLUTION|>--- conflicted
+++ resolved
@@ -21,11 +21,7 @@
 
     website_menu = fields.Boolean('Dedicated Menu',
         help="Creates menus Introduction, Location and Register on the page "
-<<<<<<< HEAD
-             " of the event on the website.")
-=======
-             " of the event on the website.", store=True, copy=False)
->>>>>>> a277b585
+             " of the event on the website.", copy=False)
     menu_id = fields.Many2one('website.menu', 'Event Menu')
 
     def _compute_is_participating(self):
