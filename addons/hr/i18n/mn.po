--- conflicted
+++ resolved
@@ -7,11 +7,7 @@
 msgstr ""
 "Project-Id-Version: Odoo 9.0\n"
 "Report-Msgid-Bugs-To: \n"
-<<<<<<< HEAD
-"POT-Creation-Date: 2016-08-19 10:24+0000\n"
-=======
 "POT-Creation-Date: 2016-08-18 14:07+0000\n"
->>>>>>> bc1a0a32
 "PO-Revision-Date: 2016-02-20 10:36+0000\n"
 "Last-Translator: Martin Trigaux\n"
 "Language-Team: Mongolian (http://www.transifex.com/odoo/odoo-9/language/"
@@ -23,11 +19,7 @@
 "Plural-Forms: nplurals=2; plural=(n != 1);\n"
 
 #. module: hr
-<<<<<<< HEAD
-#: code:addons/hr/models/hr.py:76
-=======
 #: code:addons/hr/hr.py:120
->>>>>>> bc1a0a32
 #, python-format
 msgid "%s (copy)"
 msgstr "%s (copy)"
@@ -119,10 +111,6 @@
 msgstr ""
 
 #. module: hr
-<<<<<<< HEAD
-#: model:ir.model.fields,field_description:hr.field_hr_department_active
-=======
->>>>>>> bc1a0a32
 #: model:ir.model.fields,field_description:hr.field_hr_employee_active
 msgid "Active"
 msgstr "Идэвхитэй"
@@ -133,7 +121,6 @@
 msgstr ""
 
 #. module: hr
-#: model:ir.ui.view,arch_db:hr.view_department_filter
 #: model:ir.ui.view,arch_db:hr.view_employee_filter
 msgid "Archived"
 msgstr ""
@@ -216,6 +203,11 @@
 #. module: hr
 #: model:ir.actions.act_window,help:hr.open_module_tree_department
 msgid "Click to create a department."
+msgstr ""
+
+#. module: hr
+#: model:ir.actions.act_window,help:hr.view_department_form_installer
+msgid "Click to define a new department."
 msgstr ""
 
 #. module: hr
@@ -287,6 +279,11 @@
 #: model:hr.job,website_description:hr.job_trainee
 msgid "Contributions to open source projects"
 msgstr ""
+
+#. module: hr
+#: model:ir.actions.act_window,name:hr.view_department_form_installer
+msgid "Create Your Departments"
+msgstr "Алба, хэлтсүүдээ үүсгэх"
 
 #. module: hr
 #: model:ir.model.fields,field_description:hr.field_hr_department_create_uid
@@ -430,21 +427,13 @@
 msgstr ""
 
 #. module: hr
-<<<<<<< HEAD
-#: code:addons/hr/models/hr.py:264
-=======
 #: code:addons/hr/hr.py:294 constraint:hr.department:0
->>>>>>> bc1a0a32
 #, python-format
 msgid "Error! You cannot create recursive departments."
 msgstr "Алдаа! Та рекурс хэлтэсүүд үүсгэж чадахгүй."
 
 #. module: hr
-<<<<<<< HEAD
-#: code:addons/hr/models/hr.py:177
-=======
 #: code:addons/hr/hr.py:264 constraint:hr.employee:0
->>>>>>> bc1a0a32
 #, python-format
 msgid "Error! You cannot create recursive hierarchy of Employee(s)."
 msgstr "Алдаа! Тойрог хамааралтай ажилчдыг үүсгэх боломжгүй."
@@ -577,12 +566,6 @@
 #: model:ir.model.fields,field_description:hr.field_hr_employee_address_home_id
 msgid "Home Address"
 msgstr "Гэрийн хаяг"
-
-#. module: hr
-#: model:ir.model,name:hr.model_hr_department
-#, fuzzy
-msgid "Hr Department"
-msgstr "Хэлтэс"
 
 #. module: hr
 #: model:ir.ui.menu,name:hr.menu_hr_main
@@ -835,6 +818,7 @@
 msgstr ""
 
 #. module: hr
+#: model:ir.model.fields,field_description:hr.field_hr_department_complete_name
 #: model:ir.model.fields,field_description:hr.field_hr_employee_name
 #: model:ir.model.fields,field_description:hr.field_hr_employee_name_related
 msgid "Name"
@@ -1198,14 +1182,6 @@
 msgstr "Уншаагүй Зурвасууд"
 
 #. module: hr
-<<<<<<< HEAD
-#: model:ir.model.fields,help:hr.field_hr_employee_login
-msgid "Used to log into the system"
-msgstr ""
-
-#. module: hr
-=======
->>>>>>> bc1a0a32
 #: model:ir.model.fields,field_description:hr.field_hr_employee_user_id
 msgid "User"
 msgstr "Хэрэглэгч"
@@ -1514,8 +1490,6 @@
 msgstr ""
 
 #. module: hr
-<<<<<<< HEAD
-=======
 #: model:ir.actions.act_window,help:hr.view_department_form_installer
 msgid ""
 "Your departments structure is used to manage all documents\n"
@@ -1525,7 +1499,6 @@
 msgstr ""
 
 #. module: hr
->>>>>>> bc1a0a32
 #: model:ir.ui.view,arch_db:hr.view_department_form
 msgid "department"
 msgstr "Хэлтэс"
@@ -1538,12 +1511,6 @@
 #~ msgid "Action Needed"
 #~ msgstr "Үйлдэл Шаардлагатай"
 
-<<<<<<< HEAD
-#~ msgid "Create Your Departments"
-#~ msgstr "Алба, хэлтсүүдээ үүсгэх"
-
-=======
->>>>>>> bc1a0a32
 #~ msgid "Date of the last message posted on the record."
 #~ msgstr "Бичлэгт хамгийн сүүлд илгээгдсэн зурвасын огноо."
 
