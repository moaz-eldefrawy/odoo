--- conflicted
+++ resolved
@@ -8,19 +8,14 @@
 "Project-Id-Version: openobject-addons\n"
 "Report-Msgid-Bugs-To: FULL NAME <EMAIL@ADDRESS>\n"
 "POT-Creation-Date: 2011-01-11 11:15+0000\n"
-"PO-Revision-Date: 2011-04-05 22:56+0000\n"
-"Last-Translator: Rolv Råen <Unknown>\n"
+"PO-Revision-Date: 2011-08-23 11:20+0000\n"
+"Last-Translator: Rolv Råen (adEgo) <Unknown>\n"
 "Language-Team: Norwegian Bokmal <nb@li.org>\n"
 "MIME-Version: 1.0\n"
 "Content-Type: text/plain; charset=UTF-8\n"
 "Content-Transfer-Encoding: 8bit\n"
-<<<<<<< HEAD
-"X-Launchpad-Export-Date: 2011-04-29 05:30+0000\n"
-"X-Generator: Launchpad (build 12758)\n"
-=======
 "X-Launchpad-Export-Date: 2011-09-05 05:34+0000\n"
 "X-Generator: Launchpad (build 13830)\n"
->>>>>>> ef4795db
 
 #. module: hr
 #: model:process.node,name:hr.process_node_openerpuser0
@@ -31,7 +26,7 @@
 #: view:hr.job:0
 #: field:hr.job,requirements:0
 msgid "Requirements"
-msgstr ""
+msgstr "Krav"
 
 #. module: hr
 #: constraint:hr.department:0
@@ -95,7 +90,7 @@
 #. module: hr
 #: view:hr.job:0
 msgid "Jobs"
-msgstr ""
+msgstr "Jobber"
 
 #. module: hr
 #: view:hr.job:0
@@ -123,7 +118,7 @@
 #. module: hr
 #: model:ir.ui.menu,name:hr.menu_open_view_attendance_reason_config
 msgid "Holidays"
-msgstr ""
+msgstr "Ferie"
 
 #. module: hr
 #: help:hr.installer,hr_holidays:0
@@ -189,7 +184,7 @@
 #. module: hr
 #: view:hr.employee:0
 msgid "Position"
-msgstr ""
+msgstr "Stilling"
 
 #. module: hr
 #: model:ir.actions.act_window,name:hr.action2
@@ -233,7 +228,7 @@
 #. module: hr
 #: field:hr.installer,hr_evaluation:0
 msgid "Periodic Evaluations"
-msgstr ""
+msgstr "Periodisk evaluering"
 
 #. module: hr
 #: field:hr.installer,hr_timesheet_sheet:0
@@ -253,7 +248,7 @@
 #. module: hr
 #: help:hr.job,no_of_employee:0
 msgid "Number of employee with that job."
-msgstr ""
+msgstr "Antall ansatte med denne jobben"
 
 #. module: hr
 #: field:hr.employee,work_phone:0
@@ -326,7 +321,7 @@
 #: field:hr.employee,job_id:0
 #: view:hr.job:0
 msgid "Job"
-msgstr ""
+msgstr "Jobb"
 
 #. module: hr
 #: view:hr.department:0
@@ -403,7 +398,7 @@
 #. module: hr
 #: field:hr.installer,progress:0
 msgid "Configuration Progress"
-msgstr ""
+msgstr "Konfigurasjonsfremdrift"
 
 #. module: hr
 #: model:ir.actions.act_window,name:hr.open_view_categ_form
@@ -420,7 +415,7 @@
 #. module: hr
 #: field:hr.installer,config_logo:0
 msgid "Image"
-msgstr ""
+msgstr "Bilde"
 
 #. module: hr
 #: model:process.process,name:hr.process_process_employeecontractprocess0
@@ -508,7 +503,7 @@
 #. module: hr
 #: view:hr.installer:0
 msgid "Configure"
-msgstr ""
+msgstr "Konfigurer"
 
 #. module: hr
 #: model:ir.actions.act_window,name:hr.open_view_categ_tree
@@ -697,7 +692,7 @@
 #. module: hr
 #: field:hr.job,name:0
 msgid "Job Name"
-msgstr ""
+msgstr "Jobbnavn"
 
 #. module: hr
 #: view:hr.job:0
@@ -777,7 +772,7 @@
 #. module: hr
 #: help:hr.employee,ssnid:0
 msgid "Social Security Number"
-msgstr ""
+msgstr "Personnummer"
 
 #. module: hr
 #: model:process.node,note:hr.process_node_openerpuser0
@@ -787,7 +782,7 @@
 #. module: hr
 #: field:hr.department,child_ids:0
 msgid "Child Departments"
-msgstr ""
+msgstr "Underavdelinger"
 
 #. module: hr
 #: model:ir.actions.act_window,name:hr.action_hr_job
