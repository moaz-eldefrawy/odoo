--- conflicted
+++ resolved
@@ -217,7 +217,6 @@
         'last_login': fields.related('user_id', 'date', type='datetime', string='Latest Connection', readonly=1),
     }
 
-<<<<<<< HEAD
     def _get_default_image(self, cr, uid, context=None):
         image_path = get_module_resource('hr', 'static/src/img', 'default_image.png')
         return tools.image_resize_image_big(open(image_path, 'rb').read().encode('base64'))
@@ -227,9 +226,6 @@
         'image': _get_default_image,
         'color': 0,
     }
-
-=======
-    _order='name_related'
     
     def copy_data(self, cr, uid, ids, default=None, context=None):
         if default is None:
@@ -237,7 +233,6 @@
         default.update({'child_ids': False})
         return super(hr_employee, self).copy_data(cr, uid, ids, default, context=context)
         
->>>>>>> e0fb0a64
     def create(self, cr, uid, data, context=None):
         if context is None:
             context = {}
@@ -357,7 +352,6 @@
         'note': fields.text('Note'),
     }
 
-<<<<<<< HEAD
     _defaults = {
         'company_id': lambda self, cr, uid, c: self.pool.get('res.company')._company_default_get(cr, uid, 'hr.department', context=c),
     }
@@ -392,10 +386,7 @@
             res.append((record['id'], name))
         return res
 
-    def copy(self, cr, uid, ids, default=None, context=None):
-=======
     def copy_data(self, cr, uid, ids, default=None, context=None):
->>>>>>> e0fb0a64
         if default is None:
             default = {}
         default['member_ids'] = []
@@ -406,32 +397,12 @@
     _name = 'res.users'
     _inherit = 'res.users'
 
-<<<<<<< HEAD
-=======
     def copy_data(self, cr, uid, ids, default=None, context=None):
         if default is None:
             default = {}
         default.update({'employee_ids': False})
         return super(res_users, self).copy_data(cr, uid, ids, default, context=context)
     
-    def create(self, cr, uid, data, context=None):
-        user_id = super(res_users, self).create(cr, uid, data, context=context)
-
-        # add shortcut unless 'noshortcut' is True in context
-        if not(context and context.get('noshortcut', False)):
-            data_obj = self.pool.get('ir.model.data')
-            try:
-                data_id = data_obj._get_id(cr, uid, 'hr', 'ir_ui_view_sc_employee')
-                view_id  = data_obj.browse(cr, uid, data_id, context=context).res_id
-                self.pool.get('ir.ui.view_sc').copy(cr, uid, view_id, default = {
-                                            'user_id': user_id}, context=context)
-            except:
-                # Tolerate a missing shortcut. See product/product.py for similar code.
-                _logger.debug('Skipped meetings shortcut for user "%s".', data.get('name','<new'))
-
-        return user_id
-
->>>>>>> e0fb0a64
     _columns = {
         'employee_ids': fields.one2many('hr.employee', 'user_id', 'Related employees'),
     }
