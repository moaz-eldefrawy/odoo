--- conflicted
+++ resolved
@@ -318,16 +318,9 @@
             if section in s:
                 st = case.stage_id.id  or False
                 s[section] = dict([(v, k) for (k, v) in s[section].iteritems()])
-<<<<<<< HEAD
-                if st and st in s[section]:
-                    stage_value = self.pool.get('crm.case.stage').read(cr, uid,s[section][st] ,['probability'], context)
-                    self.write(cr, uid, [case.id], {'stage_id': s[section][st],'probability':stage_value['probability']})
-=======
-                if st in s[section]:                    
+                if st in s[section]:
                     self.write(cr, uid, [case.id], {'stage_id': s[section][st]})
->>>>>>> 49738fea
-        return True  
-    
+        return True
 
     def onchange_case_id(self, cr, uid, ids, case_id, name, partner_id, context={}):
         if not case_id:
