<?xml version="1.0"?>
<openerp>
    <data>
    # ------------------------------------------------------ 
    # Meetings
    # ------------------------------------------------------ 

    <record model="ir.ui.view" id="crm_case_form_view_meet">
        <field name="name">CRM - Meetings Form</field>
        <field name="model">crm.case</field>
        <field name="type">form</field>
        <field name="arch" type="xml">
            <form string="Meetings Form">
                <group colspan="4" col="6">
                    <field name="name" select="1" string="Title"/>
                    <field name="section_id" widget="selection"/>
                    <field name="user_id" select="2" string="Responsible" required="1"/>
                    <newline/>
                    <field name="date" string="Meeting Date" required="1"/>
                    <field name="duration" colspan="1" widget="float_time" required="1"/>
                    <group colspan="2">
                        <field name="case_id" on_change="onchange_case_id(case_id, name, partner_id)"/>
                        <button string="Assign" name="%(crm_generic_wizard_act)d"  type="action" />
                    </group>
                    
                </group>
                <notebook colspan="4">
	                <page string="Meeting">
	                    <field name="partner_id" on_change="onchange_partner_id(partner_id, email_from)" />
	                    <field name="partner_address_id" on_change="onchange_partner_address_id(partner_address_id, email_from)"/>
	                    <field name="email_from"/>
	                    <newline/>
	                    <field name="categ_id" select="2" on_change="onchange_categ_id(categ_id)"/>
	                    <field name="category2_id" select="1" string="Location"/>
	                    <separator string="Description" colspan="4"/>
	                    <field name="description" nolabel="1" colspan="4"/>
	                    <separator colspan="4"/>
	                    <group col="8" colspan="4">
	                        <field name="state" select="2"/> 
	                        <button name="case_open" string="Confirm Meeting" states="draft,cancel,pending" type="object" icon="terp-crm"/>
	                        <button name="case_cancel" string="Cancel Meeting" states="draft,open,pending" type="object" icon="gtk-cancel"/>
	                        <button name="case_reset" string="Reset to Unconfirmed" states="done,open,cancel" type="object" icon="gtk-convert"/>
	                    </group>
	                </page>	               	                             
                </notebook>
            </form>
        </field>
    </record>
    <record model="ir.ui.view" id="crm_case_tree_view_meet">
        <field name="name">CRM - Meetings Tree</field>
        <field name="model">crm.case</field>
        <field name="type">tree</field>
        <field name="arch" type="xml">
            <tree string="Meetings Tree"  colors="red:state=='open'">
                <field name="id"/>
                <field name="name" string="Title"/>
                <field name="date" string="Next Meeting"/>
                <field name="section_id" widget="selection"/>
                <field name="priority"/>
                <field name="categ_id"/>
                <field name="category2_id" string="Type"/>
                <field name="user_id"/>
                <field name="state"/>
                <button name="case_open" string="Confirm Meeting" states="draft,cancel,pending" type="object" icon="terp-crm"/>
                <button name="case_cancel" string="Cancel Meeting" states="draft,open,pending" type="object" icon="gtk-cancel"/>
                <button name="case_reset" string="Reset to Unconfirmed" states="done,open,cancel" type="object" icon="gtk-convert"/>                
            </tree>
        </field>
    </record>
    <record model="ir.ui.view" id="crm_case_calendar_view_meet">
        <field name="name">CRM - Meetings Calendar</field>
        <field name="model">crm.case</field>
        <field name="type">calendar</field>
        <field name="priority" eval="2"/>
        <field name="arch" type="xml">
            <calendar string="Meetings" date_start="date" color="user_id" date_delay="duration">
                <field name="name"/>
                <field name="partner_id"/>
                <field name="section_id" widget="selection"/>
            </calendar>
        </field>
    </record>

    <record id="crm_case_gantt_view_meet" model="ir.ui.view">
        <field name="name">CRM - Meetings Gantt</field>
        <field name="model">crm.case</field>
        <field name="type">gantt</field>
        <field name="arch" type="xml">
            <gantt color="user_id" date_delay="duration" date_start="date" string="Meetings">
               <level object="crm.case" link="id" domain="[]">
                   <field name="name"/>
                   <field name="partner_id"/>
                </level>
            </gantt>
        </field>
    </record>
    <record id="view_crm_case_meetings_filter" model="ir.ui.view">
        <field name="name">crm.case.meetings.select</field>
        <field name="model">crm.case</field>
        <field name="type">search</field>
        <field name="arch" type="xml">
            	<search string="Search Meetings">
               		<group col="10" colspan="4">
<<<<<<< HEAD
	               		<filter icon="terp-crm" string="Draft" domain="[('state','=','draft')]" help="Draft Meetings"/>
	                    <filter icon="terp-crm" string="Confirmed" domain="[('state','=','done')]" help="Confirmed Meetings"/>
	                    <filter icon="terp-crm" string="My Meetings" domain="[('user_id','=',uid)]" help="My Meetings"/>
=======
                        <filter icon="terp-crm" string="My Meetings" domain="[('user_id','=',uid)]" />
	               		<filter icon="terp-crm" string="Draft" domain="[('state','=','draft')]" />
	                    <filter icon="terp-crm" string="Confirmed" domain="[('state','=','done')]" />	                    
>>>>>>> a858f6c2
	               		<separator orientation="vertical"/>
	               		<field name="name" select="1" string="Subject"/>
	               		<field name="partner_id" select="1"/>
	               		<field name="user_id" select="1" widget="selection">
                        	<filter icon="terp-crm" domain="[('user_id','=',uid)]" help="My Meetings"/>
                        	<filter icon="terp-crm" domain="[('user_id','child_of',[uid])]" help="My Departments Meetings"/>
                        </field>
	               	</group>
                </search>
        	</field>
    	</record>
	</data>
</openerp><|MERGE_RESOLUTION|>--- conflicted
+++ resolved
@@ -101,15 +101,9 @@
         <field name="arch" type="xml">
             	<search string="Search Meetings">
                		<group col="10" colspan="4">
-<<<<<<< HEAD
+               			<filter icon="terp-crm" string="My Meetings" domain="[('user_id','=',uid)]" help="My Meetings"/>
 	               		<filter icon="terp-crm" string="Draft" domain="[('state','=','draft')]" help="Draft Meetings"/>
 	                    <filter icon="terp-crm" string="Confirmed" domain="[('state','=','done')]" help="Confirmed Meetings"/>
-	                    <filter icon="terp-crm" string="My Meetings" domain="[('user_id','=',uid)]" help="My Meetings"/>
-=======
-                        <filter icon="terp-crm" string="My Meetings" domain="[('user_id','=',uid)]" />
-	               		<filter icon="terp-crm" string="Draft" domain="[('state','=','draft')]" />
-	                    <filter icon="terp-crm" string="Confirmed" domain="[('state','=','done')]" />	                    
->>>>>>> a858f6c2
 	               		<separator orientation="vertical"/>
 	               		<field name="name" select="1" string="Subject"/>
 	               		<field name="partner_id" select="1"/>
