--- conflicted
+++ resolved
@@ -226,11 +226,7 @@
 
     def create(self, cr, uid, vals, context=None):
         obj_id = super(crm_lead, self).create(cr, uid, vals, context)
-<<<<<<< HEAD
-        self._case_create_notification(cr, uid, [obj_id], context=context)
-=======
         self.case_create_send_note(cr, uid, [obj_id], context=context)
->>>>>>> 2c84934e
         return obj_id
 
 
@@ -275,80 +271,6 @@
     def stage_find_won(self, cr, uid, section_id):
         return self.stage_find_percent(cr, uid, 100.0, section_id)
 
-<<<<<<< HEAD
-    def _case_create_notification(self, cr, uid, ids, context=None):
-        for obj in self.browse(cr, uid, ids, context=context):
-            self.message_subscribe(cr, uid, ids, [obj.user_id.id], context=context)
-            if obj.type=="opportunity" and obj.state=="draft":
-                message = _("Opportunity is <b>created</b>.")
-            elif obj.type=="lead" :
-                message = _("Lead is <b>created</b>.")
-            else:
-                message = _("The case has been <b>created</b>.")
-            self.message_append_note(cr, uid, ids, _('System notification'),
-                        message, type='notification', need_action_user_id=obj.user_id.id, context=context)
-        return True
-
-    def _case_open_notification(self, lead, context=None):
-        if lead.state != 'draft' and lead.state != 'pending':
-            return False
-        if lead.type == 'lead':
-            message = _("The lead has been <b>opened</b>.")
-        elif lead.type == 'opportunity':
-            message = _("The opportunity has been <b>opened</b>.")
-        else:
-            message = _("The case has been <b>opened</b>.")
-        lead.message_append_note('' ,message, need_action_user_id=lead.user_id.id)
-
-    def _case_close_notification(self, lead, context=None):
-        lead[0].message_mark_done(context)
-        if lead[0].type == 'lead':
-            message = _("The lead has been <b>closed</b>.")
-        elif lead[0].type == 'opportunity':
-            message = _("The opportunity has been <b>closed</b>.")
-        else:
-            message = _("The case has been <b>closed</b>.")
-        lead[0].message_append_note('' ,message)
-
-    def _case_mark_lost_notification(self, lead, context=None):
-        lead.message_mark_done(context)
-        message = _("The opportunity has been <b>marked as lost</b>.")
-        lead.message_append_note('' ,message)
-
-    def _case_mark_won_notification(self, lead, context=None):
-        lead.message_mark_done(context)
-        message = _("The opportunity has been <b>won</b>.")
-        lead.message_append_note('' ,message)
-
-    def _case_cancel_notification(self, lead, context=None):
-        lead[0].message_mark_done(context)
-        if lead[0].type == 'lead':
-            message = _("The lead has been <b>cancelled</b>.")
-        elif lead[0].type == 'opportunity':
-            message = _("The opportunity has been <b>cancelled</b>.")
-        lead[0].message_append_note('' ,message)
-
-    def _case_pending_notification(self, case, context=None):
-        if case[0].type == 'lead':
-            message = _("The lead is <b>pending</b>.")
-        elif case[0].type == 'opportunity':
-            message = _("The opportunity is <b>pending</b>.")
-        case[0].message_append_note('' ,message)
-
-    def _case_escalate_notification(self, case, context=None):
-        message = _("The lead is <b>escalated</b>.")
-        case.message_append_note('' ,message)
-
-    def _case_phonecall_notification(self, cr, uid, ids, case, phonecall, action, context=None):
-        for obj in phonecall.browse(cr, uid, ids, context=context):
-            if action == "schedule" :
-                message = _("<b>%s a call</b> for the %s.") % (action, obj.date)
-            else :
-                message = _("<b>%s a call</b>.") % (action)
-            case.message_append_note('', message)
-            if action == "schedule" :
-                phonecall.message_append_note(cr, uid, ids, '', message, need_action_user_id=obj.user_id.id)
-=======
     def get_needaction_user_id(self, cr, uid, ids, name, arg, context=None):
         result = {}
         for obj in self.browse(cr, uid, ids, context=context):
@@ -425,7 +347,6 @@
             message = _("Partner has been <b>created</b>")
             lead.message_append_note('' ,message)
         return True
->>>>>>> 2c84934e
 
     def case_open(self, cr, uid, ids, context=None):
         res = super(crm_lead, self).case_open(cr, uid, ids, context)
@@ -478,11 +399,7 @@
             stage_id = self.stage_find_won(cr, uid, lead.section_id.id or False)
             if stage_id:
                 self.stage_set(cr, uid, [lead.id], stage_id)
-<<<<<<< HEAD
-            self._case_mark_won_notification(lead, context=context)
-=======
             self.case_mark_won_send_note(cr, uid, [lead.id], context=context)
->>>>>>> 2c84934e
         return res
 
     def set_priority(self, cr, uid, ids, priority):
@@ -588,11 +505,7 @@
 
         subject = subject[0] + ", ".join(subject[1:])
         details = "\n\n".join(details)
-<<<<<<< HEAD
-        return opportunity.message_append_note(subject, body=details, need_action_user_id=opportunity.user_id.id)
-=======
         return opportunity.message_append_note(subject, body=details)
->>>>>>> 2c84934e
 
     def _merge_opportunity_history(self, cr, uid, opportunity_id, opportunities, context=None):
         message = self.pool.get('mail.message')
@@ -701,15 +614,9 @@
                 'partner_address_id': contact_id,
         }
 
-<<<<<<< HEAD
-    def _convert_opportunity_notification(self, cr, uid, lead, context=None):
-        success_message = _("Lead is <b>converted to an opportunity</b>.")
-        lead.message_append_note(success_message ,success_message, need_action_user_id=lead.user_id.id)
-=======
     def convert_opportunity_send_note(self, cr, uid, lead, context=None):
         message = _("Lead has been <b>converted to an opportunity</b>.")
         lead.message_append_note('' ,message)
->>>>>>> 2c84934e
         return True
 
     def convert_opportunity(self, cr, uid, ids, partner_id, user_ids=False, section_id=False, context=None):
@@ -860,11 +767,7 @@
             if action == 'log':
                 phonecall.case_close(cr, uid, [new_id])
             phonecall_dict[lead.id] = new_id
-<<<<<<< HEAD
-            self._case_phonecall_notification(cr, uid, [new_id], lead, phonecall, action, context=context)
-=======
             self.case_phonecall_send_note(cr, uid, [new_id], lead, phonecall, action, context=context)
->>>>>>> 2c84934e
         return phonecall_dict
 
 
@@ -1006,22 +909,9 @@
             # change probability of lead(s) if required by stage
             if not vals.get('probability') and stage.on_change:
                 vals['probability'] = stage.probability
-<<<<<<< HEAD
-            text = _("Changed Stage to: %s") % stage.name
-
-            for case in self.browse(cr, uid, ids, context=context):
-                if case.type == 'lead' or context.get('stage_type') == 'lead':
-                    message = _("The stage of lead has been changed to <b>%s</b>.") % (stage.name)
-                    case.message_append_note(text, message)
-                elif case.type == 'opportunity':
-                    message = _("The stage of opportunity has been changed to <b>%s</b>.") % (stage.name)
-                    case.message_append_note(text, message)
-
-=======
             for case in self.browse(cr, uid, ids, context=context):
                 message = _("Stage changed to <b>%s</b>.") % (stage.name)
                 case.message_append_note('', message)
->>>>>>> 2c84934e
         return super(crm_lead,self).write(cr, uid, ids, vals, context)
 
 crm_lead()
