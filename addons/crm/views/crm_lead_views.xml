<?xml version="1.0"?>
<odoo>
        <!--
            crm.lead.tag views
        -->
        <record id="crm_lead_tag_form" model="ir.ui.view">
            <field name="name">crm.lead.tag.form</field>
            <field name="model">crm.lead.tag</field>
            <field name="arch" type="xml">
                <form string="Lead Tags">
                    <sheet>
                        <div class="oe_title">
                            <div class="oe_edit_only">
                                <label for="name"/>
                            </div>
                            <h1>
                                <field name="name"/>
                            </h1>
                        </div>
                        <group>
                            <group>
                                <field name="color" required="True"/>
                            </group>
                        </group>
                    </sheet>
                </form>
            </field>
        </record>

        <record id="crm_lead_tag_tree" model="ir.ui.view">
            <field name="name">crm.lead.tag.tree</field>
            <field name="model">crm.lead.tag</field>
            <field name="arch" type="xml">
                <tree string="Lead Tags">
                    <field name="name"/>
                </tree>
            </field>
        </record>

        <!--
            crm.lead (as Lead) views
        -->
        <act_window
                id="act_crm_opportunity_calendar_event_new"
                name="Meetings"
                res_model="calendar.event"
                view_mode="tree,form,calendar"
                context="{'default_duration': 4.0, 'default_opportunity_id': active_id}"
                view_type="form"/>

        <record id="crm_case_form_view_leads" model="ir.ui.view">
        <field name="name">crm.lead.form.lead</field>
        <field name="model">crm.lead</field>
        <field name="arch" type="xml">
            <form string="Leads Form">
                <header>
                    <button name="%(crm.action_crm_lead2opportunity_partner)d" string="Convert to Opportunity" type="action"
                            help="Convert to Opportunity" class="oe_highlight" attrs="{'invisible': ['|', ('type', '=', 'opportunity'), ('active', '=', False)]}"/>
                    <button name="toggle_active"
                        string="Restore"
                        type="object"
                        attrs="{'invisible': ['|', ('probability', '&gt;', 0), ('active', '=', True)]}"/>
                    <button name="action_set_lost"
                        string="Mark as Lost"
                        type="object"
                        attrs="{'invisible': ['&amp;', ('probability', '=', 0), ('active', '=', False)]}"/>
                </header>
                <sheet>
                    <field name="active" invisible="1"/>
                    <div class="oe_button_box" name="button_box">
                    </div>
                    <div class="badge-pill badge-danger float-right" attrs="{'invisible': ['|', ('probability', '&gt;', 0), ('active', '=', True)]}">Lost</div>
                    <div class="badge-pill badge-success float-right" attrs="{'invisible': [('probability', '&lt;', 100)]}">Won</div>
                    <div class="oe_title">
                        <label for="name" class="oe_edit_only" string="Lead"/>
                        <h1><field name="name" placeholder="Describe the lead..."/></h1>
                    </div>
                    <group>
                        <group>
                            <!-- Preload all the partner's information -->
                            <field name="partner_id"
                                    widget="res_partner_many2one"
                                    context="{'default_name': contact_name, 'default_street': street, 'default_city': city, 'default_state_id': state_id, 'default_zip': zip, 'default_country_id': country_id, 'default_function': function, 'default_phone': phone, 'default_mobile': mobile, 'default_email': email_from, 'default_user_id': user_id, 'default_team_id': team_id, 'default_website': website, 'show_vat': True}"
                                    groups="base.group_no_one"/>
                            <field name="partner_name"/>
                            <label for="street" string="Address"/>
                            <div class="o_address_format">
                                <field name="street" placeholder="Street..." class="o_address_street"/>
                                <field name="street2" placeholder="Street 2..." class="o_address_street"/>
                                <field name="city" placeholder="City" class="o_address_city"/>
                                <field name="state_id" class="o_address_state" placeholder="State" options='{"no_open": True}'/>
                                <field name="zip" placeholder="ZIP" class="o_address_zip"/>
                                <field name="country_id" placeholder="Country" class="o_address_country" options='{"no_open": True, "no_create": True}'/>
                            </div>
                            <field name="website" widget="url" placeholder="e.g. www.odoo.com"/>
                        </group>
                        <group>
                            <label for="contact_name"/>
                            <div class="o_row">
                                <field name="contact_name"/>
                                <field name="title" placeholder="Title" domain="[]" options='{"no_open": True}'/>
                            </div>
                            <field name="is_blacklisted" invisible="1"/>
                            <label for="email_from" class="oe_inline"/>
                            <div class="o_row o_row_readonly">
                                <i class="fa fa-ban" style="color: red;" role="img" title="This email is blacklisted for mass mailing"
                                    aria-label="Blacklisted" attrs="{'invisible': [('is_blacklisted', '=', False)]}" groups="base.group_user"></i>
                                <field name="email_from" widget="email"/>
                            </div>
                            <field name="function"/>
                            <field name="phone" widget="phone"/>
                            <field name="mobile"/>
                        </group>
                        <group>
                            <field name="user_id" domain="[('share', '=', False)]"
                                context="{'default_groups_ref': ['base.group_user', 'base.group_partner_manager', 'sales_team.group_sale_salesman_all_leads'], 'team_id': team_id}"/>
                            <field name="team_id" widget="selection"/>
                            <field name="type" invisible="1"/>
                        </group>
                        <group>
                            <field name="priority" widget="priority"/>
                            <field name="tag_ids" widget="many2many_tags" options="{'color_field': 'color', 'no_create_edit': True}"/>
                        </group>
                    </group>
                    <notebook>
                        <page string="Internal Notes">
                            <field name="description"/>
                        </page>
                        <page name="extra" string="Extra Info">
                            <group>
                                <group string="Email">
                                    <field name="message_bounce" readonly="1"/>
                                </group>
                                <group string="Tracking" groups="base.group_multi_company" name="categorization">
                                    <field name="company_id"
                                        groups="base.group_multi_company"
                                        options="{'no_create': True}"/>
                                    <field name="campaign_id" />
                                    <field name="medium_id"/>
                                    <field name="source_id"/>
                                    <field name="referred"/>
                                </group>
                                <group string="Analysis">
                                    <field name="date_open"/>
                                    <field name="date_closed"/>
                                    <field name="probability"/>
                                </group>
                            </group>
                        </page>
                    </notebook>
                </sheet>
                <div class="oe_chatter">
                    <field name="message_follower_ids" widget="mail_followers"/>
                    <field name="activity_ids" widget="mail_activity"/>
                    <field name="message_ids" widget="mail_thread" options="{'post_refresh': 'recipients'}"/>
                </div>
            </form>
        </field>
        </record>

        <record id="crm_case_tree_view_leads" model="ir.ui.view">
            <field name="name">crm.lead.tree.lead</field>
            <field name="model">crm.lead</field>
            <field name="arch" type="xml">
                <tree string="Leads" decoration-bf="message_needaction==True" decoration-muted="probability == 100">
                    <field name="date_deadline" invisible="1"/>
                    <field name="create_date"/>
                    <field name="name" string="Lead"/>
                    <field name="contact_name"/>
                    <field name="city"/>
                    <field name="country_id"/>
                    <field name="email_from"/>
                    <field name="phone"/>
                    <field name="user_id" invisible="1"/>
                    <field name="partner_id" invisible="1"/>
                    <field name="team_id"/>
                    <field name="active" invisible="1"/>
                    <field name="probability" invisible="1"/>
                    <field name="campaign_id" invisible="1"/>
                    <field name="referred" invisible="1"/>
                    <field name="medium_id" invisible="1"/>
                    <field name="message_needaction" invisible="1"/>
                </tree>
            </field>
        </record>

        <record id="view_crm_lead_kanban" model="ir.ui.view">
            <field name="name">crm.lead.kanban</field>
            <field name="model">crm.lead</field>
            <field name="priority" eval="100"/>
            <field name="arch" type="xml">
                <kanban class="o_kanban_mobile" archivable="false">
                    <field name="name"/>
                    <field name="contact_name"/>
                    <field name="priority"/>
                    <field name="tag_ids"/>
                    <field name="user_id"/>
                    <field name="message_needaction_counter"/>
                    <field name="activity_ids"/>
                    <field name="activity_state"/>
                    <templates>
                        <t t-name="kanban-box">
                            <div t-attf-class="oe_kanban_content oe_kanban_global_click">
                                <div>
                                    <strong class="o_kanban_record_title"><span><field name="name"/></span></strong>
                                </div>
                                <div>
                                    <span class="o_kanban_record_subtitle"><field name="contact_name"/></span>
                                </div>
                                <div>
                                  <field name="tag_ids"/>
                                </div>
                                <div class="o_kanban_record_bottom">
                                    <div class="oe_kanban_bottom_left">
                                        <field name="priority" widget="priority"/>
                                        <t t-if="record.message_needaction_counter.raw_value">
                                            <span role="alert" class="oe_kanban_mail_new" title="Unread Messages"><i class="fa fa-comments" aria-label="Messages" role="img"/><t t-raw="record.message_needaction_counter.raw_value"/></span>
                                        </t>
                                        <div class="o_kanban_inline_block">
                                            <field name="activity_ids" widget="kanban_activity"/>
                                        </div>
                                    </div>
                                    <div class="oe_kanban_bottom_right">
                                        <img t-att-src="kanban_image('res.users', 'image_small', record.user_id.raw_value)" t-att-title="record.user_id.value" t-att-alt="record.user_id.value" width="24" height="24" class="oe_kanban_avatar float-right"/>
                                    </div>
                                </div>
                            </div>
                        </t>
                    </templates>
                </kanban>
            </field>
        </record>

        <record  id="crm_case_calendar_view_leads" model="ir.ui.view">
            <field name="name">crm.lead.calendar.lead</field>
            <field name="model">crm.lead</field>
            <field name="priority" eval="2"/>
            <field name="arch" type="xml">
                <calendar string="Leads Generation" date_start="activity_date_deadline" color="user_id">
                    <field name="name"/>
                    <field name="partner_name"/>
                </calendar>
            </field>
        </record>

        <record id="view_create_opportunity_simplified" model="ir.ui.view">
            <field name="name">crm.lead.form.simple</field>
            <field name="model">crm.lead</field>
            <field name="priority">1000</field>
            <field name="arch" type="xml">
                <form string="Create an Opportunity">
                    <sheet>
                        <group>
                            <group>
                                <field name="name" string="Opportunity Title" placeholder="e.g. Customer Deal"/>
                                <field name="partner_id" widget="res_partner_many2one" domain="[('customer', '=', True)]" context="{'search_default_customer': 1, 'show_vat': True}"/>
                                <field name="partner_name" invisible="1"/>
                                <field name="street" invisible="1"/>
                                <field name="street2" invisible="1"/>
                                <field name="city" invisible="1"/>
                                <field name="state_id" invisible="1"/>
                                <field name="zip" invisible="1"/>
                                <field name="country_id" invisible="1"/>
                                <field name="company_id" invisible="1"/>
                                <field name="company_currency" invisible="1"/>
                                <label for="planned_revenue"/>
                                <div class="o_row">
                                    <field name="planned_revenue"/>
                                </div>
                                <field name="priority" widget="priority"/>
                            </group>
                        </group>
                        <footer>
                            <button string="Create" name="close_dialog" type="object" class="btn-primary"/>
                            <button string="Create &amp; Edit" name="edit_dialog" type="object" class="btn-primary"/>
                            <button string="Discard" class="btn-secondary" special="cancel"/>
                        </footer>
                        <field name="partner_name" invisible="1"/>
                        <field name="contact_name" invisible="1"/>
                        <field name="title" invisible="1"/>
                        <field name="street" invisible="1"/>
                        <field name="street2" invisible="1"/>
                        <field name="city" invisible="1"/>
                        <field name="state_id" invisible="1"/>
                        <field name="country_id" invisible="1"/>
                        <field name="email_from" invisible="1"/>
                        <field name="phone" invisible="1"/>
                        <field name="mobile" invisible="1"/>
                        <field name="zip" invisible="1"/>
                        <field name="function" invisible="1"/>
                        <field name="website" invisible="1"/>
                    </sheet>
                </form>
            </field>
        </record>

        <record id="create_opportunity_simplified" model="ir.actions.act_window">
            <field name="name">Create an Opportunity</field>
            <field name="res_model">crm.lead</field>
            <field name="view_type">form</field>
            <field name="view_mode">form</field>
            <field name="view_id" ref="view_create_opportunity_simplified"/>
            <field name="target">new</field>
        </record>

        <record id="quick_create_opportunity_form" model="ir.ui.view">
            <field name="name">crm.lead.form.quick_create</field>
            <field name="model">crm.lead</field>
            <field name="priority">1000</field>
            <field name="arch" type="xml">
                <form>
                    <group>
                        <field name="name"/>
                        <field name="partner_id" widget="res_partner_many2one" domain="[('customer', '=', True)]" context="{'search_default_customer': 1, 'show_vat': True}"/>
                        <field name="planned_revenue" widget="monetary" options="{'currency_field': 'company_currency'}"/>
                        <field name="company_currency" invisible="1"/>
                        <field name="company_id" invisible="1"/>
                        <field name="priority" nolabel="1" widget="priority"/>
                    </group>
                </form>
            </field>
        </record>

        <record id="crm_case_kanban_view_leads" model="ir.ui.view">
            <field name="name">crm.lead.kanban.lead</field>
            <field name="model">crm.lead</field>
            <field name="priority" eval="1"/>
            <field name="arch" type="xml">
                <kanban default_group_by="stage_id" class="o_kanban_small_column o_opportunity_kanban" on_create="quick_create" quick_create_view="crm.quick_create_opportunity_form"
                    archivable="false">
                    <field name="stage_id" options='{"group_by_tooltip": {"requirements": "Description", "legend_priority": "Use of stars"}}'/>
                    <field name="color"/>
                    <field name="priority"/>
                    <field name="planned_revenue"/>
                    <field name="kanban_state"/>
                    <field name="activity_date_deadline"/>
                    <field name="user_email"/>
                    <field name="user_id"/>
                    <field name="partner_address_email"/>
                    <field name="message_needaction_counter"/>
                    <field name="partner_id"/>
                    <field name="activity_summary"/>
                    <field name="active"/>
                    <field name="company_currency"/>
                    <field name="activity_state" />
                    <field name="activity_ids" />
                    <progressbar field="activity_state" colors='{"planned": "success", "today": "warning", "overdue": "danger"}' sum_field="planned_revenue" help="This bar allows to filter the opportunities based on scheduled activities."/>
                    <templates>
                        <t t-name="kanban-box">
                            <div t-attf-class="#{kanban_color(record.color.raw_value)} oe_kanban_global_click">
                                <div class="o_dropdown_kanban dropdown">

                                    <a class="dropdown-toggle o-no-caret btn" role="button" data-toggle="dropdown" href="#" aria-label="Dropdown menu" title="Dropdown menu">
                                        <span class="fa fa-ellipsis-v"/>
                                    </a>
                                    <div class="dropdown-menu" role="menu">
                                        <t t-if="widget.editable"><a role="menuitem" type="edit" class="dropdown-item">Edit</a></t>
                                        <t t-if="widget.deletable"><a role="menuitem" type="delete" class="dropdown-item">Delete</a></t>
                                        <ul class="oe_kanban_colorpicker" data-field="color"/>
                                    </div>
                                </div>
                                <div class="oe_kanban_content">
                                    <div>
                                        <strong class="o_kanban_record_title"><field name="name"/></strong>
                                    </div>
                                    <div>
                                        <field name="tag_ids" widget="many2many_tags" options="{'color_field': 'color'}"/>
                                    </div>
                                    <div class="text-muted o_kanban_record_subtitle">
                                        <t t-if="record.planned_revenue.raw_value"><field name="planned_revenue" widget="monetary" options="{'currency_field': 'company_currency'}"/><span t-if="record.partner_id.value">,</span></t> <span t-if="record.partner_id.value"> <t t-esc="record.partner_id.value"/></span>
                                    </div>

                                    <div class="o_kanban_record_bottom">
                                        <div class="oe_kanban_bottom_left">
                                            <field name="priority" widget="priority" groups="base.group_user"/>
                                            <t t-if="record.message_needaction_counter.raw_value">
                                                <span role="alert" class='oe_kanban_mail_new' title='Unread Messages'><i class='fa fa-comments' aria-label="Unread messages" role="img"/><t t-raw="record.message_needaction_counter.raw_value"/></span>
                                            </t>
                                            <field name="activity_ids" widget="kanban_activity"/>
                                        </div>
                                        <div class="oe_kanban_bottom_right">
                                            <img t-att-src="kanban_image('res.users', 'image_small', record.user_id.raw_value)" t-att-title="record.user_id.value" t-att-alt="record.user_id.value" width="24" height="24" class="oe_kanban_avatar"/>
                                        </div>
                                    </div>
                                </div>
                                <div class="oe_clear"/>
                            </div>
                        </t>
                    </templates>
                </kanban>
            </field>
        </record>

        <record id="view_crm_case_leads_filter" model="ir.ui.view">
            <field name="name">crm.lead.search.lead</field>
            <field name="model">crm.lead</field>
            <field name="arch" type="xml">
                <search string="Search Leads">
                    <field name="name" filter_domain="['|','|','|',('partner_name', 'ilike', self),('email_from', 'ilike', self), ('contact_name', 'ilike', self), ('name', 'ilike', self)]"/>
                    <field name="tag_ids" string="Tag" filter_domain="[('tag_ids', 'ilike', self)]"/>
                    <field name="user_id"/>
                    <field name="team_id"/>
                    <field name="partner_id" operator="child_of" string="Customer"/>
                    <field name="city"/>
                    <field name="country_id"/>
                    <field name="create_date"/>
                    <field name="lost_reason"/>
                    <field name="medium_id"/>
                    <field name="campaign_id"/>
                    <field name="source_id"/>
                    <separator />
                    <filter string="My Leads"
                            name="assigned_to_me"
                            domain="[('user_id', '=', uid)]"
                            help="Leads that are assigned to me"/>
                    <separator />
                    <filter string="Leads" name="leads" domain="[('type', '=', 'lead')]"/>
                    <filter string="Opportunities" name="opportunities" domain="[('type', '=', 'opportunity')]"/>
                    <separator />
                    <filter string="Won" name="won"
                            domain="[('probability', '=', 100)]"/>
                    <filter string="Lost" name="lost"
                            domain="['&amp;', ('probability', '=', 0), ('active', '=', False)]"/>
                    <separator/>
                    <filter string="Activities Todo" name="activities_my"
                            domain="[('activity_ids.user_id', '=', uid)]"/>
                    <separator/>
                    <filter string="Late Activities" name="activities_overdue"
                            domain="[('activity_ids.date_deadline', '&lt;', context_today().strftime('%Y-%m-%d'))]"
                            help="Show all opportunities for which the next action date is before today"/>
                    <filter string="Today Activities" name="activities_today"
                            domain="[('activity_ids.date_deadline', '=', context_today().strftime('%Y-%m-%d'))]"/>
                    <filter string="Future Activities" name="activities_upcoming_all"
                        domain="[('activity_ids.date_deadline', '&gt;', context_today().strftime('%Y-%m-%d'))
                        ]"/>
                    <group expand="0" string="Group By">
                        <filter string="Salesperson" name="salesperson" context="{'group_by':'user_id'}"/>
                        <filter string="Sales Channel" name="saleschannel" context="{'group_by':'team_id'}"/>
                        <filter name="stage" string="Stage" context="{'group_by':'stage_id'}"/>
                        <filter name="city" string="City" context="{'group_by': 'city'}"/>
                        <filter string="Country" name="country" context="{'group_by':'country_id'}" />
                        <filter string="Lost Reason" name="lostreason" context="{'group_by':'lost_reason'}"/>
                        <filter string="Company" name="company" context="{'group_by':'company_id'}" groups="base.group_multi_company"/>
                        <filter string="Campaign" name="compaign" domain="[]" context="{'group_by':'campaign_id'}"/>
                        <filter string="Medium" name="medium" domain="[]" context="{'group_by':'medium_id'}"/>
                        <filter string="Source" name="source" domain="[]" context="{'group_by':'source_id'}"/>
                        <separator orientation="vertical" />
                        <filter string="Creation Date" context="{'group_by':'create_date:month'}" name="month"/>
                        <filter string="Conversion Date" name="date_conversion" context="{'group_by':'date_conversion'}"/>
                        <filter string="Expected Closing Date" name="date_deadline" context="{'group_by':'date_deadline'}"/>
                        <filter string="Closed Date" name="date_closed" context="{'group_by':'date_closed'}"/>
                    </group>
                </search>
            </field>
        </record>

        <!--
            crm.lead (as Opportunity) views
        -->
        <record id="crm_case_form_view_oppor" model="ir.ui.view">
            <field name="name">crm.lead.form.opportunity</field>
            <field name="model">crm.lead</field>
            <field name="priority">20</field>
            <field name="arch" type="xml">
                <form string="Opportunities" class="o_opportunity_form">
                    <header>
                        <button name="action_set_won_rainbowman" string="Mark Won"
                                type="object" class="oe_highlight"
                                attrs="{'invisible': ['|', ('active','=',False), ('probability', '=', 100)]}"/>
                        <button name="%(crm.crm_lead_lost_action)d" string="Mark Lost"
                                type="action" class="oe_highlight"
                                context="{'default_lead_id': active_id}"
                                attrs="{'invisible': [('active', '=', False),('probability', '&lt;', 100)]}"/>
                        <button name="toggle_active"
                            string="Restore"
                            type="object"
                            attrs="{'invisible': ['|', ('probability', '&gt;', 0), ('active', '=', True)]}"/>
                        <field name="stage_id" widget="statusbar"
                            options="{'clickable': '1', 'fold_field': 'fold'}"
                            domain="['|', ('team_id', '=', team_id), ('team_id', '=', False)]"
                            attrs="{'invisible': [('active', '=', False)]}"/>
                    </header>
                    <sheet>
                        <field name="active" invisible="1"/>
                        <div class="oe_button_box" name="button_box">
                            <button class="oe_stat_button" type="object"
                                context="{'partner_id': partner_id}"
                                name="action_schedule_meeting" icon="fa-calendar">
                                <div class="o_stat_info">
                                    <field name="meeting_count" class="o_stat_value"/>
                                    <span class="o_stat_text" attrs="{'invisible': [('meeting_count', '&lt;', 2)]}"> Meetings</span>
                                    <span class="o_stat_text" attrs="{'invisible': [('meeting_count', '&gt;', 1)]}"> Meeting</span>
                                </div>
                            </button>
                        </div>
                        <div class="badge-pill badge-danger float-right" attrs="{'invisible': ['|', ('probability', '&gt;', 0), ('active', '=', True)]}">Lost</div>
                        <div class="badge-pill badge-success float-right" attrs="{'invisible': [('probability', '&lt;', 100)]}">Won</div>
                        <div class="oe_title">
                            <label for="name" class="oe_edit_only"/>
                            <h1><field name="name" placeholder="e.g. Product Pricing"/></h1>
                            <h2 class="o_row row no-gutters d-flex">
                                <div class="col">
                                    <label for="planned_revenue" class="oe_edit_only" />
                                    <div class="o_row">
                                        <field name="company_currency" invisible="1"/>
                                        <field name="planned_revenue" class="oe_inline" widget='monetary' options="{'currency_field': 'company_currency'}"/>
                                        <span class="oe_grey p-2"> at </span>
                                    </div>
                                </div>
                                <div class="col">
                                    <label for="probability" class="oe_edit_only"/>
                                    <div class="o_row d-flex">
                                        <field name="probability" widget="integer" class="oe_inline"/>
                                        <span class="oe_grey"> %%</span>
                                    </div>
                                </div>
                            </h2>
                        </div>
                        <group>
                            <group>
                                <field name="partner_id"
                                    widget="res_partner_many2one"
                                    string="Customer" domain="[('customer', '=', True)]"
                                    context="{'search_default_customer': 1,
                                        'default_name': partner_name, 'default_street': street,
                                        'default_street2': street2, 'default_city': city,
                                        'default_state_id': state_id, 'default_zip': zip,
                                        'default_country_id': country_id, 'default_function': function,
                                        'default_phone': phone, 'default_mobile': mobile,
                                        'default_email': email_from,
                                        'default_user_id': user_id, 'default_team_id': team_id, 'default_website': website,
                                        'show_vat': True,
                                    }"
                                />
                                <field name="is_blacklisted" invisible="1"/>
                                <field name="partner_is_blacklisted" invisible="1"/>
                                <label for="email_from" class="oe_inline"/>
                                <div class="o_row o_row_readonly">
                                    <i class="fa fa-ban" style="color: red;" role="img" title="This email is blacklisted for mass mailing"
                                        aria-label="Blacklisted" attrs="{'invisible': ['|', ('is_blacklisted', '=', False), ('partner_address_email', '!=', False)]}" groups="base.group_user"></i>
                                    <field name="email_from"
                                       attrs="{'invisible': [('partner_address_email', '!=', False)]}"
                                       string="Email"
                                       widget="email"/>
                                    <i class="fa fa-ban" style="color: red;" role="img" title="This email is blacklisted for mass mailing"
                                        aria-label="Blacklisted" attrs="{'invisible': ['|', ('partner_is_blacklisted', '=', False), ('partner_address_email', '=', False)]}" groups="base.group_user"></i>
                                    <field name="partner_address_email"
                                       attrs="{'invisible': [('partner_address_email', '==', False)]}"
                                       widget="email"
                                       string="Email"/>
                                </div>
                                <field name="partner_address_phone"
                                       attrs="{'invisible': [('partner_address_phone', '==', False)]}"
                                       readonly="1"
                                       widget="phone"
                                       string="Phone"/>
                                <field name="phone"
                                       attrs="{'invisible': [('partner_address_phone', '!=', False)]}"
                                       widget="phone"/>
                            </group>

                            <group>
                                <field name="date_deadline"/>
                                <field name="priority" widget="priority"/>
                                <field name="tag_ids" widget="many2many_tags" options="{'color_field': 'color', 'no_create_edit': True}"/>
                            </group>

                            <group>
                                <field name="user_id" context="{'default_groups_ref': ['base.group_user', 'base.group_partner_manager', 'sales_team.group_sale_salesman_all_leads'], 'team_id': team_id}" domain="[('share', '=', False)]"/>
                                <field name="team_id" widget="selection"/>
                            </group>
                            <group>
                                <field name="lost_reason" attrs="{'invisible': [('active', '=', True)]}"/>
                                <field name="date_conversion" invisible="1"/>
                            </group>
                        </group>

                        <notebook colspan="4">
                        <page string="Internal Notes">
                            <field name="description" placeholder="Add a description..."/>
                        </page>
                        <page name="lead" string="Followup">
                            <group>
                                <group string="Contact Information">
                                    <field name="partner_name"/>
                                    <label for="street" string="Address"/>
                                    <div class="o_address_format">
                                        <field name="street" placeholder="Street..." class="o_address_street"/>
                                        <field name="street2" placeholder="Street 2..." class="o_address_street"/>
                                        <field name="city" placeholder="City" class="o_address_city"/>
                                        <field name="state_id" class="o_address_state" placeholder="State" options='{"no_open": True}'/>
                                        <field name="zip" placeholder="ZIP" class="o_address_zip"/>
                                        <field name="country_id" placeholder="Country" class="o_address_country" options='{"no_open": True, "no_create": True}'/>
                                    </div>
                                    <field name="website" widget="url" placeholder="e.g. www.odoo.com"/>
                                </group>

                                <group class="mt48">
                                    <label for="contact_name"/>
                                    <div class="o_row">
                                        <field name="contact_name"/>
                                        <field name="title" placeholder="Title" domain="[]" options='{"no_open": True}'/>
                                    </div>
                                    <field name="function"/>
                                    <field name="mobile"/>
                                </group>
                                <group string="Marketing">
                                    <field name="campaign_id" />
                                    <field name="medium_id" />
                                    <field name="source_id" />
                                </group>
                                <group string="Misc" name="Misc">
                                    <field name="day_open" groups="base.group_no_one"/>
                                    <field name="day_close" groups="base.group_no_one"/>
                                    <field name="referred"/>
                                    <field name="type" invisible="1"/>
                                </group>
                            </group>
                        </page>
                        </notebook>
                    </sheet>
                    <div class="oe_chatter">
                        <field name="message_follower_ids" widget="mail_followers"/>
                        <field name="activity_ids" widget="mail_activity"/>
                        <field name="message_ids" widget="mail_thread" options="{'post_refresh': 'recipients'}"/>
                    </div>
                </form>
            </field>
        </record>

        <record id="crm_case_tree_view_oppor" model="ir.ui.view">
            <field name="name">crm.lead.tree.opportunity</field>
            <field name="model">crm.lead</field>
            <field name="arch" type="xml">
                <tree string="Opportunities" decoration-bf="message_needaction==True" decoration-muted="probability == 100" decoration-danger="activity_date_deadline and (activity_date_deadline &lt; current_date)">
                    <field name="date_deadline" invisible="1"/>
                    <field name="create_date"/>
                    <field name="name" string="Opportunity"/>
                    <field name="partner_id" string="Customer"/>
                    <field name="country_id"/>
                    <field name="activity_date_deadline"/>
                    <field name="activity_summary"/>
                    <field name="medium_id" invisible="1"/>
                    <field name="campaign_id" invisible="1"/>
                    <field name="source_id" invisible="1"/>
                    <field name="stage_id"/>
                    <field name="planned_revenue" sum="Expected Revenues"/>
                    <field name="probability" avg="Avg. of Probability"/>
                    <field name="team_id"/>
                    <field name="user_id"/>
                    <field name="referred" invisible="1"/>
                    <field name="priority" invisible="1"/>
                    <field name="message_needaction" invisible="1"/>
                    <field name="probability" invisible="1"/>
                    <field name="write_date" invisible="1"/>
                </tree>
            </field>
        </record>

        <record id="crm_lead_view_graph" model="ir.ui.view">
            <field name="name">crm.lead.view.graph</field>
            <field name="model">crm.lead</field>
            <field name="arch" type="xml">
                <graph string="Opportunities">
                    <field name="stage_id" type="col"/>
                    <field name="user_id" type="row"/>
                </graph>
            </field>
        </record>

        <record id="crm_lead_view_pivot" model="ir.ui.view">
            <field name="name">crm.lead.view.pivot</field>
            <field name="model">crm.lead</field>
            <field name="arch" type="xml">
                <pivot string="Pipeline Analysis">
                    <field name="create_date" interval="month" type="row"/>
                    <field name="stage_id" type="col"/>
                    <field name="planned_revenue" type="measure"/>
                </pivot>
            </field>
        </record>

        <record id="crm_lead_view_tree_activity" model="ir.ui.view">
            <field name="name">crm.lead.tree.opportunity.next.activity</field>
            <field name="model">crm.lead</field>
            <field name="arch" type="xml">
                <tree string="Next Activities" decoration-danger="activity_date_deadline and (activity_date_deadline &lt; current_date)" default_order="activity_date_deadline">
                    <field name="name"/>
                    <field name="partner_id"/>
                    <field name="activity_date_deadline"/>
                    <field name="activity_type_id"/>
                    <field name="activity_summary"/>
                    <field name="stage_id"/>
                    <field name="planned_revenue"/>
                    <field name="date_deadline"/>
                </tree>
            </field>
        </record>

        <record id="view_crm_case_opportunities_filter" model="ir.ui.view">
            <field name="name">crm.lead.search.opportunity</field>
            <field name="model">crm.lead</field>
            <field name="priority">15</field>
            <field name="arch" type="xml">
                <search string="Search Opportunities">
                    <field name="name" string="Opportunity" filter_domain="['|','|','|',('partner_id','ilike',self),('partner_name','ilike',self),('email_from','ilike',self),('name', 'ilike', self)]"/>
                    <field name="tag_ids" string="Tag" filter_domain="[('tag_ids', 'ilike', self)]"/>
                    <field name="stage_id" domain="[]"/>
                    <field name="user_id"/>
                    <field name="team_id"/>
                    <field name="partner_id" operator="child_of" string="Customer"/>
                    <field name="city"/>
                    <field name="country_id"/>
                    <field name="activity_type_id"/>
                    <field name="activity_summary"/>
                    <field name="probability"/>
                    <field name="lost_reason"/>
                    <field name="date_conversion"/>
                    <separator/>
                    <filter string="My Pipeline" name="assigned_to_me"
                        domain="[('user_id', '=', uid)]"
                        help="Opportunities that are assigned to me"/>
                    <filter string="Unassigned" name="unassigned"
                        domain="[('user_id','=', False)]" help="No salesperson"/>
                    <separator/>
                    <filter string="Unread Messages" name="message_needaction" domain="[('message_needaction','=',True)]"/>
                    <separator/>
                    <filter string="Overdue Opportunities" name="overdue_opp"
                            domain="[('date_deadline', '&lt;', context_today().strftime('%Y-%m-%d')), ('date_closed', '=', False)]"
                            help="Opportunities with a date of Expected Closing which is in the past"/>
                    <filter string="Creation Date" name="creation_date" date="create_date"/>
                    <filter string="Expected Closing" name="close_this_month" date="date_deadline"/>
                    <filter string="Closed Date" name="close_date" date="date_closed"/>
                    <separator/>
                    <filter string="Won" name="won" domain="['&amp;', ('active', '=', True), ('stage_id.probability', '=', 100)]"/>
                    <filter string="Lost" name="lost" domain="['&amp;', ('active', '=', False), ('probability', '=', 0)]"/>
                    <separator/>
                    <filter string="Activities Todo" name="activities_my"
                            domain="[('activity_ids.user_id', '=', uid)]"/>
                    <separator/>
                    <filter string="Late Activities" name="activities_overdue"
                            domain="[('activity_ids.date_deadline', '&lt;', context_today().strftime('%Y-%m-%d'))]"
                            help="Show all opportunities for which the next action date is before today"/>
                    <filter string="Today Activities" name="activities_today"
                            domain="[('activity_ids.date_deadline', '=', context_today().strftime('%Y-%m-%d'))]"/>
                    <filter string="Future Activities" name="activities_upcoming_all"
                        domain="[('activity_ids.date_deadline', '&gt;', context_today().strftime('%Y-%m-%d'))
                        ]"/>
                    <group expand="0" string="Group By" colspan="16">
                        <filter string="Salesperson" name="salesperson" context="{'group_by':'user_id'}"/>
                        <filter string="Sales Team" name="saleschannel" context="{'group_by':'team_id'}"/>
                        <filter name="stage" string="Stage" context="{'group_by':'stage_id'}"/>
                        <filter name="city" string="City" context="{'group_by': 'city'}"/>
                        <filter string="Country" name="country" context="{'group_by':'country_id'}" />
                        <filter string="Lost Reason" name="lostreason" context="{'group_by':'lost_reason'}"/>
                        <filter string="Company" name="company" context="{'group_by':'company_id'}" groups="base.group_multi_company"/>
                        <filter string="Campaign" name="compaign" domain="[]" context="{'group_by':'campaign_id'}"/>
                        <filter string="Medium" name="medium" domain="[]" context="{'group_by':'medium_id'}"/>
                        <filter string="Source" name="source" domain="[]" context="{'group_by':'source_id'}"/>
                        <separator orientation="vertical" />
                        <filter string="Creation Date" context="{'group_by':'create_date:month'}" name="month"/>
                        <filter string="Conversion Date" name="date_conversion" context="{'group_by': 'date_conversion'}" groups="crm.group_use_lead"/>
                        <filter string="Closed Date" name="date_closed" context="{'group_by':'date_closed'}"/>
                        <filter string="Expected Closing Date" name="date_deadline" context="{'group_by':'date_deadline'}"/>
                    </group>
                </search>
            </field>
        </record>

        <!--
            crm.lost.reason views
        -->
        <record id="crm_lost_reason_view_search" model="ir.ui.view">
            <field name="name">crm.lost.reason.view.search</field>
            <field name="model">crm.lost.reason</field>
            <field name="arch" type="xml">
                <search string="Search Opportunities">
                    <filter string="Include archived" name="archived"
                            domain="['|', ('active', '=', True), ('active', '=', False)]"/>
                </search>
            </field>
        </record>

        <record id="crm_lost_reason_view_form" model="ir.ui.view">
            <field name="name">crm.lost.reason.form</field>
            <field name="model">crm.lost.reason</field>
            <field name="arch" type="xml">
                <form string="Channel">
                    <sheet>
                        <div class="oe_button_box" name="button_box">
                            <button name="toggle_active" type="object" class="oe_stat_button" icon="fa-archive">
                                <field name="active" widget="boolean_button" options='{"terminology": "archive"}'/>
                            </button>
                        </div>
                        <div class="oe_title">
                            <div class="oe_edit_only">
                                <label for="name"/>
                            </div>
                            <h1>
                                <field name="name"/>
                            </h1>
                        </div>
                    </sheet>
                </form>
            </field>
        </record>

        <!--
            MASS MAILING
        -->
        <act_window name="Send an email"
                res_model="mail.compose.message"
                src_model="crm.lead"
                view_mode="form"
                multi="True"
                target="new"
                key2="client_action_multi"
                id="crm.action_lead_mass_mail"
                context="{
                            'default_composition_mode': 'mass_mail',
                            'default_email_to':'{($object.email or \'\')|safe}',
                            'default_use_template': True,
                            'default_template_id': ref('crm.email_template_opportunity_mail'),
                        }"
                groups="sales_team.group_sale_salesman"
                />

        <!--Update of email_template defined in crm_lead_data, to add ref_ir_act_window
            allowing to have a well formed email template (context action considered as set). -->
        <record id="email_template_opportunity_mail" model="mail.template">
            <field name="ref_ir_act_window" ref="crm.action_lead_mass_mail"/>
        </record>

        <!--
            'Mark as Lost' in action dropdown
        -->
        <record id="action_mark_as_lost" model="ir.actions.server">
            <field name="name">Mark as lost</field>
            <field name="model_id" ref="model_crm_lead"/>
            <field name="binding_model_id" ref="crm.model_crm_lead"/>
            <field name="state">code</field>
            <field name="code">
if record:
    action_values = env.ref('crm.crm_lead_lost_action').read()[0]
    action_values.update({'context': env.context})
    action = action_values
            </field>
        </record>

        <!--
            'Mark Late Activities as Done' in action dropdown
        -->
        <record id="action_mark_late_activities_done" model="ir.actions.server">
            <field name="name">Mark Late Activities as Done</field>
            <field name="model_id" ref="model_crm_lead"/>
            <field name="binding_model_id" ref="crm.model_crm_lead"/>
            <field name="state">code</field>
            <field name="code">
for rec in records:
    rec.activity_ids.filtered(lambda a: a.state == 'overdue').action_feedback(feedback='Closed automatically in batch')
            </field>
        </record>

        <!--
            'Mark All Activities as Done' in action dropdown
        -->
        <record id="action_mark_activities_done" model="ir.actions.server">
            <field name="name">Mark All Activities as Done</field>
            <field name="model_id" ref="model_crm_lead"/>
            <field name="binding_model_id" ref="crm.model_crm_lead"/>
            <field name="state">code</field>
            <field name="code">
for rec in records:
    rec.activity_ids.action_feedback(feedback='Closed automatically in batch')
            </field>
        </record>

        <!--
            Menu Actions
        -->
        <menuitem
            id="crm_menu_sales"
            name="Sales"
            parent="crm_menu_root"
            sequence="1"/>

        <menuitem id="sales_team_menu_team_pipeline"
            name="Team Pipelines"
            parent="crm_menu_sales"
<<<<<<< HEAD
            action="sales_team.crm_team_salesteams_pipelines_act"
=======
            groups="sales_team.group_sale_manager"
            action="sales_team.crm_team_salesteams_act"
>>>>>>> cb8fefa8
            sequence="4"/>

        <menuitem id="res_partner_menu_customer"
            name="Customers"
            parent="crm_menu_sales"
            action="base.action_partner_form"
            sequence="5"/>

        <menuitem id="crm_menu_leads"
            name="Leads"
            parent="crm_menu_root"
            groups="crm.group_use_lead"
            sequence="5"/>

        <!-- Lead Menu -->
        <record model="ir.actions.act_window" id="crm_lead_all_leads">
            <field name="name">Leads</field>
            <field name="res_model">crm.lead</field>
            <field name="view_mode">tree,kanban,graph,pivot,calendar,form,activity</field>
            <field name="domain">['|', ('type','=','lead'), ('type','=',False)]</field>
            <field name="search_view_id" ref="crm.view_crm_case_leads_filter"/>
            <field name="context">{
                    'default_type':'lead',
                    'search_default_type': 'lead',
                    'search_default_to_process':1,
                }
            </field>
        </record>

        <record id="crm_lead_all_leads_view_tree" model="ir.actions.act_window.view">
            <field name="sequence" eval="1"/>
            <field name="view_mode">tree</field>
            <field name="view_id" ref="crm_case_tree_view_leads"/>
            <field name="act_window_id" ref="crm_lead_all_leads"/>
        </record>

        <record id="crm_lead_all_leads_view_kanban" model="ir.actions.act_window.view">
            <field name="sequence" eval="2"/>
            <field name="view_mode">kanban</field>
            <field name="view_id" ref="view_crm_lead_kanban"/>
            <field name="act_window_id" ref="crm_lead_all_leads"/>
        </record>

        <record id="crm_lead_all_leads_view_calendar" model="ir.actions.act_window.view">
            <field name="sequence" eval="3"/>
            <field name="view_mode">calendar</field>
            <field name="view_id" ref="crm_case_calendar_view_leads"/>
            <field name="act_window_id" ref="crm_lead_all_leads"/>
        </record>

        <record id="crm_lead_all_leads_view_pivot" model="ir.actions.act_window.view">
            <field name="sequence" eval="4"/>
            <field name="view_mode">pivot</field>
            <field name="view_id" ref="crm_lead_view_pivot"/>
            <field name="act_window_id" ref="crm_lead_all_leads"/>
        </record>

        <record id="crm_lead_all_leads_view_graph" model="ir.actions.act_window.view">
            <field name="sequence" eval="5"/>
            <field name="view_mode">graph</field>
            <field name="view_id" ref="crm_lead_view_graph"/>
            <field name="act_window_id" ref="crm_lead_all_leads"/>
        </record>

        <menuitem
            id="menu_crm_leads"
            name="Leads"
            parent="crm_menu_leads"
            sequence="1"
            action="crm_lead_all_leads"
            groups="crm.group_use_lead"/>

        <!-- 'My Pipeline' menu : Server action, act_window_views and act_windows -->
        <record model="ir.actions.act_window" id="crm_lead_opportunities">
            <field name="name">Opportunities</field>
            <field name="res_model">crm.lead</field>
            <field name="view_mode">kanban,tree,graph,pivot,form,calendar,activity</field>
            <field name="domain">[('type','=','opportunity')]</field>
            <field name="context">{
                    'default_type': 'opportunity',
                    'default_user_id': uid
                }
            </field>
            <field name="search_view_id" ref="crm.view_crm_case_opportunities_filter"/>
        </record>

        <record id="crm_lead_opportunities_view_kanban" model="ir.actions.act_window.view">
            <field name="sequence" eval="0"/>
            <field name="view_mode">kanban</field>
            <field name="view_id" ref="crm_case_kanban_view_leads"/>
            <field name="act_window_id" ref="crm_lead_opportunities"/>
        </record>

        <record id="crm_lead_opportunities_view_tree" model="ir.actions.act_window.view">
            <field name="sequence" eval="1"/>
            <field name="view_mode">tree</field>
            <field name="view_id" ref="crm.crm_case_tree_view_oppor"/>
            <field name="act_window_id" ref="crm_lead_opportunities"/>
        </record>

        <record id="crm_lead_opportunities_view_form" model="ir.actions.act_window.view">
            <field name="sequence" eval="2"/>
            <field name="view_mode">form</field>
            <field name="view_id" ref="crm_case_form_view_oppor"/>
            <field name="act_window_id" ref="crm_lead_opportunities"/>
        </record>

        <record id="crm_lead_opportunities_view_graph" model="ir.actions.act_window.view">
            <field name="sequence" eval="3"/>
            <field name="view_mode">graph</field>
            <field name="view_id" ref="crm_lead_view_graph"/>
            <field name="act_window_id" ref="crm_lead_opportunities"/>
        </record>

        <record id="crm_lead_opportunities_view_pivot" model="ir.actions.act_window.view">
            <field name="sequence" eval="4"/>
            <field name="view_mode">pivot</field>
            <field name="view_id" ref="crm_lead_view_pivot"/>
            <field name="act_window_id" ref="crm_lead_opportunities"/>
        </record>

        <record id="crm_lead_opportunities_view_calendar" model="ir.actions.act_window.view">
            <field name="sequence" eval="5"/>
            <field name="view_mode">calendar</field>
            <field name="view_id" ref="crm_case_calendar_view_leads"/>
            <field name="act_window_id" ref="crm_lead_opportunities"/>
        </record>

        <record id="action_your_pipeline" model="ir.actions.server">
            <field name="name">Crm: My Pipeline</field>
            <field name="model_id" ref="crm.model_crm_team"/>
            <field name="state">code</field>
            <field name="code">action = model.action_your_pipeline()</field>
        </record>

        <record model="ir.actions.act_window" id="crm_lead_opportunities_tree_view">
            <field name="name">Pipeline</field>
            <field name="res_model">crm.lead</field>
            <field name="view_mode">kanban,tree,graph,pivot,form,calendar,activity</field>
            <field name="domain">[('type','=','opportunity')]</field>
            <field name="context">{
                    'default_type': 'opportunity',
                    'default_user_id': uid,
                    'search_default_assigned_to_me': 1
            }</field>
            <field name="search_view_id" ref="crm.view_crm_case_opportunities_filter"/>
        </record>

        <record id="crm_lead_opportunities_tree_view_view_kanban" model="ir.actions.act_window.view">
            <field name="sequence" eval="0"/>
            <field name="view_mode">kanban</field>
            <field name="view_id" ref="crm_case_kanban_view_leads"/>
            <field name="act_window_id" ref="crm_lead_opportunities_tree_view"/>
        </record>

        <record id="crm_lead_opportunities_tree_view_view_tree" model="ir.actions.act_window.view">
            <field name="sequence" eval="1"/>
            <field name="view_mode">tree</field>
            <field name="view_id" ref="crm.crm_case_tree_view_oppor"/>
            <field name="act_window_id" ref="crm_lead_opportunities_tree_view"/>
        </record>

        <record id="crm_lead_opportunities_tree_view_view_calendar" model="ir.actions.act_window.view">
            <field name="sequence" eval="2"/>
            <field name="view_mode">calendar</field>
            <field name="view_id" ref="crm_case_calendar_view_leads"/>
            <field name="act_window_id" ref="crm_lead_opportunities_tree_view"/>
        </record>

        <record id="crm_lead_opportunities_tree_view_view_pivot" model="ir.actions.act_window.view">
            <field name="sequence" eval="3"/>
            <field name="view_mode">pivot</field>
            <field name="view_id" ref="crm_lead_view_pivot"/>
            <field name="act_window_id" ref="crm_lead_opportunities_tree_view"/>
        </record>

        <record id="crm_lead_opportunities_tree_view_view_form" model="ir.actions.act_window.view">
            <field name="sequence" eval="4"/>
            <field name="view_mode">form</field>
            <field name="view_id" ref="crm_case_form_view_oppor"/>
            <field name="act_window_id" ref="crm_lead_opportunities_tree_view"/>
        </record>

        <record id="crm_lead_opportunities_tree_view_view_graph" model="ir.actions.act_window.view">
            <field name="sequence" eval="5"/>
            <field name="view_mode">graph</field>
            <field name="view_id" ref="crm_lead_view_graph"/>
            <field name="act_window_id" ref="crm_lead_opportunities_tree_view"/>
        </record>

        <menuitem
            id="menu_crm_opportunities"
            action="action_your_pipeline"
            name="My Pipeline"
            parent="crm_menu_sales"
            sequence="1"/>

        <menuitem
            id="crm.crm_menu_root"
            name="CRM"
            action="action_your_pipeline"/>

        <!-- Next Activities Menu -->
        <record id="crm_lead_action_activities" model="ir.actions.act_window">
            <field name="name">Next Activities</field>
            <field name="type">ir.actions.act_window</field>
            <field name="res_model">crm.lead</field>
            <field name="view_mode">tree,form,kanban,calendar,pivot,graph</field>
            <field name="search_view_id" ref="crm.view_crm_case_opportunities_filter"/>
            <field name="view_ids"
                   eval="[(5, 0, 0), (0, 0, {'view_mode': 'tree', 'view_id': ref('crm_lead_view_tree_activity')}),
                          (0, 0, {'view_mode': 'form', 'view_id': ref('crm_case_form_view_oppor')}),
                          (0, 0, {'view_mode': 'kanban'}), (0, 0, {'view_mode': 'calendar'}), (0, 0, {'view_mode': 'pivot'}), (0, 0, {'view_mode': 'graph'})]"/>
            <field name="domain">[('type','=','opportunity'), ('activity_date_deadline', '!=', False)]</field>
            <field name="context">{
                    'default_type': 'opportunity',
                    'default_user_id': uid,
                    'search_default_activities_my': 1,
                }
            </field>
            <field name="help" type="html">
                <p class="o_view_nocontent_empty_folder">
                    No next activity
                </p><p>
                   Here is the list of your next activities. Those are linked to your opportunities.
                   To set a next activity, go on an opportunity and add one. It will then appear in this list.
                </p>
            </field>
        </record>

        <!-- Configuration/Lead & Opporotunities/Lead Tags Menu -->
        <record id="crm_lead_tag_action" model="ir.actions.act_window">
            <field name="name">Tags</field>
            <field name="res_model">crm.lead.tag</field>
            <field name="view_type">form</field>
            <field name="view_id" ref="crm_lead_tag_tree"/>
            <field name="help" type="html">
              <p class="o_view_nocontent_smiling_face">
                Create new tags for your opportunities
              </p><p>
                Create tags that fit your business (product structure, sales type, etc.) to better manage and track your opportunities.
              </p>
            </field>
        </record>

        <menuitem
            id="menu_crm_lead_categ"
            name="Tags"
            action="crm_lead_tag_action"
            parent="menu_crm_config_lead"
            sequence="1"/>

        <!-- Configuration/Lead & Opporotunities/Lost Reasons Menu -->
        <record id="crm_lost_reason_action" model="ir.actions.act_window">
            <field name="name">Lost Reasons</field>
            <field name="res_model">crm.lost.reason</field>
            <field name="view_type">form</field>
            <field name="view_mode">tree,form</field>
            <field name="help" type="html">
              <p class="o_view_nocontent_smiling_face">
                Define a new lost reason
              </p><p>
                Use lost reasons to explain why an opportunity is lost.
              </p><p>
                Some examples of lost reasons: "We don't have people/skill", "Price too high"
              </p>
            </field>
        </record>

        <menuitem
            id="menu_crm_lost_reason"
            action="crm_lost_reason_action"
            parent="menu_crm_config_lead"
            sequence="6"/>

</odoo><|MERGE_RESOLUTION|>--- conflicted
+++ resolved
@@ -887,12 +887,8 @@
         <menuitem id="sales_team_menu_team_pipeline"
             name="Team Pipelines"
             parent="crm_menu_sales"
-<<<<<<< HEAD
             action="sales_team.crm_team_salesteams_pipelines_act"
-=======
             groups="sales_team.group_sale_manager"
-            action="sales_team.crm_team_salesteams_act"
->>>>>>> cb8fefa8
             sequence="4"/>
 
         <menuitem id="res_partner_menu_customer"
