--- conflicted
+++ resolved
@@ -9,13 +9,8 @@
         <field name="domain">['|', ('type','=','lead'), ('type','=',False)]</field>
         <field name="view_id" ref="crm_case_tree_view_leads"/>
         <field name="search_view_id" ref="crm.view_crm_case_leads_filter"/>
-<<<<<<< HEAD
-        <field name="context">{'search_default_current':1, 'default_type': 'lead', 'search_default_section_id': section_id}</field>
+        <field name="context">{'search_default_current':1, 'default_type': 'lead', 'search_default_section_id': section_id, 'stage_type': 'lead'}</field>
         <field name="help">Leads allow you to manage and keep track of all initial contacts with a prospect or partner showing interest in your products or services. A lead is usually the first step in your sales cycle. Once qualified, a lead may be converted into a business opportunity, while creating the related partner for further detailed tracking of any linked activities. You can import a database of prospects, keep track of your business cards or integrate your website's contact form with the OpenERP Leads. Leads can be connected to the email gateway: new emails may create leads, each of them automatically gets the history of the conversation with the prospect.</field>
-=======
-        <field name="context">{'search_default_current':1, 'default_type': 'lead', 'search_default_section_id': section_id, 'stage_type': 'lead'}</field>
-        <field name="help">'Leads' allows you to manage and keep track of all first potential interests of a partner in one of your products or services. A lead is a first, unqualified, contact with a prospect or customer. After being qualified, a lead can be converted into a business opportunity with the creation of the related partner for further detailed tracking of any linked activities. You can use leads when you import a database of prospects or to integrate your website's contact form with OpenERP.</field>
->>>>>>> 6e05b3cc
     </record>
 
     <record model="ir.actions.act_window.view" id="action_crm_tag_tree_view_leads_all">
