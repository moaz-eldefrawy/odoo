# -*- coding: utf-8 -*-
##############################################################################
#
#    OpenERP, Open Source Management Solution
#    Copyright (C) 2004-2010 Tiny SPRL (<http://tiny.be>). All Rights Reserved
#    $Id$
#
#    This program is free software: you can redistribute it and/or modify
#    it under the terms of the GNU Affero General Public License as published by
#    the Free Software Foundation, either version 3 of the License, or
#    (at your option) any later version.
#
#    This program is distributed in the hope that it will be useful,
#    but WITHOUT ANY WARRANTY; without even the implied warranty of
#    MERCHANTABILITY or FITNESS FOR A PARTICULAR PURPOSE.  See the
#    GNU Affero General Public License for more details.
#
#    You should have received a copy of the GNU Affero General Public License
#    along with this program.  If not, see <http://www.gnu.org/licenses/>.
#
##############################################################################

from crm import crm
from osv import osv, fields
from tools.translate import _
import base64
import itertools
import tools
import re


AVAILABLE_STATES = crm.AVAILABLE_STATES + [('unchanged', 'Unchanged')]


class crm_send_new_email_attachment(osv.osv_memory):
    _name = 'crm.send.mail.attachment'

    _columns = {
        'binary' : fields.binary('Attachment', required=True),
        'name' : fields.char('Name', size=128, required=True),
        'wizard_id' : fields.many2one('crm.send.mail', 'Wizard', required=True),
    }

crm_send_new_email_attachment()

class crm_send_new_email(osv.osv_memory):
    """ Sends new email for the case"""
    _name = "crm.send.mail"
    _description = "Send new email"

    _columns = {
        'email_to' : fields.char('To', size=512, required=True),
        'email_from' : fields.char('From', size=128, required=True),
        'reply_to' : fields.char('Reply To', size=128, required=True, help="Reply-to of the Sales team defined on this case"),
        'email_cc' : fields.char('CC', size=512, help="These addresses will receive a copy of this email. To modify the permanent CC list, edit the global CC field of this case"),
        'subject': fields.char('Subject', size=512, required=True),
        'body': fields.text('Message Body', required=True),
        'state': fields.selection(AVAILABLE_STATES, string='Set New State To', required=True),
<<<<<<< HEAD
        'attachment_ids' : fields.one2many('crm.send.mail.attachment', 'wizard_id', 'Attachment'),
        'html': fields.boolean('HTML formatting?', help="Select this if you want to send email with HTML formatting."), 
=======
        'attachment_ids' : fields.one2many('crm.send.mail.attachment', 'wizard_id'),
        'html': fields.boolean('HTML formatting?', help="Select this if you want to send email with HTML formatting."),
>>>>>>> 06bf2268
    }

    def action_mass_send(self, cr, uid, ids, context=None):

        if not context:
            context = {}

        context.update({'mail' : 'new'})
        actives_ids = context.get('active_ids')
        print "mass_mail", context.get('mass_mail')
        model = context.get('active_model')
        case_pool = self.pool.get(model)
        for id in actives_ids:
            context.update({'active_id' : id})
            self.action_send(cr, uid, ids, context=context)

        return {'type': 'ir.actions.act_window_close'}

    def action_send(self, cr, uid, ids, context=None):
        """ This sends an email to ALL the addresses of the selected partners.
        """
        hist_obj = self.pool.get('mailgate.message')

        if context is None:
            context = {}

        if not context.get('active_model'):
            raise osv.except_osv(_('Error'), _('Can not send mail!'))

        model = context.get('active_model')
        case_pool = self.pool.get(model)
        res_id = context and context.get('active_id', False) or False



        for obj in self.browse(cr, uid, ids, context=context):
            attach = [
                (x.name, base64.decodestring(x.binary)) for x in obj.attachment_ids
            ]

            subtype = 'plain'
            message_id = None
            ref_id = None

            case = case_pool.browse(cr, uid, res_id, context=context)
            if context.get('mail', 'new') == 'new':
                if case.message_ids:
                    message_id = case.message_ids[0].message_id
            elif context.get('mail') == 'forward':
                # extract attachements from case and emails according to mode
                attachments = []
                attach_pool = self.pool.get('ir.attachment')
                direct_attachments = attach_pool.search(cr, uid, [('res_model', '=', 'crm.lead'), ('res_id', '=', res_id)], context=context)
                attachments += attach_pool.browse(cr, uid, direct_attachments, context=context)
                if obj.history in ['latest', 'whole'] and case.message_ids:
                    msgs = case.message_ids
                    if obj.history == 'latest':
                        msgs = msgs[:1]
                    attachments.extend(itertools.chain(*[m.attachment_ids for m in msgs]))
                attach_all = [(a.datas_fname or a.name, base64.decodestring(a.datas)) for a in attachments if a.datas]
                attach += attach_all

            else:
                hist = hist_obj.browse(cr, uid, res_id, context=context)
                message_id = hist.message_id
                model = hist.model
                case_pool = self.pool.get(model)
                res_id = hist.res_id
                ref_id = hist.ref_id
                case = case_pool.browse(cr, uid, res_id, context=context)

            if context.get('mass_mail'):
                email_temp = case.email_from and tools.ustr(case.email_from) or ''
                emails = re.findall(r'([^ ,<@]+@[^> ,]+)', email_temp)
            else:
                emails = re.findall(r'([^ ,<@]+@[^> ,]+)', obj.email_to or '')

            email_cc = re.findall(r'([^ ,<@]+@[^> ,]+)', obj.email_cc or '')

            emails = filter(None, emails)
            body = obj.body

            body = body and tools.ustr(body) or ''
            email_from = getattr(obj, 'email_from', False)
            x_headers = {}
            if message_id:
                x_headers['References'] = "%s" % (message_id)

            if obj.html:
                subtype = 'html'

            flag = tools.email_send(
                email_from,
                emails,
                obj.subject,
                body,
                email_cc=email_cc,
                attach=attach,
                subtype=subtype,
                reply_to=obj.reply_to,
                openobject_id=str(case.id),
                x_headers=x_headers
            )

            if not flag:
                raise osv.except_osv(_('Error!'), _('Unable to send mail. Please check SMTP is configured properly.'))

            msg_dict = {'new': 'Send', 'reply': 'Reply', 'forward': 'Forward'}
            case_pool.history(cr, uid, [case], _(msg_dict[context.get('mail', 'new')]), history=True, \
                            email=obj.email_to, details=body, \
                            subject=obj.subject, email_from=email_from, \
                            email_cc=', '.join(email_cc), message_id=message_id, \
                            references=ref_id or message_id, attach=attach)
            if obj.state == 'unchanged':
                pass
            elif obj.state == 'done':
                case_pool.case_close(cr, uid, [case.id])
            elif obj.state == 'draft':
                case_pool.case_reset(cr, uid, [case.id])
            elif obj.state in ['cancel', 'open', 'pending']:
                act = 'case_' + obj.state
                getattr(case_pool, act)(cr, uid, [case.id])

        return {'type': 'ir.actions.act_window_close'}

    def default_get(self, cr, uid, fields, context=None):
        """
        This function gets default values
        """
        if context is None:
            context = {}

        if not context.get('active_model'):
            raise osv.except_osv(_('Error'), _('Can not send mail!'))

        res = super(crm_send_new_email, self).default_get(cr, uid, fields, context=context)

        if context.get('mail') == 'reply':
            res.update(self.get_reply_defaults(cr, uid, fields, context=context))
            return res

        model = context.get('active_model')
        mod_obj = self.pool.get(model)
        res_id = context and context.get('active_ids', []) or []

        user_obj = self.pool.get('res.users')
        user_mail_from = user_obj._get_email_from(cr, uid, [uid], context=context)[uid]
        for case in mod_obj.browse(cr, uid, res_id, context=context):
            if 'email_to' in fields:
                res.update({'email_to': case.email_from and tools.ustr(case.email_from) or ''})
                if context.get('mass_mail'):
                    res.update({'email_to': ''})
            if 'email_from' in fields:
                res.update({'email_from': user_mail_from and tools.ustr(user_mail_from) or ''})
            if 'reply_to' in fields:
                if hasattr(case, 'section_id'):
                    res.update({'reply_to': case.section_id and case.section_id.reply_to or False})
            if 'subject' in fields:
                res.update({'subject': tools.ustr(context.get('subject', case.name) or '')})
                if context.get('mass_mail'):
                    res.update({'subject': ''})
            if 'email_cc' in fields:
                res.update({'email_cc': tools.ustr(case.email_cc or '')})
                if context.get('mass_mail'):
                    res.update({'email_cc': ''})
            if 'body' in fields:
                res.update({'body': u'\n'+(tools.ustr(case.user_id.signature or ''))})
            if 'state' in fields:
                res.update({'state': u'pending'})

        return res

    def get_reply_defaults(self, cr, uid, fields, context=None):
        """
        This function gets default values for reply mail
        """
        hist_obj = self.pool.get('mailgate.message')
        res_ids = context and context.get('active_ids', []) or []

        user_obj = self.pool.get('res.users')
        user_mail_from = user_obj._get_email_from(cr, uid, [uid], context=context)[uid]

        include_original = context and context.get('include_original', False) or False
        res = {}
        for hist in hist_obj.browse(cr, uid, res_ids, context=context):
            model = hist.model

            # In the case where the crm.case does not exist in the database
            if not model:
                return {'type': 'ir.actions.act_window_close'}

            model_pool = self.pool.get(model)
            res_id = hist.res_id
            case = model_pool.browse(cr, uid, res_id)
            if 'email_to' in fields:
                res.update({'email_to': case.email_from and tools.ustr(case.email_from) or False})
            if 'email_from' in fields:
                res.update({'email_from': user_mail_from and tools.ustr(user_mail_from) or False})

            signature = u'\n' + (tools.ustr(case.user_id.signature or '')) + u'\n'
            original = [signature]

            if include_original == True and 'body' in fields:
                header = u'-------- Original Message --------'
                sender = u'From: %s' %(tools.ustr(hist.email_from or ''))
                to = u'To: %s' % (tools.ustr(hist.email_to or ''))
                sentdate = u'Date: %s' % (tools.ustr(hist.date))
                desc = u'\n%s'%(tools.ustr(hist.description))

                original = [signature, header, sender, to, sentdate, desc]

            res['body']= u'\n' + u'\n'.join(original)

            if 'subject' in fields:
                res.update({u'subject': u'Re: %s' %(tools.ustr(hist.name or ''))})
            if 'email_cc' in fields:
                 email_cc = (case.email_cc and tools.ustr(case.email_cc) + ', ' or '') + (hist.email_cc or '')
                 res.update({'email_cc': email_cc})
            if 'reply_to' in fields:
                if hasattr(case, 'section_id'):
                    res.update({'reply_to': case.section_id.reply_to or ''})
            if 'state' in fields:
                res['state'] = u'pending'
        return res

    def view_init(self, cr, uid, fields_list, context=None):
        """
        This function checks for precondition before wizard executes
        @param self: The object pointer
        @param cr: the current row, from the database cursor,
        @param uid: the current user’s ID for security checks,
        @param fields: List of fields for default value
        @param context: A standard dictionary for contextual values

        """
        if context is None:
            context = {}

        if not context.get('active_model'):
            raise osv.except_osv(_('Error'), _('Can not send mail!'))
        return True

crm_send_new_email()
<|MERGE_RESOLUTION|>--- conflicted
+++ resolved
@@ -56,13 +56,8 @@
         'subject': fields.char('Subject', size=512, required=True),
         'body': fields.text('Message Body', required=True),
         'state': fields.selection(AVAILABLE_STATES, string='Set New State To', required=True),
-<<<<<<< HEAD
         'attachment_ids' : fields.one2many('crm.send.mail.attachment', 'wizard_id', 'Attachment'),
-        'html': fields.boolean('HTML formatting?', help="Select this if you want to send email with HTML formatting."), 
-=======
-        'attachment_ids' : fields.one2many('crm.send.mail.attachment', 'wizard_id'),
         'html': fields.boolean('HTML formatting?', help="Select this if you want to send email with HTML formatting."),
->>>>>>> 06bf2268
     }
 
     def action_mass_send(self, cr, uid, ids, context=None):
