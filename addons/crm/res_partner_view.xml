<?xml version="1.0"?>
<openerp>
    <data>

        <!-- open meetings related to given partner -->
        <record id="calendar_event_partner" model="ir.actions.act_window">
            <field name="name">Meetings</field>
            <field name="src_model">res.partner</field>
            <field name="res_model">calendar.event</field>
            <field name="view_mode">calendar,tree,form,gantt</field>
            <field name="context">{'default_partner_ids': [active_id]}</field>
        </record>

        <!-- open opportunities related to given partner -->
        <record model="ir.actions.act_window" id="relate_partner_opportunities">
            <field name="name">Opportunities</field>
            <field name="res_model">crm.lead</field>
            <field name="view_mode">kanban,tree,form,graph,calendar</field>
            <field name="domain">[('type','=','opportunity')]</field>
            <field name="context">{
                'search_default_partner_id': active_id,
                'stage_type': 'opportunity', 
                'default_type': 'opportunity'
            }</field>
            <field name="view_id" eval="False"/>
            <field name="search_view_id" ref="crm.view_crm_case_opportunities_filter"/>
            <field name="help" type="html">
              <p class="oe_view_nocontent_create">
                Click to create an opportunity related to this customer.
              </p><p>
                Use opportunities to keep track of your sales pipeline, follow
                up potential sales and better forecast your future revenues.
              </p><p>
                You will be able to plan meetings and phone calls from
                opportunities, convert them into quotations, attach related
                documents, track all discussions, and much more.
              </p>
            </field>
        </record>
        <record model="ir.actions.act_window.view" id="relate_partner_opportunities_kanban">
            <field name="sequence" eval="0"/>
            <field name="view_mode">kanban</field>
            <field name="view_id" ref="crm_case_kanban_view_leads"/>
            <field name="act_window_id" ref="relate_partner_opportunities"/>
        </record>
        <record model="ir.actions.act_window.view" id="relate_partner_opportunities_tree">
            <field name="sequence" eval="1"/>
            <field name="view_mode">tree</field>
            <field name="view_id" ref="crm_case_tree_view_oppor"/>
            <field name="act_window_id" ref="relate_partner_opportunities"/>
        </record>
        <record model="ir.actions.act_window.view" id="relate_partner_opportunities_form">
            <field name="sequence" eval="2"/>
            <field name="view_mode">form</field>
            <field name="view_id" ref="crm_case_form_view_oppor"/>
            <field name="act_window_id" ref="relate_partner_opportunities"/>
        </record>

        <!-- Partner kanban view inherte -->
        <record model="ir.ui.view" id="crm_lead_partner_kanban_view">
            <field name="name">res.partner.kanban.inherit</field>
            <field name="model">res.partner</field>
            <field name="inherit_id" ref="base.res_partner_kanban_view"/>
            <field name="priority" eval="10"/>
            <field name="arch" type="xml">
                <field name="mobile" position="after">
                    <field name="opportunity_count"/>
                    <field name="meeting_count"/>
                </field>
                <xpath expr="//div[@class='oe_kanban_partner_links']" position="inside">
                    <a name="%(relate_partner_opportunities)d" type="action" t-if="record.opportunity_count.value>0">
                        <t t-esc="record.opportunity_count.value"/> Opportunities
                    </a>
                    <a name="%(calendar_event_partner)d" type="action" t-if="record.meeting_count.value>0">
                        <t t-esc="record.meeting_count.value"/> Meetings
                    </a>
                </xpath>
            </field>
        </record>

        <!-- Add section_id (SalesTeam) and contextual button on partner form view -->
        <record id="view_partners_form_crm1" model="ir.ui.view">
            <field name="name">view.res.partner.form.crm.inherited1</field>
            <field name="model">res.partner</field>
            <field name="inherit_id" ref="base.view_partner_form"/>
            <field eval="18" name="priority"/>
            <field name="arch" type="xml">
                <data>
                    <field name="user_id" position="after">
                        <field name="section_id" completion="1" groups="base.group_multi_salesteams"/>
                    </field>
                    <xpath expr="//div[@name='buttons']" position="inside">
                        <button class="oe_inline oe_stat_button" type="action"
                            attrs="{'invisible': [('customer', '=', False)]}"
                            name="%(crm.crm_case_category_act_oppor11)d"
<<<<<<< HEAD
                            icon="fa-star"
                            context="{'search_default_partner_id': active_id}">
                            <field string="Opportunities" name="opportunity_count" widget="statinfo"/>
                        </button>
                        <button class="oe_inline oe_stat_button" type="action"
                            name="%(calendar.action_calendar_event)d"
                            icon="fa-calendar"
                            context="{'search_default_partner_ids': active_id, 'default_partner_ids' : [active_id]}">
                            <field string="Meetings" name="meeting_count" widget="statinfo"/>
                        </button>
                        <button class="oe_inline oe_stat_button" type="action"
                            name="%(crm.crm_case_categ_phone_incoming0)d" 
                            icon="fa-phone"
                            context="{'search_default_partner_id': active_id, 'default_duration': 1.0}">
                            <field string="Calls" name="phonecall_count" widget="statinfo"/>
                        </button>
=======
                            context="{'search_default_partner_id': active_id}"/>
                        <button class="oe_inline" string="Schedule a Meeting" type="object"
                            name="schedule_meeting" context="{'partner_id': active_id}"/>
                        <button class="oe_inline" type="action" string="Calls" 
                            name="%(crm.crm_case_categ_phone_incoming0)d" 
                            context="{'search_default_partner_id': active_id, 'default_duration': 1.0}"/>
>>>>>>> a22d0ce7
                    </xpath>
                </data>
            </field>
        </record>

    </data>
</openerp>
<|MERGE_RESOLUTION|>--- conflicted
+++ resolved
@@ -93,15 +93,14 @@
                         <button class="oe_inline oe_stat_button" type="action"
                             attrs="{'invisible': [('customer', '=', False)]}"
                             name="%(crm.crm_case_category_act_oppor11)d"
-<<<<<<< HEAD
                             icon="fa-star"
                             context="{'search_default_partner_id': active_id}">
                             <field string="Opportunities" name="opportunity_count" widget="statinfo"/>
                         </button>
-                        <button class="oe_inline oe_stat_button" type="action"
-                            name="%(calendar.action_calendar_event)d"
+                        <button class="oe_inline oe_stat_button" type="object"
+                            name="schedule_meeting"
                             icon="fa-calendar"
-                            context="{'search_default_partner_ids': active_id, 'default_partner_ids' : [active_id]}">
+                            context="{'partner_id': active_id}">
                             <field string="Meetings" name="meeting_count" widget="statinfo"/>
                         </button>
                         <button class="oe_inline oe_stat_button" type="action"
@@ -110,14 +109,6 @@
                             context="{'search_default_partner_id': active_id, 'default_duration': 1.0}">
                             <field string="Calls" name="phonecall_count" widget="statinfo"/>
                         </button>
-=======
-                            context="{'search_default_partner_id': active_id}"/>
-                        <button class="oe_inline" string="Schedule a Meeting" type="object"
-                            name="schedule_meeting" context="{'partner_id': active_id}"/>
-                        <button class="oe_inline" type="action" string="Calls" 
-                            name="%(crm.crm_case_categ_phone_incoming0)d" 
-                            context="{'search_default_partner_id': active_id, 'default_duration': 1.0}"/>
->>>>>>> a22d0ce7
                     </xpath>
                 </data>
             </field>
