--- conflicted
+++ resolved
@@ -195,14 +195,9 @@
                </field>
                <field name="section_id"
                    widget="selection" string="Sales Team">
-<<<<<<< HEAD
                    <filter string="My Sales Team(s)"
-                       icon="terp-personal+"
-                       domain="['|', ('section_id', '=', context.get('section_id')), '|', ('section_id.user_id','=',uid), ('section_id.member_ids', 'in', [uid])]"
-=======
-                   <filter icon="terp-personal+"
-                       domain="['|', ('section_id.user_id','=',uid), ('section_id.member_ids', 'in', [uid])]"
->>>>>>> 099c4e57
+                        icon="terp-personal+"
+                        domain="['|', ('section_id.user_id','=',uid), ('section_id.member_ids', 'in', [uid])]"
                        help="My Sales Team(s)" />
                <field name="date"/>
                </field>
@@ -241,14 +236,9 @@
                </field>
                <field name="section_id"
                    widget="selection" string="Sales Team">
-<<<<<<< HEAD
                    <filter string="My Sales Team(s)"
-                       icon="terp-personal+"
-                       domain="['|', ('section_id', '=', context.get('section_id')), '|', ('section_id.user_id','=',uid), ('section_id.member_ids', 'in', [uid])]"
-=======
-                   <filter icon="terp-personal+"
-                       domain="['|', ('section_id.user_id','=',uid), ('section_id.member_ids', 'in', [uid])]"
->>>>>>> 099c4e57
+                        icon="terp-personal+"
+                        domain="['|', ('section_id.user_id','=',uid), ('section_id.member_ids', 'in', [uid])]"
                        help="My Sales Team(s)" />
                <field name="date"/>
                </field>
