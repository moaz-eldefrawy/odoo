--- conflicted
+++ resolved
@@ -211,10 +211,7 @@
                     </div>
                     <h2>Pricing</h2>
                     <div class="row mt16 o_settings_container">
-<<<<<<< HEAD
-                        <div class="col-12 col-lg-6 o_setting_box" >
-=======
-                        <div class="col-xs-12 col-md-6 o_setting_box" id="product_prices"> 
+                        <div class="col-xs-12 col-lg-6 o_setting_box" id="product_prices"> 
                             <div class="o_setting_right_pane"> 
                                 <label for="iface_tax_included" string="Product Prices"/>  
                                 <div class="text-muted">   
@@ -228,8 +225,7 @@
                                 </div> 
                             </div> 
                         </div>
-                        <div class="col-xs-12 col-md-6 o_setting_box" >
->>>>>>> edd58600
+                        <div class="col-xs-12 col-lg-6 o_setting_box" >
                             <div class="o_setting_left_pane">
                                 <field name="module_pos_discount"/>
                             </div>
