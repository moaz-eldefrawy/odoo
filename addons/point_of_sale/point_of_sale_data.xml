--- conflicted
+++ resolved
@@ -1,6 +1,5 @@
 <?xml version="1.0" ?>
 <openerp>
-<<<<<<< HEAD
     <data noupdate="0">
         <record id="seq_picking_type_posout" model="ir.sequence">
             <field name="name">Picking POS</field>
@@ -18,11 +17,6 @@
         </record>
     </data>
     <data noupdate="1">
-
-
-=======
-    <data>
->>>>>>> a22d0ce7
         <!-- After installation of the module, open the related menu -->
         <record id="action_client_pos_menu" model="ir.actions.client">
             <field name="name">Open POS Menu</field>
