# -*- coding: utf-8 -*-
##############################################################################
#
#    OpenERP, Open Source Management Solution
#    Copyright (C) 2004-2010 Tiny SPRL (<http://tiny.be>).
#
#    This program is free software: you can redistribute it and/or modify
#    it under the terms of the GNU Affero General Public License as
#    published by the Free Software Foundation, either version 3 of the
#    License, or (at your option) any later version.
#
#    This program is distributed in the hope that it will be useful,
#    but WITHOUT ANY WARRANTY; without even the implied warranty of
#    MERCHANTABILITY or FITNESS FOR A PARTICULAR PURPOSE.  See the
#    GNU Affero General Public License for more details.
#
#    You should have received a copy of the GNU Affero General Public License
#    along with this program.  If not, see <http://www.gnu.org/licenses/>.
#
##############################################################################

import logging
import time
import uuid
import sets

from functools import partial

from openerp import tools, models
from openerp.osv import fields, osv
from openerp.tools import float_is_zero
from openerp.tools.translate import _
from openerp.exceptions import UserError

import openerp.addons.decimal_precision as dp
import openerp.addons.product.product

_logger = logging.getLogger(__name__)

class pos_config(osv.osv):
    _name = 'pos.config'

    POS_CONFIG_STATE = [
        ('active', 'Active'),
        ('inactive', 'Inactive'),
        ('deprecated', 'Deprecated')
    ]

    def _get_currency(self, cr, uid, ids, fieldnames, args, context=None):
        result = dict.fromkeys(ids, False)
        for pos_config in self.browse(cr, uid, ids, context=context):
            if pos_config.journal_id:
                currency_id = pos_config.journal_id.currency.id or pos_config.journal_id.company_id.currency_id.id
            else:
                currency_id = self.pool['res.users'].browse(cr, uid, uid, context=context).company_id.currency_id.id
            result[pos_config.id] = currency_id
        return result

    _columns = {
        'name' : fields.char('Point of Sale Name', select=1,
             required=True, help="An internal identification of the point of sale"),
        'journal_ids' : fields.many2many('account.journal', 'pos_config_journal_rel', 
             'pos_config_id', 'journal_id', 'Available Payment Methods',
             domain="[('journal_user', '=', True ), ('type', 'in', ['bank', 'cash'])]",),
        'picking_type_id': fields.many2one('stock.picking.type', 'Picking Type'),
        'stock_location_id': fields.many2one('stock.location', 'Stock Location', domain=[('usage', '=', 'internal')], required=True),
        'journal_id' : fields.many2one('account.journal', 'Sale Journal',
             domain=[('type', '=', 'sale')],
             help="Accounting journal used to post sales entries."),
        'currency_id' : fields.function(_get_currency, type="many2one", string="Currency", relation="res.currency"),
        'iface_cashdrawer' : fields.boolean('Cashdrawer', help="Automatically open the cashdrawer"),
        'iface_payment_terminal' : fields.boolean('Payment Terminal', help="Enables Payment Terminal integration"),
        'iface_electronic_scale' : fields.boolean('Electronic Scale', help="Enables Electronic Scale integration"),
        'iface_vkeyboard' : fields.boolean('Virtual KeyBoard', help="Enables an integrated Virtual Keyboard"),
        'iface_print_via_proxy' : fields.boolean('Print via Proxy', help="Bypass browser printing and prints via the hardware proxy"),
        'iface_scan_via_proxy' : fields.boolean('Scan via Proxy', help="Enable barcode scanning with a remotely connected barcode scanner"),
        'iface_invoicing': fields.boolean('Invoicing',help='Enables invoice generation from the Point of Sale'),
        'iface_big_scrollbars': fields.boolean('Large Scrollbars',help='For imprecise industrial touchscreens'),
        'iface_fullscreen':     fields.boolean('Fullscreen', help='Display the Point of Sale in full screen mode'),
        'iface_print_auto': fields.boolean('Automatic Receipt Printing', help='The receipt will automatically be printed at the end of each order'),
        'iface_precompute_cash': fields.boolean('Prefill Cash Payment',  help='The payment input will behave similarily to bank payment input, and will be prefilled with the exact due amount'),
        'iface_tax_included':   fields.boolean('Include Taxes in Prices', help='The displayed prices will always include all taxes, even if the taxes have been setup differently'),
        'iface_start_categ_id': fields.many2one('pos.category','Start Category', help='The point of sale will display this product category by default. If no category is specified, all available products will be shown'),
        'receipt_header': fields.text('Receipt Header',help="A short text that will be inserted as a header in the printed receipt"),
        'receipt_footer': fields.text('Receipt Footer',help="A short text that will be inserted as a footer in the printed receipt"),
        'proxy_ip':       fields.char('IP Address', help='The hostname or ip address of the hardware proxy, Will be autodetected if left empty', size=45),

        'state' : fields.selection(POS_CONFIG_STATE, 'Status', required=True, readonly=True, copy=False),
        'uuid'  : fields.char('uuid', readonly=True, help='A globally unique identifier for this pos configuration, used to prevent conflicts in client-generated data'),
        'sequence_id' : fields.many2one('ir.sequence', 'Order IDs Sequence', readonly=True,
            help="This sequence is automatically created by Odoo but you can change it "\
                "to customize the reference numbers of your orders.", copy=False),
        'session_ids': fields.one2many('pos.session', 'config_id', 'Sessions'),
        'group_by' : fields.boolean('Group Journal Items', help="Check this if you want to group the Journal Items by Product while closing a Session"),
        'pricelist_id': fields.many2one('product.pricelist','Pricelist', required=True),
        'company_id': fields.many2one('res.company', 'Company', required=True),
        'barcode_nomenclature_id':  fields.many2one('barcode.nomenclature','Barcodes', help='Defines what kind of barcodes are available and how they are assigned to products, customers and cashiers', required=True),
        'group_pos_manager_id': fields.many2one('res.groups','Point of Sale Manager Group', help='This field is there to pass the id of the pos manager group to the point of sale client'),
        'group_pos_user_id':    fields.many2one('res.groups','Point of Sale User Group', help='This field is there to pass the id of the pos user group to the point of sale client'),
        'tip_product_id':       fields.many2one('product.product','Tip Product', help="The product used to encode the customer tip. Leave empty if you do not accept tips."),
    }

    def _check_cash_control(self, cr, uid, ids, context=None):
        return all(
            (sum(int(journal.cash_control) for journal in record.journal_ids) <= 1)
            for record in self.browse(cr, uid, ids, context=context)
        )

    def _check_company_location(self, cr, uid, ids, context=None):
        for config in self.browse(cr, uid, ids, context=context):
            if config.stock_location_id.company_id and config.stock_location_id.company_id.id != config.company_id.id:
                return False
        return True

    def _check_company_journal(self, cr, uid, ids, context=None):
        for config in self.browse(cr, uid, ids, context=context):
            if config.journal_id and config.journal_id.company_id.id != config.company_id.id:
                return False
        return True

    def _check_company_payment(self, cr, uid, ids, context=None):
        for config in self.browse(cr, uid, ids, context=context):
            journal_ids = [j.id for j in config.journal_ids]
            if self.pool['account.journal'].search(cr, uid, [
                    ('id', 'in', journal_ids),
                    ('company_id', '!=', config.company_id.id)
                ], count=True, context=context):
                return False
        return True

    _constraints = [
        (_check_cash_control, "You cannot have two cash controls in one Point Of Sale !", ['journal_ids']),
        (_check_company_location, "The company of the stock location is different than the one of point of sale", ['company_id', 'stock_location_id']),
        (_check_company_journal, "The company of the sale journal is different than the one of point of sale", ['company_id', 'journal_id']),
        (_check_company_payment, "The company of a payment method is different than the one of point of sale", ['company_id', 'journal_ids']),
    ]

    def name_get(self, cr, uid, ids, context=None):
        result = []
        states = {
            'opening_control': _('Opening Control'),
            'opened': _('In Progress'),
            'closing_control': _('Closing Control'),
            'closed': _('Closed & Posted'),
        }
        for record in self.browse(cr, uid, ids, context=context):
            if (not record.session_ids) or (record.session_ids[0].state=='closed'):
                result.append((record.id, record.name+' ('+_('not used')+')'))
                continue
            session = record.session_ids[0]
            result.append((record.id, record.name + ' ('+session.user_id.name+')')) #, '+states[session.state]+')'))
        return result

    def _default_sale_journal(self, cr, uid, context=None):
        company_id = self.pool.get('res.users').browse(cr, uid, uid, context=context).company_id.id
        res = self.pool.get('account.journal').search(cr, uid, [('type', '=', 'sale'), ('company_id', '=', company_id)], limit=1, context=context)
        return res and res[0] or False

    def _default_pricelist(self, cr, uid, context=None):
        res = self.pool.get('product.pricelist').search(cr, uid, [('type', '=', 'sale')], limit=1, context=context)
        return res and res[0] or False

    def _get_default_location(self, cr, uid, context=None):
        wh_obj = self.pool.get('stock.warehouse')
        user = self.pool.get('res.users').browse(cr, uid, uid, context)
        res = wh_obj.search(cr, uid, [('company_id', '=', user.company_id.id)], limit=1, context=context)
        if res and res[0]:
            return wh_obj.browse(cr, uid, res[0], context=context).lot_stock_id.id
        return False

    def _get_default_company(self, cr, uid, context=None):
        company_id = self.pool.get('res.users')._get_company(cr, uid, context=context)
        print company_id
        return company_id

    def _get_default_nomenclature(self, cr, uid, context=None):
        nom_obj = self.pool.get('barcode.nomenclature')
        res = nom_obj.search(cr, uid, [], limit=1, context=context)
        return res and res[0] or False

    def _get_group_pos_manager(self, cr, uid, context=None):
        group = self.pool.get('ir.model.data').get_object_reference(cr,uid,'point_of_sale','group_pos_manager')
        if group:
            return group[1]
        else:
            return False

    def _get_group_pos_user(self, cr, uid, context=None):
        group = self.pool.get('ir.model.data').get_object_reference(cr,uid,'point_of_sale','group_pos_user')
        if group:
            return group[1]
        else:
            return False

    _defaults = {
        'uuid'  : lambda self, cr, uid, context={}: str(uuid.uuid4()),
        'state' : POS_CONFIG_STATE[0][0],
        'journal_id': _default_sale_journal,
        'group_by' : True,
        'pricelist_id': _default_pricelist,
        'iface_invoicing': True,
        'iface_print_auto': True,
        'stock_location_id': _get_default_location,
        'company_id': _get_default_company,
        'barcode_nomenclature_id': _get_default_nomenclature,
        'group_pos_manager_id': _get_group_pos_manager,
        'group_pos_user_id': _get_group_pos_user,
    }

    def onchange_picking_type_id(self, cr, uid, ids, picking_type_id, context=None):
        p_type_obj = self.pool.get("stock.picking.type")
        p_type = p_type_obj.browse(cr, uid, picking_type_id, context=context)
        if p_type.default_location_src_id and p_type.default_location_src_id.usage == 'internal' and p_type.default_location_dest_id and p_type.default_location_dest_id.usage == 'customer':
            return {'value': {'stock_location_id': p_type.default_location_src_id.id}}
        return False

    def set_active(self, cr, uid, ids, context=None):
        return self.write(cr, uid, ids, {'state' : 'active'}, context=context)

    def set_inactive(self, cr, uid, ids, context=None):
        return self.write(cr, uid, ids, {'state' : 'inactive'}, context=context)

    def set_deprecate(self, cr, uid, ids, context=None):
        return self.write(cr, uid, ids, {'state' : 'deprecated'}, context=context)

    def create(self, cr, uid, values, context=None):
        ir_sequence = self.pool.get('ir.sequence')
        # force sequence_id field to new pos.order sequence
        values['sequence_id'] = ir_sequence.create(cr, uid, {
            'name': 'POS Order %s' % values['name'],
            'padding': 4,
            'prefix': "%s/"  % values['name'],
            'code': "pos.order",
            'company_id': values.get('company_id', False),
        }, context=context)

        # TODO master: add field sequence_line_id on model
        # this make sure we always have one available per company
        ir_sequence.create(cr, uid, {
            'name': 'POS order line %s' % values['name'],
            'padding': 4,
            'prefix': "%s/"  % values['name'],
            'code': "pos.order.line",
            'company_id': values.get('company_id', False),
        }, context=context)

        return super(pos_config, self).create(cr, uid, values, context=context)

    def unlink(self, cr, uid, ids, context=None):
        for obj in self.browse(cr, uid, ids, context=context):
            if obj.sequence_id:
                obj.sequence_id.unlink()
        return super(pos_config, self).unlink(cr, uid, ids, context=context)

class pos_session(osv.osv):
    _name = 'pos.session'
    _order = 'id desc'

    POS_SESSION_STATE = [
        ('opening_control', 'Opening Control'),  # Signal open
        ('opened', 'In Progress'),                    # Signal closing
        ('closing_control', 'Closing Control'),  # Signal close
        ('closed', 'Closed & Posted'),
    ]

    def _compute_cash_all(self, cr, uid, ids, fieldnames, args, context=None):
        result = dict()

        for record in self.browse(cr, uid, ids, context=context):
            result[record.id] = {
                'cash_journal_id' : False,
                'cash_register_id' : False,
                'cash_control' : False,
            }
            for st in record.statement_ids:
                if st.journal_id.cash_control == True:
                    result[record.id]['cash_control'] = True
                    result[record.id]['cash_journal_id'] = st.journal_id.id
                    result[record.id]['cash_register_id'] = st.id

        return result

    _columns = {
        'config_id' : fields.many2one('pos.config', 'Point of Sale',
                                      help="The physical point of sale you will use.",
                                      required=True,
                                      select=1,
                                      domain="[('state', '=', 'active')]",
                                     ),

        'name' : fields.char('Session ID', required=True, readonly=True),
        'user_id' : fields.many2one('res.users', 'Responsible',
                                    required=True,
                                    select=1,
                                    readonly=True,
                                    states={'opening_control' : [('readonly', False)]}
                                   ),
        'currency_id' : fields.related('config_id', 'currency_id', type="many2one", relation='res.currency', string="Currency"),
        'start_at' : fields.datetime('Opening Date', readonly=True), 
        'stop_at' : fields.datetime('Closing Date', readonly=True),

        'state' : fields.selection(POS_SESSION_STATE, 'Status',
                required=True, readonly=True,
                select=1, copy=False),
        
        'sequence_number': fields.integer('Order Sequence Number', help='A sequence number that is incremented with each order'),
        'login_number':  fields.integer('Login Sequence Number', help='A sequence number that is incremented each time a user resumes the pos session'),

        'cash_control' : fields.function(_compute_cash_all,
                                         multi='cash',
                                         type='boolean', string='Has Cash Control'),
        'cash_journal_id' : fields.function(_compute_cash_all,
                                            multi='cash',
                                            type='many2one', relation='account.journal',
                                            string='Cash Journal', store=True),
        'cash_register_id' : fields.function(_compute_cash_all,
                                             multi='cash',
                                             type='many2one', relation='account.bank.statement',
                                             string='Cash Register', store=True),

        'opening_details_ids' : fields.related('cash_register_id', 'opening_details_ids', 
                type='one2many', relation='account.cashbox.line',
                string='Opening Cash Control'),
        'details_ids' : fields.related('cash_register_id', 'details_ids', 
                type='one2many', relation='account.cashbox.line',
                string='Cash Control'),

        'cash_register_balance_end_real' : fields.related('cash_register_id', 'balance_end_real',
                type='float',
                digits_compute=dp.get_precision('Account'),
                string="Ending Balance",
                help="Total of closing cash control lines.",
                readonly=True),
        'cash_register_balance_start' : fields.related('cash_register_id', 'balance_start',
                type='float',
                digits_compute=dp.get_precision('Account'),
                string="Starting Balance",
                help="Total of opening cash control lines.",
                readonly=True),
        'cash_register_total_entry_encoding' : fields.related('cash_register_id', 'total_entry_encoding',
                string='Total Cash Transaction',
                readonly=True,
                help="Total of all paid sale orders"),
        'cash_register_balance_end' : fields.related('cash_register_id', 'balance_end',
                type='float',
                digits_compute=dp.get_precision('Account'),
                string="Theoretical Closing Balance",
                help="Sum of opening balance and transactions.",
                readonly=True),
        'cash_register_difference' : fields.related('cash_register_id', 'difference',
                type='float',
                string='Difference',
                help="Difference between the theoretical closing balance and the real closing balance.",
                readonly=True),

        'journal_ids' : fields.related('config_id', 'journal_ids',
                                       type='many2many',
                                       readonly=True,
                                       relation='account.journal',
                                       string='Available Payment Methods'),
        'order_ids' : fields.one2many('pos.order', 'session_id', 'Orders'),

        'statement_ids' : fields.one2many('account.bank.statement', 'pos_session_id', 'Bank Statement', readonly=True),
    }

    _defaults = {
        'name' : '/',
        'user_id' : lambda obj, cr, uid, context: uid,
        'state' : 'opening_control',
        'sequence_number': 1,
        'login_number': 0,
    }

    _sql_constraints = [
        ('uniq_name', 'unique(name)', "The name of this POS Session must be unique !"),
    ]

    def _check_unicity(self, cr, uid, ids, context=None):
        for session in self.browse(cr, uid, ids, context=None):
            # open if there is no session in 'opening_control', 'opened', 'closing_control' for one user
            domain = [
                ('state', 'not in', ('closed','closing_control')),
                ('user_id', '=', session.user_id.id)
            ]
            count = self.search_count(cr, uid, domain, context=context)
            if count>1:
                return False
        return True

    def _check_pos_config(self, cr, uid, ids, context=None):
        for session in self.browse(cr, uid, ids, context=None):
            domain = [
                ('state', '!=', 'closed'),
                ('config_id', '=', session.config_id.id)
            ]
            count = self.search_count(cr, uid, domain, context=context)
            if count>1:
                return False
        return True

    _constraints = [
        (_check_unicity, "You cannot create two active sessions with the same responsible!", ['user_id', 'state']),
        (_check_pos_config, "You cannot create two active sessions related to the same point of sale!", ['config_id']),
    ]

    def create(self, cr, uid, values, context=None):
        context = dict(context or {})
        config_id = values.get('config_id', False) or context.get('default_config_id', False)
        if not config_id:
            raise UserError(_("You should assign a Point of Sale to your session."))

        # journal_id is not required on the pos_config because it does not
        # exists at the installation. If nothing is configured at the
        # installation we do the minimal configuration. Impossible to do in
        # the .xml files as the CoA is not yet installed.
        jobj = self.pool.get('pos.config')
        pos_config = jobj.browse(cr, uid, config_id, context=context)
        context.update({'company_id': pos_config.company_id.id})
        if not pos_config.journal_id:
            jid = jobj.default_get(cr, uid, ['journal_id'], context=context)['journal_id']
            if jid:
                jobj.write(cr, openerp.SUPERUSER_ID, [pos_config.id], {'journal_id': jid}, context=context)
            else:
                raise UserError(_("Unable to open the session. You have to assign a sale journal to your point of sale."))

        # define some cash journal if no payment method exists
        if not pos_config.journal_ids:
            journal_proxy = self.pool.get('account.journal')
            cashids = journal_proxy.search(cr, uid, [('journal_user', '=', True), ('type','=','cash')], context=context)
            if not cashids:
                cashids = journal_proxy.search(cr, uid, [('type', '=', 'cash')], context=context)
                if not cashids:
                    cashids = journal_proxy.search(cr, uid, [('journal_user','=',True)], context=context)

            journal_proxy.write(cr, openerp.SUPERUSER_ID, cashids, {'journal_user': True})
            jobj.write(cr, openerp.SUPERUSER_ID, [pos_config.id], {'journal_ids': [(6,0, cashids)]})


        pos_config = jobj.browse(cr, uid, config_id, context=context)
        bank_statement_ids = []
        for journal in pos_config.journal_ids:
            bank_values = {
                'journal_id' : journal.id,
                'user_id' : uid,
                'company_id' : pos_config.company_id.id
            }
            statement_id = self.pool.get('account.bank.statement').create(cr, uid, bank_values, context=context)
            bank_statement_ids.append(statement_id)

        values.update({
            'name': self.pool['ir.sequence'].next_by_code(cr, uid, 'pos.session'),
            'statement_ids' : [(6, 0, bank_statement_ids)],
            'config_id': config_id
        })

        return super(pos_session, self).create(cr, uid, values, context=context)

    def unlink(self, cr, uid, ids, context=None):
        for obj in self.browse(cr, uid, ids, context=context):
            for statement in obj.statement_ids:
                statement.unlink(context=context)
        return super(pos_session, self).unlink(cr, uid, ids, context=context)

    def open_cb(self, cr, uid, ids, context=None):
        """
        call the Point Of Sale interface and set the pos.session to 'opened' (in progress)
        """
        if context is None:
            context = dict()

        if isinstance(ids, (int, long)):
            ids = [ids]

        this_record = self.browse(cr, uid, ids[0], context=context)
        this_record.signal_workflow('open')

        context.update(active_id=this_record.id)

        return {
            'type' : 'ir.actions.act_url',
            'url'  : '/pos/web/',
            'target': 'self',
        }

    def login(self, cr, uid, ids, context=None):
        this_record = self.browse(cr, uid, ids[0], context=context)
        this_record.write({
            'login_number': this_record.login_number+1,
        })

    def wkf_action_open(self, cr, uid, ids, context=None):
        # second browse because we need to refetch the data from the DB for cash_register_id
        for record in self.browse(cr, uid, ids, context=context):
            values = {}
            if not record.start_at:
                values['start_at'] = time.strftime('%Y-%m-%d %H:%M:%S')
            values['state'] = 'opened'
            record.write(values)
            for st in record.statement_ids:
                st.button_open()

        return self.open_frontend_cb(cr, uid, ids, context=context)

    def wkf_action_opening_control(self, cr, uid, ids, context=None):
        return self.write(cr, uid, ids, {'state' : 'opening_control'}, context=context)

    def wkf_action_closing_control(self, cr, uid, ids, context=None):
        for session in self.browse(cr, uid, ids, context=context):
            for statement in session.statement_ids:
                if (statement != session.cash_register_id) and (statement.balance_end != statement.balance_end_real):
                    self.pool.get('account.bank.statement').write(cr, uid, [statement.id], {'balance_end_real': statement.balance_end})
        return self.write(cr, uid, ids, {'state' : 'closing_control', 'stop_at' : time.strftime('%Y-%m-%d %H:%M:%S')}, context=context)

    def wkf_action_close(self, cr, uid, ids, context=None):
        # Close CashBox
        for record in self.browse(cr, uid, ids, context=context):
            for st in record.statement_ids:
                if abs(st.difference) > st.journal_id.amount_authorized_diff:
                    # The pos manager can close statements with maximums.
                    if not self.pool.get('ir.model.access').check_groups(cr, uid, "point_of_sale.group_pos_manager"):
                        raise UserError(_("Your ending balance is too different from the theoretical cash closing (%.2f), the maximum allowed is: %.2f. You can contact your manager to force it.") % (st.difference, st.journal_id.amount_authorized_diff))
                if (st.journal_id.type not in ['bank', 'cash']):
                    raise UserError(_("The type of the journal for your payment method should be bank or cash "))
                getattr(st, 'button_confirm_%s' % st.journal_id.type)(context=context)
        self._confirm_orders(cr, uid, ids, context=context)
        self.write(cr, uid, ids, {'state' : 'closed'}, context=context)

        obj = self.pool.get('ir.model.data').get_object_reference(cr, uid, 'point_of_sale', 'menu_point_root')[1]
        return {
            'type' : 'ir.actions.client',
            'name' : 'Point of Sale Menu',
            'tag' : 'reload',
            'params' : {'menu_id': obj},
        }

    def _confirm_orders(self, cr, uid, ids, context=None):
        account_move_obj = self.pool.get('account.move')
        pos_order_obj = self.pool.get('pos.order')
        for session in self.browse(cr, uid, ids, context=context):
            local_context = dict(context or {}, force_company=session.config_id.journal_id.company_id.id)
            order_ids = [order.id for order in session.order_ids if order.state == 'paid']

            move_id = account_move_obj.create(cr, uid, {'ref' : session.name, 'journal_id' : session.config_id.journal_id.id, }, context=local_context)

            pos_order_obj._create_account_move_line(cr, uid, order_ids, session, move_id, context=local_context)

            for order in session.order_ids:
                if order.state == 'done':
                    continue
                if order.state not in ('paid', 'invoiced'):
                    raise UserError(_("You cannot confirm all orders of this session, because they have not the 'paid' status"))
                else:
                    pos_order_obj.signal_workflow(cr, uid, [order.id], 'done')

        return True

    def open_frontend_cb(self, cr, uid, ids, context=None):
        if not context:
            context = {}
        if not ids:
            return {}
        for session in self.browse(cr, uid, ids, context=context):
            if session.user_id.id != uid:
                raise UserError(_("You cannot use the session of another users. This session is owned by %s. "
                                    "Please first close this one to use this point of sale.") % session.user_id.name)
        context.update({'active_id': ids[0]})
        return {
            'type' : 'ir.actions.act_url',
            'target': 'self',
            'url':   '/pos/web/',
        }

class pos_order(osv.osv):
    _name = "pos.order"
    _description = "Point of Sale"
    _order = "id desc"

    def _order_fields(self, cr, uid, ui_order, context=None):
        process_line = partial(self.pool['pos.order.line']._order_line_fields, cr, uid, context=context)
        return {
            'name':         ui_order['name'],
            'user_id':      ui_order['user_id'] or False,
            'session_id':   ui_order['pos_session_id'],
            'lines':        [process_line(l) for l in ui_order['lines']] if ui_order['lines'] else False,
            'pos_reference':ui_order['name'],
            'partner_id':   ui_order['partner_id'] or False,
        }

    def _payment_fields(self, cr, uid, ui_paymentline, context=None):
        return {
            'amount':       ui_paymentline['amount'] or 0.0,
            'payment_date': ui_paymentline['name'],
            'statement_id': ui_paymentline['statement_id'],
            'payment_name': ui_paymentline.get('note',False),
            'journal':      ui_paymentline['journal_id'],
        }

    def _process_order(self, cr, uid, order, context=None):
        order_id = self.create(cr, uid, self._order_fields(cr, uid, order, context=context),context)

        for payments in order['statement_ids']:
            self.add_payment(cr, uid, order_id, self._payment_fields(cr, uid, payments[2], context=context), context=context)

        session = self.pool.get('pos.session').browse(cr, uid, order['pos_session_id'], context=context)
        if session.sequence_number <= order['sequence_number']:
            session.write({'sequence_number': order['sequence_number'] + 1})
            session.refresh()

        if not float_is_zero(order['amount_return'], self.pool.get('decimal.precision').precision_get(cr, uid, 'Account')):
            cash_journal = session.cash_journal_id
            if not cash_journal:
                cash_journal_ids = filter(lambda st: st.journal_id.type=='cash', session.statement_ids)
                if not len(cash_journal_ids):
                    raise UserError(_("No cash statement found for this session. Unable to record returned cash."))
                cash_journal = cash_journal_ids[0].journal_id
            self.add_payment(cr, uid, order_id, {
                'amount': -order['amount_return'],
                'payment_date': time.strftime('%Y-%m-%d %H:%M:%S'),
                'payment_name': _('return'),
                'journal': cash_journal.id,
            }, context=context)
        return order_id

    def create_from_ui(self, cr, uid, orders, context=None):
        # Keep only new orders
        submitted_references = [o['data']['name'] for o in orders]
        existing_order_ids = self.search(cr, uid, [('pos_reference', 'in', submitted_references)], context=context)
        existing_orders = self.read(cr, uid, existing_order_ids, ['pos_reference'], context=context)
        existing_references = set([o['pos_reference'] for o in existing_orders])
        orders_to_save = [o for o in orders if o['data']['name'] not in existing_references]

        order_ids = []

        for tmp_order in orders_to_save:
            to_invoice = tmp_order['to_invoice']
            order = tmp_order['data']
            order_id = self._process_order(cr, uid, order, context=context)
            order_ids.append(order_id)

            try:
                self.signal_workflow(cr, uid, [order_id], 'paid')
            except Exception as e:
                _logger.error('Could not fully process the POS Order: %s', tools.ustr(e))

            if to_invoice:
                self.action_invoice(cr, uid, [order_id], context)
                order_obj = self.browse(cr, uid, order_id, context)
                self.pool['account.invoice'].signal_workflow(cr, uid, [order_obj.invoice_id.id], 'invoice_open')

        return order_ids

    def write(self, cr, uid, ids, vals, context=None):
        res = super(pos_order, self).write(cr, uid, ids, vals, context=context)
        #If you change the partner of the PoS order, change also the partner of the associated bank statement lines
        partner_obj = self.pool.get('res.partner')
        bsl_obj = self.pool.get("account.bank.statement.line")
        if 'partner_id' in vals:
            for posorder in self.browse(cr, uid, ids, context=context):
                if posorder.invoice_id:
                    raise UserError(_("You cannot change the partner of a POS order for which an invoice has already been issued."))
                if vals['partner_id']:
                    p_id = partner_obj.browse(cr, uid, vals['partner_id'], context=context)
                    part_id = partner_obj._find_accounting_partner(p_id).id
                else:
                    part_id = False
                bsl_ids = [x.id for x in posorder.statement_ids]
                bsl_obj.write(cr, uid, bsl_ids, {'partner_id': part_id}, context=context)
        return res

    def unlink(self, cr, uid, ids, context=None):
        for rec in self.browse(cr, uid, ids, context=context):
            if rec.state not in ('draft','cancel'):
                raise UserError(_('In order to delete a sale, it must be new or cancelled.'))
        return super(pos_order, self).unlink(cr, uid, ids, context=context)

    def onchange_partner_id(self, cr, uid, ids, part=False, context=None):
        if not part:
            return {'value': {}}
        pricelist = self.pool.get('res.partner').browse(cr, uid, part, context=context).property_product_pricelist.id
        return {'value': {'pricelist_id': pricelist}}

    def _amount_all(self, cr, uid, ids, name, args, context=None):
        cur_obj = self.pool.get('res.currency')
        res = {}
        for order in self.browse(cr, uid, ids, context=context):
            res[order.id] = {
                'amount_paid': 0.0,
                'amount_return':0.0,
                'amount_tax':0.0,
            }
            val1 = val2 = 0.0
            cur = order.pricelist_id.currency_id
            for payment in order.statement_ids:
                res[order.id]['amount_paid'] +=  payment.amount
                res[order.id]['amount_return'] += (payment.amount < 0 and payment.amount or 0)
            for line in order.lines:
                val1 += line.price_subtotal_incl
                val2 += line.price_subtotal
            res[order.id]['amount_tax'] = cur_obj.round(cr, uid, cur, val1-val2)
            res[order.id]['amount_total'] = cur_obj.round(cr, uid, cur, val1)
        return res

    _columns = {
        'name': fields.char('Order Ref', required=True, readonly=True, copy=False),
        'company_id':fields.many2one('res.company', 'Company', required=True, readonly=True),
        'date_order': fields.datetime('Order Date', readonly=True, select=True),
        'user_id': fields.many2one('res.users', 'Salesman', help="Person who uses the the cash register. It can be a reliever, a student or an interim employee."),
        'amount_tax': fields.function(_amount_all, string='Taxes', digits_compute=dp.get_precision('Account'), multi='all'),
        'amount_total': fields.function(_amount_all, string='Total', digits_compute=dp.get_precision('Account'),  multi='all'),
        'amount_paid': fields.function(_amount_all, string='Paid', states={'draft': [('readonly', False)]}, readonly=True, digits_compute=dp.get_precision('Account'), multi='all'),
        'amount_return': fields.function(_amount_all, string='Returned', digits_compute=dp.get_precision('Account'), multi='all'),
        'lines': fields.one2many('pos.order.line', 'order_id', 'Order Lines', states={'draft': [('readonly', False)]}, readonly=True, copy=True),
        'statement_ids': fields.one2many('account.bank.statement.line', 'pos_statement_id', 'Payments', states={'draft': [('readonly', False)]}, readonly=True),
        'pricelist_id': fields.many2one('product.pricelist', 'Pricelist', required=True, states={'draft': [('readonly', False)]}, readonly=True),
        'partner_id': fields.many2one('res.partner', 'Customer', change_default=True, select=1, states={'draft': [('readonly', False)], 'paid': [('readonly', False)]}),
        'sequence_number': fields.integer('Sequence Number', help='A session-unique sequence number for the order'),

        'session_id' : fields.many2one('pos.session', 'Session', 
                                        #required=True,
                                        select=1,
                                        domain="[('state', '=', 'opened')]",
                                        states={'draft' : [('readonly', False)]},
                                        readonly=True),

        'state': fields.selection([('draft', 'New'),
                                   ('cancel', 'Cancelled'),
                                   ('paid', 'Paid'),
                                   ('done', 'Posted'),
                                   ('invoiced', 'Invoiced')],
                                  'Status', readonly=True, copy=False),

        'invoice_id': fields.many2one('account.invoice', 'Invoice', copy=False),
        'account_move': fields.many2one('account.move', 'Journal Entry', readonly=True, copy=False),
        'picking_id': fields.many2one('stock.picking', 'Picking', readonly=True, copy=False),
        'picking_type_id': fields.related('session_id', 'config_id', 'picking_type_id', string="Picking Type", type='many2one', relation='stock.picking.type'),
        'location_id': fields.related('session_id', 'config_id', 'stock_location_id', string="Location", type='many2one', store=True, relation='stock.location'),
        'note': fields.text('Internal Notes'),
        'nb_print': fields.integer('Number of Print', readonly=True, copy=False),
        'pos_reference': fields.char('Receipt Ref', readonly=True, copy=False),
        'sale_journal': fields.related('session_id', 'config_id', 'journal_id', relation='account.journal', type='many2one', string='Sale Journal', store=True, readonly=True),
    }

    def _default_session(self, cr, uid, context=None):
        so = self.pool.get('pos.session')
        session_ids = so.search(cr, uid, [('state','=', 'opened'), ('user_id','=',uid)], context=context)
        return session_ids and session_ids[0] or False

    def _default_pricelist(self, cr, uid, context=None):
        session_ids = self._default_session(cr, uid, context) 
        if session_ids:
            session_record = self.pool.get('pos.session').browse(cr, uid, session_ids, context=context)
            return session_record.config_id.pricelist_id and session_record.config_id.pricelist_id.id or False
        return False

    def _get_out_picking_type(self, cr, uid, context=None):
        return self.pool.get('ir.model.data').xmlid_to_res_id(
                    cr, uid, 'point_of_sale.picking_type_posout', context=context)

    _defaults = {
        'user_id': lambda self, cr, uid, context: uid,
        'state': 'draft',
        'name': '/', 
        'date_order': lambda *a: time.strftime('%Y-%m-%d %H:%M:%S'),
        'nb_print': 0,
        'sequence_number': 1,
        'session_id': _default_session,
        'company_id': lambda self,cr,uid,c: self.pool.get('res.users').browse(cr, uid, uid, c).company_id.id,
        'pricelist_id': _default_pricelist,
    }

    def create(self, cr, uid, values, context=None):
        if values.get('session_id'):
            # set name based on the sequence specified on the config
            session = self.pool['pos.session'].browse(cr, uid, values['session_id'], context=context)
            values['name'] = session.config_id.sequence_id._next()
        else:
            # fallback on any pos.order sequence
            values['name'] = self.pool.get('ir.sequence').next_by_code(cr, uid, 'pos.order', context=context)
        return super(pos_order, self).create(cr, uid, values, context=context)

    def test_paid(self, cr, uid, ids, context=None):
        """A Point of Sale is paid when the sum
        @return: True
        """
        for order in self.browse(cr, uid, ids, context=context):
            if order.lines and not order.amount_total:
                return True
            if (not order.lines) or (not order.statement_ids) or \
                (abs(order.amount_total-order.amount_paid) > 0.00001):
                return False
        return True

    def create_picking(self, cr, uid, ids, context=None):
        """Create a picking for each order and validate it."""
        picking_obj = self.pool.get('stock.picking')
        partner_obj = self.pool.get('res.partner')
        move_obj = self.pool.get('stock.move')

        for order in self.browse(cr, uid, ids, context=context):
            addr = order.partner_id and partner_obj.address_get(cr, uid, [order.partner_id.id], ['delivery']) or {}
            picking_type = order.picking_type_id
            picking_id = False
            if picking_type:
                picking_id = picking_obj.create(cr, uid, {
                    'origin': order.name,
                    'partner_id': addr.get('delivery',False),
                    'date_done' : order.date_order,
                    'picking_type_id': picking_type.id,
                    'company_id': order.company_id.id,
                    'move_type': 'direct',
                    'note': order.note or "",
                    'invoice_state': 'none',
                }, context=context)
                self.write(cr, uid, [order.id], {'picking_id': picking_id}, context=context)
            location_id = order.location_id.id
            if order.partner_id:
                destination_id = order.partner_id.property_stock_customer.id
            elif picking_type:
                if not picking_type.default_location_dest_id:
                    raise UserError(_('Missing source or destination location for picking type %s. Please configure those fields and try again.' % (picking_type.name,)))
                destination_id = picking_type.default_location_dest_id.id
            else:
                destination_id = partner_obj.default_get(cr, uid, ['property_stock_customer'], context=context)['property_stock_customer']

            move_list = []
            for line in order.lines:
                if line.product_id and line.product_id.type == 'service':
                    continue

                move_list.append(move_obj.create(cr, uid, {
                    'name': line.name,
                    'product_uom': line.product_id.uom_id.id,
                    'product_uos': line.product_id.uom_id.id,
                    'picking_id': picking_id,
                    'picking_type_id': picking_type.id, 
                    'product_id': line.product_id.id,
                    'product_uos_qty': abs(line.qty),
                    'product_uom_qty': abs(line.qty),
                    'state': 'draft',
                    'location_id': location_id if line.qty >= 0 else destination_id,
                    'location_dest_id': destination_id if line.qty >= 0 else location_id,
                }, context=context))
                
            if picking_id:
                picking_obj.action_confirm(cr, uid, [picking_id], context=context)
                picking_obj.force_assign(cr, uid, [picking_id], context=context)
                picking_obj.action_done(cr, uid, [picking_id], context=context)
            elif move_list:
                move_obj.action_confirm(cr, uid, move_list, context=context)
                move_obj.force_assign(cr, uid, move_list, context=context)
                move_obj.action_done(cr, uid, move_list, context=context)
        return True

    def cancel_order(self, cr, uid, ids, context=None):
        """ Changes order state to cancel
        @return: True
        """
        stock_picking_obj = self.pool.get('stock.picking')
        for order in self.browse(cr, uid, ids, context=context):
            stock_picking_obj.action_cancel(cr, uid, [order.picking_id.id])
            if stock_picking_obj.browse(cr, uid, order.picking_id.id, context=context).state <> 'cancel':
                raise UserError(_('Unable to cancel the picking.'))
        self.write(cr, uid, ids, {'state': 'cancel'}, context=context)
        return True

    def add_payment(self, cr, uid, order_id, data, context=None):
        """Create a new payment for the order"""
        context = dict(context or {})
        statement_line_obj = self.pool.get('account.bank.statement.line')
        property_obj = self.pool.get('ir.property')
        order = self.browse(cr, uid, order_id, context=context)
        args = {
            'amount': data['amount'],
            'date': data.get('payment_date', time.strftime('%Y-%m-%d')),
            'name': order.name + ': ' + (data.get('payment_name', '') or ''),
            'partner_id': order.partner_id and self.pool.get("res.partner")._find_accounting_partner(order.partner_id).id or False,
        }

        journal_id = data.get('journal', False)
        statement_id = data.get('statement_id', False)
        assert journal_id or statement_id, "No statement_id or journal_id passed to the method!"

        journal = self.pool['account.journal'].browse(cr, uid, journal_id, context=context)
        # use the company of the journal and not of the current user
        company_cxt = dict(context, force_company=journal.company_id.id)
        account_def = property_obj.get(cr, uid, 'property_account_receivable', 'res.partner', context=company_cxt)
        args['account_id'] = (order.partner_id and order.partner_id.property_account_receivable \
                             and order.partner_id.property_account_receivable.id) or (account_def and account_def.id) or False

        if not args['account_id']:
            if not args['partner_id']:
                msg = _('There is no receivable account defined to make payment.')
            else:
                msg = _('There is no receivable account defined to make payment for the partner: "%s" (id:%d).') % (order.partner_id.name, order.partner_id.id,)
            raise UserError(msg)

        context.pop('pos_session_id', False)

        for statement in order.session_id.statement_ids:
            if statement.id == statement_id:
                journal_id = statement.journal_id.id
                break
            elif statement.journal_id.id == journal_id:
                statement_id = statement.id
                break

        if not statement_id:
            raise UserError(_('You have to open at least one cashbox.'))

        args.update({
            'statement_id': statement_id,
            'pos_statement_id': order_id,
            'journal_id': journal_id,
            'ref': order.session_id.name,
        })

        statement_line_obj.create(cr, uid, args, context=context)

        return statement_id

    def refund(self, cr, uid, ids, context=None):
        """Create a copy of order  for refund order"""
        clone_list = []
        line_obj = self.pool.get('pos.order.line')
        
        for order in self.browse(cr, uid, ids, context=context):
            current_session_ids = self.pool.get('pos.session').search(cr, uid, [
                ('state', '!=', 'closed'),
                ('user_id', '=', uid)], context=context)
            if not current_session_ids:
                raise UserError(_('To return product(s), you need to open a session that will be used to register the refund.'))

            clone_id = self.copy(cr, uid, order.id, {
                'name': order.name + ' REFUND', # not used, name forced by create
                'session_id': current_session_ids[0],
                'date_order': time.strftime('%Y-%m-%d %H:%M:%S'),
            }, context=context)
            clone_list.append(clone_id)

        for clone in self.browse(cr, uid, clone_list, context=context):
            for order_line in clone.lines:
                line_obj.write(cr, uid, [order_line.id], {
                    'qty': -order_line.qty
                }, context=context)

        abs = {
            'name': _('Return Products'),
            'view_type': 'form',
            'view_mode': 'form',
            'res_model': 'pos.order',
            'res_id':clone_list[0],
            'view_id': False,
            'context':context,
            'type': 'ir.actions.act_window',
            'nodestroy': True,
            'target': 'current',
        }
        return abs

    def action_invoice_state(self, cr, uid, ids, context=None):
        return self.write(cr, uid, ids, {'state':'invoiced'}, context=context)

    def action_invoice(self, cr, uid, ids, context=None):
        inv_ref = self.pool.get('account.invoice')
        inv_line_ref = self.pool.get('account.invoice.line')
        product_obj = self.pool.get('product.product')
        inv_ids = []

        for order in self.pool.get('pos.order').browse(cr, uid, ids, context=context):
            if order.invoice_id:
                inv_ids.append(order.invoice_id.id)
                continue

            if not order.partner_id:
                raise UserError(_('Please provide a partner for the sale.'))

            acc = order.partner_id.property_account_receivable.id
            inv = {
                'name': order.name,
                'origin': order.name,
                'account_id': acc,
                'journal_id': order.sale_journal.id or None,
                'type': 'out_invoice',
                'reference': order.name,
                'partner_id': order.partner_id.id,
                'comment': order.note or '',
                'currency_id': order.pricelist_id.currency_id.id, # considering partner's sale pricelist's currency
            }
            inv.update(inv_ref.onchange_partner_id(cr, uid, [], 'out_invoice', order.partner_id.id)['value'])
            if not inv.get('account_id', None):
                inv['account_id'] = acc
            inv_id = inv_ref.create(cr, uid, inv, context=context)

            self.write(cr, uid, [order.id], {'invoice_id': inv_id, 'state': 'invoiced'}, context=context)
            inv_ids.append(inv_id)
            for line in order.lines:
                inv_line = {
                    'invoice_id': inv_id,
                    'product_id': line.product_id.id,
                    'quantity': line.qty,
                }
                inv_name = product_obj.name_get(cr, uid, [line.product_id.id], context=context)[0][1]
                inv_line.update(inv_line_ref.product_id_change(cr, uid, [],
                                                               line.product_id.id,
                                                               line.product_id.uom_id.id,
                                                               line.qty, partner_id = order.partner_id.id,
                                                               fposition_id=order.partner_id.property_account_position.id)['value'])
                inv_line['price_unit'] = line.price_unit
                inv_line['discount'] = line.discount
                inv_line['name'] = inv_name
<<<<<<< HEAD
                if line.tax_ids:
                    inv_line['invoice_line_tax_id'] = [(6, 0, [x.id for x in line.tax_ids])]
=======
                inv_line['invoice_line_tax_id'] = [(6, 0, inv_line['invoice_line_tax_id'])]
>>>>>>> d7800142
                inv_line_ref.create(cr, uid, inv_line, context=context)
            inv_ref.button_reset_taxes(cr, uid, [inv_id], context=context)
            self.signal_workflow(cr, uid, [order.id], 'invoice')
            inv_ref.signal_workflow(cr, uid, [inv_id], 'validate')

        if not inv_ids: return {}

        mod_obj = self.pool.get('ir.model.data')
        res = mod_obj.get_object_reference(cr, uid, 'account', 'invoice_form')
        res_id = res and res[1] or False
        return {
            'name': _('Customer Invoice'),
            'view_type': 'form',
            'view_mode': 'form',
            'view_id': [res_id],
            'res_model': 'account.invoice',
            'context': "{'type':'out_invoice'}",
            'type': 'ir.actions.act_window',
            'nodestroy': True,
            'target': 'current',
            'res_id': inv_ids and inv_ids[0] or False,
        }

    def create_account_move(self, cr, uid, ids, context=None):
        return self._create_account_move_line(cr, uid, ids, None, None, context=context)

    def _prepare_analytic_account(self, cr, uid, line, context=None):
        '''This method is designed to be inherited in a custom module'''
        return False

    def _create_account_move_line(self, cr, uid, ids, session=None, move_id=None, context=None):
        # Tricky, via the workflow, we only have one id in the ids variable
        """Create a account move line of order grouped by products or not."""
        account_move_obj = self.pool.get('account.move')
        account_period_obj = self.pool.get('account.period')
        account_tax_obj = self.pool.get('account.tax')
        property_obj = self.pool.get('ir.property')
        cur_obj = self.pool.get('res.currency')

        #session_ids = set(order.session_id for order in self.browse(cr, uid, ids, context=context))

        if session and not all(session.id == order.session_id.id for order in self.browse(cr, uid, ids, context=context)):
            raise UserError(_('Selected orders do not have the same session!'))

        grouped_data = {}
        have_to_group_by = session and session.config_id.group_by or False

        def compute_tax(amount, tax, line):
            if amount > 0:
                tax_code_id = tax['base_code_id']
                tax_amount = line.price_subtotal * tax['base_sign']
            else:
                tax_code_id = tax['ref_base_code_id']
                tax_amount = line.price_subtotal * tax['ref_base_sign']

            return (tax_code_id, tax_amount,)

        for order in self.browse(cr, uid, ids, context=context):
            if order.account_move:
                continue
            if order.state != 'paid':
                continue

            current_company = order.sale_journal.company_id

            group_tax = {}
            account_def = property_obj.get(cr, uid, 'property_account_receivable', 'res.partner', context=context)

            order_account = order.partner_id and \
                            order.partner_id.property_account_receivable and \
                            order.partner_id.property_account_receivable.id or \
                            account_def and account_def.id or current_company.account_receivable.id

            if move_id is None:
                # Create an entry for the sale
                move_id = account_move_obj.create(cr, uid, {
                    'ref' : order.name,
                    'journal_id': order.sale_journal.id,
                }, context=context)

            def insert_data(data_type, values):
                # if have_to_group_by:

                sale_journal_id = order.sale_journal.id
                period = account_period_obj.find(cr, uid, context=dict(context or {}, company_id=current_company.id))[0]

                # 'quantity': line.qty,
                # 'product_id': line.product_id.id,
                values.update({
                    'date': order.date_order[:10],
                    'ref': order.name,
                    'partner_id': order.partner_id and self.pool.get("res.partner")._find_accounting_partner(order.partner_id).id or False,
                    'journal_id' : sale_journal_id,
                    'period_id' : period,
                    'move_id' : move_id,
                    'company_id': current_company.id,
                })

                if data_type == 'product':
                    key = ('product', values['partner_id'], (values['product_id'], values['name']), values['analytic_account_id'], values['debit'] > 0)
                elif data_type == 'tax':
                    key = ('tax', values['partner_id'], values['tax_code_id'], values['debit'] > 0)
                elif data_type == 'counter_part':
                    key = ('counter_part', values['partner_id'], values['account_id'], values['debit'] > 0)
                else:
                    return

                grouped_data.setdefault(key, [])

                # if not have_to_group_by or (not grouped_data[key]):
                #     grouped_data[key].append(values)
                # else:
                #     pass

                if have_to_group_by:
                    if not grouped_data[key]:
                        grouped_data[key].append(values)
                    else:
                        for line in grouped_data[key]:
                            if line.get('tax_code_id') == values.get('tax_code_id'):
                                current_value = line
                                current_value['quantity'] = current_value.get('quantity', 0.0) +  values.get('quantity', 0.0)
                                current_value['credit'] = current_value.get('credit', 0.0) + values.get('credit', 0.0)
                                current_value['debit'] = current_value.get('debit', 0.0) + values.get('debit', 0.0)
                                current_value['tax_amount'] = current_value.get('tax_amount', 0.0) + values.get('tax_amount', 0.0)
                                break
                        else:
                            grouped_data[key].append(values)
                else:
                    grouped_data[key].append(values)

            #because of the weird way the pos order is written, we need to make sure there is at least one line, 
            #because just after the 'for' loop there are references to 'line' and 'income_account' variables (that 
            #are set inside the for loop)
            #TOFIX: a deep refactoring of this method (and class!) is needed in order to get rid of this stupid hack
            assert order.lines, _('The POS order must have lines when calling this method')
            # Create an move for each order line

            cur = order.pricelist_id.currency_id
            for line in order.lines:
                tax_amount = 0
                computed_taxes = account_tax_obj.compute_all(cr, uid, line.tax_ids, line.price_unit * (100.0-line.discount) / 100.0, line.qty)['taxes']

                for tax in computed_taxes:
                    tax_amount += cur_obj.round(cr, uid, cur, tax['amount'])
                    group_key = (tax['tax_code_id'], tax['base_code_id'], tax['account_collected_id'], tax['id'])

                    group_tax.setdefault(group_key, 0)
                    group_tax[group_key] += cur_obj.round(cr, uid, cur, tax['amount'])

                amount = line.price_subtotal

                # Search for the income account
                if  line.product_id.property_account_income.id:
                    income_account = line.product_id.property_account_income.id
                elif line.product_id.categ_id.property_account_income_categ.id:
                    income_account = line.product_id.categ_id.property_account_income_categ.id
                else:
                    raise UserError(_('Please define income '\
                        'account for this product: "%s" (id:%d).') \
                        % (line.product_id.name, line.product_id.id))

                # Empty the tax list as long as there is no tax code:
                tax_code_id = False
                tax_amount = 0
                while computed_taxes:
                    tax = computed_taxes.pop(0)
                    tax_code_id, tax_amount = compute_tax(amount, tax, line)

                    # If there is one we stop
                    if tax_code_id:
                        break

                name = line.product_id.name
                if line.notice:
                    # add discount reason in move
                    name = name + ' (' + line.notice + ')'

                # Create a move for the line
                insert_data('product', {
                    'name': name,
                    'quantity': line.qty,
                    'product_id': line.product_id.id,
                    'account_id': income_account,
                    'analytic_account_id': self._prepare_analytic_account(cr, uid, line, context=context),
                    'credit': ((amount>0) and amount) or 0.0,
                    'debit': ((amount<0) and -amount) or 0.0,
                    'tax_code_id': tax_code_id,
                    'tax_amount': tax_amount,
                    'partner_id': order.partner_id and self.pool.get("res.partner")._find_accounting_partner(order.partner_id).id or False
                })

                # For each remaining tax with a code, whe create a move line
                for tax in computed_taxes:
                    tax_code_id, tax_amount = compute_tax(amount, tax, line)
                    if not tax_code_id:
                        continue

                    insert_data('tax', {
                        'name': _('Tax'),
                        'product_id':line.product_id.id,
                        'quantity': line.qty,
                        'account_id': income_account,
                        'credit': 0.0,
                        'debit': 0.0,
                        'tax_code_id': tax_code_id,
                        'tax_amount': tax_amount,
                        'partner_id': order.partner_id and self.pool.get("res.partner")._find_accounting_partner(order.partner_id).id or False
                    })

            # Create a move for each tax group
            (tax_code_pos, base_code_pos, account_pos, tax_id)= (0, 1, 2, 3)

            for key, tax_amount in group_tax.items():
                tax = self.pool.get('account.tax').browse(cr, uid, key[tax_id], context=context)
                insert_data('tax', {
                    'name': _('Tax') + ' ' + tax.name,
                    'quantity': line.qty,
                    'product_id': line.product_id.id,
                    'account_id': key[account_pos] or income_account,
                    'credit': ((tax_amount>0) and tax_amount) or 0.0,
                    'debit': ((tax_amount<0) and -tax_amount) or 0.0,
                    'tax_code_id': key[tax_code_pos],
                    'tax_amount': tax_amount,
                    'partner_id': order.partner_id and self.pool.get("res.partner")._find_accounting_partner(order.partner_id).id or False
                })

            # counterpart
            insert_data('counter_part', {
                'name': _("Trade Receivables"), #order.name,
                'account_id': order_account,
                'credit': ((order.amount_total < 0) and -order.amount_total) or 0.0,
                'debit': ((order.amount_total > 0) and order.amount_total) or 0.0,
                'partner_id': order.partner_id and self.pool.get("res.partner")._find_accounting_partner(order.partner_id).id or False
            })

            order.write({'state':'done', 'account_move': move_id})

        all_lines = []
        for group_key, group_data in grouped_data.iteritems():
            for value in group_data:
                all_lines.append((0, 0, value),)
        if move_id: #In case no order was changed
            self.pool.get("account.move").write(cr, uid, [move_id], {'line_id':all_lines}, context=context)

        return True

    def action_payment(self, cr, uid, ids, context=None):
        return self.write(cr, uid, ids, {'state': 'payment'}, context=context)

    def action_paid(self, cr, uid, ids, context=None):
        self.write(cr, uid, ids, {'state': 'paid'}, context=context)
        self.create_picking(cr, uid, ids, context=context)
        return True

    def action_cancel(self, cr, uid, ids, context=None):
        self.write(cr, uid, ids, {'state': 'cancel'}, context=context)
        return True

    def action_done(self, cr, uid, ids, context=None):
        self.create_account_move(cr, uid, ids, context=context)
        return True

class account_bank_statement(osv.osv):
    _inherit = 'account.bank.statement'
    _columns= {
        'user_id': fields.many2one('res.users', 'User', readonly=True),
    }
    _defaults = {
        'user_id': lambda self,cr,uid,c={}: uid
    }

class account_bank_statement_line(osv.osv):
    _inherit = 'account.bank.statement.line'
    _columns= {
        'pos_statement_id': fields.many2one('pos.order', string="POS statement", ondelete='cascade'),
    }


class pos_order_line(osv.osv):
    _name = "pos.order.line"
    _description = "Lines of Point of Sale"
    _rec_name = "product_id"

    def _order_line_fields(self, cr, uid, line, context=None):
        if line and 'tax_ids' not in line[2]:
            product = self.pool['product.product'].browse(cr, uid, line[2]['product_id'], context=context)
            line[2]['tax_ids'] = [(6, 0, [x.id for x in product.taxes_id])]
        return line

    def _amount_line_all(self, cr, uid, ids, field_names, arg, context=None):
        res = dict([(i, {}) for i in ids])
        account_tax_obj = self.pool.get('account.tax')
        cur_obj = self.pool.get('res.currency')
        for line in self.browse(cr, uid, ids, context=context):
            taxes_ids = [ tax for tax in line.product_id.taxes_id if tax.company_id.id == line.order_id.company_id.id ]
            price = line.price_unit * (1 - (line.discount or 0.0) / 100.0)
            taxes = account_tax_obj.compute_all(cr, uid, taxes_ids, price, line.qty, product=line.product_id, partner=line.order_id.partner_id or False)

            cur = line.order_id.pricelist_id.currency_id
            res[line.id]['price_subtotal'] = cur_obj.round(cr, uid, cur, taxes['total'])
            res[line.id]['price_subtotal_incl'] = cur_obj.round(cr, uid, cur, taxes['total_included'])
        return res

    def onchange_product_id(self, cr, uid, ids, pricelist, product_id, qty=0, partner_id=False, context=None):
       context = context or {}
       if not product_id:
            return {}
       if not pricelist:
           raise UserError(
               _('You have to select a pricelist in the sale form !\n' \
               'Please set one before choosing a product.'))

       price = self.pool.get('product.pricelist').price_get(cr, uid, [pricelist],
               product_id, qty or 1.0, partner_id)[pricelist]

       result = self.onchange_qty(cr, uid, ids, product_id, 0.0, qty, price, context=context)
       result['value']['price_unit'] = price
       return result

    def onchange_qty(self, cr, uid, ids, product, discount, qty, price_unit, context=None):
        result = {}
        if not product:
            return result
        account_tax_obj = self.pool.get('account.tax')
        cur_obj = self.pool.get('res.currency')

        prod = self.pool.get('product.product').browse(cr, uid, product, context=context)

        price = price_unit * (1 - (discount or 0.0) / 100.0)
        taxes = account_tax_obj.compute_all(cr, uid, prod.taxes_id, price, qty, product=prod, partner=False)

        result['price_subtotal'] = taxes['total']
        result['price_subtotal_incl'] = taxes['total_included']
        return {'value': result}

    _columns = {
        'company_id': fields.many2one('res.company', 'Company', required=True),
        'name': fields.char('Line No', required=True, copy=False),
        'notice': fields.char('Discount Notice'),
        'product_id': fields.many2one('product.product', 'Product', domain=[('sale_ok', '=', True)], required=True, change_default=True),
        'price_unit': fields.float(string='Unit Price', digits_compute=dp.get_precision('Account')),
        'qty': fields.float('Quantity', digits_compute=dp.get_precision('Product UoS')),
        'price_subtotal': fields.function(_amount_line_all, multi='pos_order_line_amount', digits_compute=dp.get_precision('Account'), string='Subtotal w/o Tax', store=True),
        'price_subtotal_incl': fields.function(_amount_line_all, multi='pos_order_line_amount', digits_compute=dp.get_precision('Account'), string='Subtotal', store=True),
        'discount': fields.float('Discount (%)', digits_compute=dp.get_precision('Account')),
        'order_id': fields.many2one('pos.order', 'Order Ref', ondelete='cascade'),
        'create_date': fields.datetime('Creation Date', readonly=True),
        'tax_ids': fields.many2many('account.tax', string='Taxes', readonly=True),
    }

    _defaults = {
        'name': lambda obj, cr, uid, context: obj.pool.get('ir.sequence').next_by_code(cr, uid, 'pos.order.line'),
        'qty': lambda *a: 1,
        'discount': lambda *a: 0.0,
        'company_id': lambda self,cr,uid,c: self.pool.get('res.users').browse(cr, uid, uid, c).company_id.id,
    }

class ean_wizard(osv.osv_memory):
    _name = 'pos.ean_wizard'
    _columns = {
        'ean13_pattern': fields.char('Reference', size=13, required=True, translate=True),
    }
    def sanitize_ean13(self, cr, uid, ids, context):
        for r in self.browse(cr,uid,ids):
            ean13 = openerp.addons.product.product.sanitize_ean13(r.ean13_pattern)
            m = context.get('active_model')
            m_id =  context.get('active_id')
            self.pool[m].write(cr,uid,[m_id],{'barcode':ean13})
        return { 'type' : 'ir.actions.act_window_close' }

class pos_category(osv.osv):
    _name = "pos.category"
    _description = "Public Category"
    _order = "sequence, name"

    _constraints = [
        (osv.osv._check_recursion, 'Error ! You cannot create recursive categories.', ['parent_id'])
    ]

    def name_get(self, cr, uid, ids, context=None):
        res = []
        for cat in self.browse(cr, uid, ids, context=context):
            names = [cat.name]
            pcat = cat.parent_id
            while pcat:
                names.append(pcat.name)
                pcat = pcat.parent_id
            res.append((cat.id, ' / '.join(reversed(names))))
        return res

    def _name_get_fnc(self, cr, uid, ids, prop, unknow_none, context=None):
        res = self.name_get(cr, uid, ids, context=context)
        return dict(res)

    def _get_image(self, cr, uid, ids, name, args, context=None):
        result = dict.fromkeys(ids, False)
        for obj in self.browse(cr, uid, ids, context=context):
            result[obj.id] = tools.image_get_resized_images(obj.image)
        return result
    
    def _set_image(self, cr, uid, id, name, value, args, context=None):
        return self.write(cr, uid, [id], {'image': tools.image_resize_image_big(value)}, context=context)

    _columns = {
        'name': fields.char('Name', required=True, translate=True),
        'complete_name': fields.function(_name_get_fnc, type="char", string='Name'),
        'parent_id': fields.many2one('pos.category','Parent Category', select=True),
        'child_id': fields.one2many('pos.category', 'parent_id', string='Children Categories'),
        'sequence': fields.integer('Sequence', help="Gives the sequence order when displaying a list of product categories."),
        
        # NOTE: there is no 'default image', because by default we don't show thumbnails for categories. However if we have a thumbnail
        # for at least one category, then we display a default image on the other, so that the buttons have consistent styling.
        # In this case, the default image is set by the js code.
        # NOTE2: image: all image fields are base64 encoded and PIL-supported
        'image': fields.binary("Image",
            help="This field holds the image used as image for the cateogry, limited to 1024x1024px."),
        'image_medium': fields.function(_get_image, fnct_inv=_set_image,
            string="Medium-sized image", type="binary", multi="_get_image",
            store={
                'pos.category': (lambda self, cr, uid, ids, c={}: ids, ['image'], 10),
            },
            help="Medium-sized image of the category. It is automatically "\
                 "resized as a 128x128px image, with aspect ratio preserved. "\
                 "Use this field in form views or some kanban views."),
        'image_small': fields.function(_get_image, fnct_inv=_set_image,
            string="Smal-sized image", type="binary", multi="_get_image",
            store={
                'pos.category': (lambda self, cr, uid, ids, c={}: ids, ['image'], 10),
            },
            help="Small-sized image of the category. It is automatically "\
                 "resized as a 64x64px image, with aspect ratio preserved. "\
                 "Use this field anywhere a small image is required."),
    }

class product_template(osv.osv):
    _inherit = 'product.template'

    _columns = {
        'income_pdt': fields.boolean('Point of Sale Cash In', help="Check if, this is a product you can use to put cash into a statement for the point of sale backend."),
        'expense_pdt': fields.boolean('Point of Sale Cash Out', help="Check if, this is a product you can use to take cash from a statement for the point of sale backend, example: money lost, transfer to bank, etc."),
        'available_in_pos': fields.boolean('Available in the Point of Sale', help='Check if you want this product to appear in the Point of Sale'), 
        'to_weight' : fields.boolean('To Weigh With Scale', help="Check if the product should be weighted using the hardware scale integration"),
        'pos_categ_id': fields.many2one('pos.category','Point of Sale Category', help="Those categories are used to group similar products for point of sale."),
    }

    _defaults = {
        'to_weight' : False,
        'available_in_pos': True,
    }

    def unlink(self, cr, uid, ids, context=None):
        product_ctx = dict(context or {}, active_test=False)
        if self.search_count(cr, uid, [('id', 'in', ids), ('available_in_pos', '=', True)], context=product_ctx):
            if self.pool['pos.session'].search_count(cr, uid, [('state', '!=', 'closed')], context=context):
                raise osv.except_osv(_('Error!'),
                    _('You cannot delete a product saleable in point of sale while a session is still opened.'))
        return super(product_template, self).unlink(cr, uid, ids, context=context)

class res_partner(osv.osv):
    _inherit = 'res.partner'

    def create_from_ui(self, cr, uid, partner, context=None):
        """ create or modify a partner from the point of sale ui.
            partner contains the partner's fields. """

        #image is a dataurl, get the data after the comma
        if partner.get('image',False):
            img =  partner['image'].split(',')[1]
            partner['image'] = img

        if partner.get('id',False):  # Modifying existing partner
            partner_id = partner['id']
            del partner['id']
            self.write(cr, uid, [partner_id], partner, context=context)
        else:
            partner_id = self.create(cr, uid, partner, context=context)
        
        return partner_id

class barcode_rule(models.Model):
    _inherit = 'barcode.rule'

    def _get_type_selection(self):
        types = sets.Set(super(barcode_rule,self)._get_type_selection())
        types.update([
            ('weight','Weighted Product'),
            ('price','Priced Product'),
            ('discount','Discounted Product'),
            ('client','Client'),
            ('cashier','Cashier')
        ])
        return list(types)<|MERGE_RESOLUTION|>--- conflicted
+++ resolved
@@ -1008,12 +1008,8 @@
                 inv_line['price_unit'] = line.price_unit
                 inv_line['discount'] = line.discount
                 inv_line['name'] = inv_name
-<<<<<<< HEAD
-                if line.tax_ids:
-                    inv_line['invoice_line_tax_id'] = [(6, 0, [x.id for x in line.tax_ids])]
-=======
-                inv_line['invoice_line_tax_id'] = [(6, 0, inv_line['invoice_line_tax_id'])]
->>>>>>> d7800142
+                if inv_line['invoice_line_tax_id']:
+                    inv_line['invoice_line_tax_id'] = [(6, 0, inv_line['invoice_line_tax_id'])]
                 inv_line_ref.create(cr, uid, inv_line, context=context)
             inv_ref.button_reset_taxes(cr, uid, [inv_id], context=context)
             self.signal_workflow(cr, uid, [order.id], 'invoice')
