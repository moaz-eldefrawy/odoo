function openerp_pos_models(instance, module){ //module is instance.point_of_sale
    var QWeb = instance.web.qweb;
	var _t = instance.web._t;

    var round_di = instance.web.round_decimals;
    var round_pr = instance.web.round_precision
    
    // The PosModel contains the Point Of Sale's representation of the backend.
    // Since the PoS must work in standalone ( Without connection to the server ) 
    // it must contains a representation of the server's PoS backend. 
    // (taxes, product list, configuration options, etc.)  this representation
    // is fetched and stored by the PosModel at the initialisation. 
    // this is done asynchronously, a ready deferred alows the GUI to wait interactively 
    // for the loading to be completed 
    // There is a single instance of the PosModel for each Front-End instance, it is usually called
    // 'pos' and is available to all widgets extending PosWidget.

    module.PosModel = Backbone.Model.extend({
        initialize: function(session, attributes) {
            Backbone.Model.prototype.initialize.call(this, attributes);
            var  self = this;
            this.session = session;                 
            this.flush_mutex = new $.Mutex();                   // used to make sure the orders are sent to the server once at time
            this.pos_widget = attributes.pos_widget;

            this.proxy = new module.ProxyDevice(this);              // used to communicate to the hardware devices via a local proxy
            this.barcode_reader = new module.BarcodeReader({'pos': this, proxy:this.proxy, patterns: {}});  // used to read barcodes
            this.proxy_queue = new module.JobQueue();           // used to prevent parallels communications to the proxy
            this.db = new module.PosDB();                       // a local database used to search trough products and categories & store pending orders
            this.debug = jQuery.deparam(jQuery.param.querystring()).debug !== undefined;    //debug mode 
            
            // Business data; loaded from the server at launch
            this.accounting_precision = 2; //TODO
            this.company_logo = null;
            this.company_logo_base64 = '';
            this.currency = null;
            this.shop = null;
            this.company = null;
            this.user = null;
            this.users = [];
            this.partners = [];
            this.cashier = null;
            this.cashregisters = [];
            this.bankstatements = [];
            this.taxes = [];
            this.pos_session = null;
            this.config = null;
            this.units = [];
            this.units_by_id = {};
            this.pricelist = null;
            this.order_sequence = 1;
            window.posmodel = this;

            // these dynamic attributes can be watched for change by other models or widgets
            this.set({
                'synch':            { state:'connected', pending:0 }, 
                'orders':           new module.OrderCollection(),
                'selectedOrder':    null,
            });

            this.bind('change:synch',function(pos,synch){
                clearTimeout(self.synch_timeout);
                self.synch_timeout = setTimeout(function(){
                    if(synch.state !== 'disconnected' && synch.pending > 0){
                        self.set('synch',{state:'disconnected', pending:synch.pending});
                    }
                },3000);
            });

            this.get('orders').bind('remove', function(order,_unused_,options){ 
                self.on_removed_order(order,options.index,options.reason); 
            });
            
            // We fetch the backend data on the server asynchronously. this is done only when the pos user interface is launched,
            // Any change on this data made on the server is thus not reflected on the point of sale until it is relaunched. 
            // when all the data has loaded, we compute some stuff, and declare the Pos ready to be used. 
            this.ready = this.load_server_data()
                .then(function(){
                    if(self.config.use_proxy){
                        return self.connect_to_proxy();
                    }
                });
            
        },

        // releases ressources holds by the model at the end of life of the posmodel
        destroy: function(){
            // FIXME, should wait for flushing, return a deferred to indicate successfull destruction
            // this.flush();
            this.proxy.close();
            this.barcode_reader.disconnect();
            this.barcode_reader.disconnect_from_proxy();
        },
        connect_to_proxy: function(){
            var self = this;
            var  done = new $.Deferred();
            this.barcode_reader.disconnect_from_proxy();
            this.pos_widget.loading_message(_t('Connecting to the PosBox'),0);
            this.pos_widget.loading_skip(function(){
                    self.proxy.stop_searching();
                });
            this.proxy.autoconnect({
                    force_ip: self.config.proxy_ip || undefined,
                    progress: function(prog){ 
                        self.pos_widget.loading_progress(prog);
                    },
                }).then(function(){
                    if(self.config.iface_scan_via_proxy){
                        self.barcode_reader.connect_to_proxy();
                    }
                }).always(function(){
                    done.resolve();
                });
            return done;
        },

        // helper function to load data from the server. Obsolete use the models loader below.
        fetch: function(model, fields, domain, ctx){
            this._load_progress = (this._load_progress || 0) + 0.05; 
            this.pos_widget.loading_message(_t('Loading')+' '+model,this._load_progress);
            return new instance.web.Model(model).query(fields).filter(domain).context(ctx).all()
        },

        // Server side model loaders. This is the list of the models that need to be loaded from
        // the server. The models are loaded one by one by this list's order. The 'loaded' callback
        // is used to store the data in the appropriate place once it has been loaded. This callback
        // can return a deferred that will pause the loading of the next module. 
        // a shared temporary dictionary is available for loaders to communicate private variables
        // used during loading such as object ids, etc. 
        models: [
        {
            model:  'res.users',
            fields: ['name','company_id'],
            domain: function(self){ return [['id','=',self.session.uid]]; },
            loaded: function(self,users){ self.user = users[0]; },
        },{ 
            model:  'res.company',
            fields: [ 'currency_id', 'email', 'website', 'company_registry', 'vat', 'name', 'phone', 'partner_id' ],
            domain: function(self){ return [['id','=',self.user.company_id[0]]]; },
            loaded: function(self,companies){ self.company = companies[0]; },
        },{
            model:  'product.uom',
            fields: [],
            domain: null,
            loaded: function(self,units){
                self.units = units;
                var units_by_id = {};
                for(var i = 0, len = units.length; i < len; i++){
                    units_by_id[units[i].id] = units[i];
                    units[i].groupable = ( units[i].category_id[0] === 1 );
                    units[i].is_unit   = ( units[i].id === 1 );
                }
                self.units_by_id = units_by_id;
            }
        },{
            model:  'res.users',
            fields: ['name','ean13'],
            domain: null,
            loaded: function(self,users){ self.users = users; },
        },{
            model:  'res.partner',
<<<<<<< HEAD
            fields: ['name','street','city','country_id','phone','zip','mobile','email','ean13'],
=======
            fields: ['name','street','city','country_id','phone','zip','mobile','email','ean13','write_date'],
>>>>>>> ed1c1739
            domain: null,
            loaded: function(self,partners){
                self.partners = partners;
                self.db.add_partners(partners);
            },
        },{
            model:  'account.tax',
            fields: ['name','amount', 'price_include', 'type'],
            domain: null,
            loaded: function(self,taxes){ self.taxes = taxes; },
        },{
            model:  'pos.session',
<<<<<<< HEAD
            fields: ['id', 'journal_ids','name','user_id','config_id','start_at','stop_at','sequence_number'],
            domain: function(self){ return [['state','=','opened'],['user_id','=',self.session.uid]]; },
            loaded: function(self,pos_sessions){ self.pos_session = pos_sessions[0]; },
=======
            fields: ['id', 'journal_ids','name','user_id','config_id','start_at','stop_at','sequence_number','login_number'],
            domain: function(self){ return [['state','=','opened'],['user_id','=',self.session.uid]]; },
            loaded: function(self,pos_sessions){
                self.pos_session = pos_sessions[0]; 

                var orders = self.db.get_orders();
                for (var i = 0; i < orders.length; i++) {
                    self.pos_session.sequence_number = Math.max(self.pos_session.sequence_number, orders[i].data.sequence_number+1);
                }
            },
>>>>>>> ed1c1739
        },{
            model: 'pos.config',
            fields: [],
            domain: function(self){ return [['id','=', self.pos_session.config_id[0]]]; },
            loaded: function(self,configs){
                self.config = configs[0];
                self.config.use_proxy = self.config.iface_payment_terminal || 
                                        self.config.iface_electronic_scale ||
                                        self.config.iface_print_via_proxy  ||
                                        self.config.iface_scan_via_proxy   ||
                                        self.config.iface_cashdrawer;
                
                self.barcode_reader.add_barcode_patterns({
                    'product':  self.config.barcode_product,
                    'cashier':  self.config.barcode_cashier,
                    'client':   self.config.barcode_customer,
                    'weight':   self.config.barcode_weight,
                    'discount': self.config.barcode_discount,
                    'price':    self.config.barcode_price,
                });
            },
        },{
            model: 'stock.location',
            fields: [],
            domain: function(self){ return [['id','=', self.config.stock_location_id[0]]]; },
            loaded: function(self, locations){ self.shop = locations[0]; },
        },{
            model:  'product.pricelist',
            fields: ['currency_id'],
            domain: function(self){ return [['id','=',self.config.pricelist_id[0]]]; },
            loaded: function(self, pricelists){ self.pricelist = pricelists[0]; },
        },{
            model: 'res.currency',
            fields: ['symbol','position','rounding','accuracy'],
            domain: function(self){ return [['id','=',self.pricelist.currency_id[0]]]; },
            loaded: function(self, currencies){
                self.currency = currencies[0];
            },
        },{
            model: 'product.packaging',
            fields: ['ean','product_tmpl_id'],
            domain: null,
            loaded: function(self, packagings){ 
                self.db.add_packagings(packagings);
            },
        },{
            model:  'pos.category',
            fields: ['id','name','parent_id','child_id','image'],
            domain: null,
            loaded: function(self, categories){
                self.db.add_categories(categories);
            },
        },{
            model:  'product.product',
<<<<<<< HEAD
            fields: ['name', 'list_price','price','pos_categ_id', 'taxes_id', 'ean13', 'default_code', 'variants',
                     'to_weight', 'uom_id', 'uos_id', 'uos_coeff', 'mes_type', 'description_sale', 'description',
                     'product_tmpl_id'],
            domain:  function(self){ return [['sale_ok','=',true],['available_in_pos','=',true]]; },
            context: function(self){ return { pricelist: self.pricelist.id }; },
=======
            fields: ['display_name', 'list_price','price','pos_categ_id', 'taxes_id', 'ean13', 'default_code', 
                     'to_weight', 'uom_id', 'uos_id', 'uos_coeff', 'mes_type', 'description_sale', 'description',
                     'product_tmpl_id'],
            domain:  function(self){ return [['sale_ok','=',true],['available_in_pos','=',true]]; },
            context: function(self){ return { pricelist: self.pricelist.id, display_default_code: false }; },
>>>>>>> ed1c1739
            loaded: function(self, products){
                self.db.add_products(products);
            },
        },{
            model:  'account.bank.statement',
            fields: ['account_id','currency','journal_id','state','name','user_id','pos_session_id'],
            domain: function(self){ return [['state', '=', 'open'],['pos_session_id', '=', self.pos_session.id]]; },
            loaded: function(self, bankstatements, tmp){
                self.bankstatements = bankstatements;

                tmp.journals = [];
                _.each(bankstatements,function(statement){
                    tmp.journals.push(statement.journal_id[0]);
                });
            },
        },{
            model:  'account.journal',
            fields: [],
            domain: function(self,tmp){ return [['id','in',tmp.journals]]; },
            loaded: function(self, journals){
                self.journals = journals;

                // associate the bank statements with their journals. 
                var bankstatements = self.bankstatements;
                for(var i = 0, ilen = bankstatements.length; i < ilen; i++){
                    for(var j = 0, jlen = journals.length; j < jlen; j++){
                        if(bankstatements[i].journal_id[0] === journals[j].id){
                            bankstatements[i].journal = journals[j];
                            bankstatements[i].self_checkout_payment_method = journals[j].self_checkout_payment_method;
                        }
                    }
                }
                self.cashregisters = bankstatements;
            },
        },{
<<<<<<< HEAD
=======
            label: 'fonts',
            loaded: function(self){
                var fonts_loaded = new $.Deferred();

                // Waiting for fonts to be loaded to prevent receipt printing
                // from printing empty receipt while loading Inconsolata
                // ( The font used for the receipt ) 
                waitForWebfonts(['Lato','Inconsolata'], function(){
                    fonts_loaded.resolve();
                });

                // The JS used to detect font loading is not 100% robust, so
                // do not wait more than 5sec
                setTimeout(function(){
                    fonts_loaded.resolve();
                },5000);

                return fonts_loaded;
            },
        },{
            label: 'pictures',
>>>>>>> ed1c1739
            loaded: function(self){
                self.company_logo = new Image();
                self.company_logo.crossOrigin = 'anonymous';
                var  logo_loaded = new $.Deferred();
                self.company_logo.onload = function(){
                    var img = self.company_logo;
                    var ratio = 1;
                    var targetwidth = 300;
                    var maxheight = 150;
                    if( img.width !== targetwidth ){
                        ratio = targetwidth / img.width;
<<<<<<< HEAD
                    }
                    if( img.height * ratio > maxheight ){
                        ratio = maxheight / img.height;
                    }
=======
                    }
                    if( img.height * ratio > maxheight ){
                        ratio = maxheight / img.height;
                    }
>>>>>>> ed1c1739
                    var width  = Math.floor(img.width * ratio);
                    var height = Math.floor(img.height * ratio);
                    var c = document.createElement('canvas');
                        c.width  = width;
                        c.height = height
                    var ctx = c.getContext('2d');
                        ctx.drawImage(self.company_logo,0,0, width, height);
                    
                    self.company_logo_base64 = c.toDataURL();
                    window.logo64 = self.company_logo_base64;
                    logo_loaded.resolve();
                };
                self.company_logo.onerror = function(){
                    logo_loaded.reject();
                };
                self.company_logo.src = window.location.origin + '/web/binary/company_logo';

                return logo_loaded;
            },
        },
        ],

        // loads all the needed data on the sever. returns a deferred indicating when all the data has loaded. 
        load_server_data: function(){
            var self = this;
            var loaded = new $.Deferred();
            var progress = 0;
            var progress_step = 1.0 / self.models.length;
            var tmp = {}; // this is used to share a temporary state between models loaders

            function load_model(index){
                if(index >= self.models.length){
                    loaded.resolve();
                }else{
                    var model = self.models[index];
<<<<<<< HEAD
                    self.pos_widget.loading_message(_t('Loading')+' '+(model.model || ''), progress);
=======
                    self.pos_widget.loading_message(_t('Loading')+' '+(model.label || model.model || ''), progress);
>>>>>>> ed1c1739
                    var fields =  typeof model.fields === 'function'  ? model.fields(self,tmp)  : model.fields;
                    var domain =  typeof model.domain === 'function'  ? model.domain(self,tmp)  : model.domain;
                    var context = typeof model.context === 'function' ? model.context(self,tmp) : model.context; 
                    progress += progress_step;
                    
                    if( model.model ){
                        new instance.web.Model(model.model).query(fields).filter(domain).context(context).all()
                            .then(function(result){
                                try{    // catching exceptions in model.loaded(...)
                                    $.when(model.loaded(self,result,tmp))
                                        .then(function(){ load_model(index + 1); },
                                              function(err){ loaded.reject(err); });
                                }catch(err){
                                    loaded.reject(err);
                                }
                            },function(err){
                                loaded.reject(err);
                            });
                    }else if( model.loaded ){
                        try{    // catching exceptions in model.loaded(...)
                            $.when(model.loaded(self,tmp))
                                .then(  function(){ load_model(index +1); },
                                        function(err){ loaded.reject(err); });
                        }catch(err){
                            loaded.reject(err);
                        }
                    }else{
                        load_model(index + 1);
                    }
                }
            }

            try{
                load_model(0);
            }catch(err){
                loaded.reject(err);
            }

            return loaded;
        },

        // reload the list of partner, returns as a deferred that resolves if there were
        // updated partners, and fails if not
        load_new_partners: function(){
            var self = this;
            var def  = new $.Deferred();
            var fields = _.find(this.models,function(model){ return model.model === 'res.partner'; }).fields;
            new instance.web.Model('res.partner')
                .query(fields)
                .filter([['write_date','>',this.db.get_partner_write_date()]])
                .all({'timeout':3000, 'shadow': true})
                .then(function(partners){
                    if (self.db.add_partners(partners)) {   // check if the partners we got were real updates
                        def.resolve();
                    } else {
                        def.reject();
                    }
                }, function(){ def.reject(); });    
            return def;
        },

        // this is called when an order is removed from the order collection. It ensures that there is always an existing
        // order and a valid selected order
        on_removed_order: function(removed_order,index,reason){
            if( (reason === 'abandon' || removed_order.temporary) && this.get('orders').size() > 0){
                // when we intentionally remove an unfinished order, and there is another existing one
                this.set({'selectedOrder' : this.get('orders').at(index) || this.get('orders').last()});
            }else{
                // when the order was automatically removed after completion, 
                // or when we intentionally delete the only concurrent order
                this.add_new_order();
            }
        },

        //creates a new empty order and sets it as the current order
        add_new_order: function(){
            var order = new module.Order({pos:this});
            this.get('orders').add(order);
            this.set('selectedOrder', order);
        },

        get_order: function(){
            return this.get('selectedOrder');
        },

        //removes the current order
        delete_current_order: function(){
            this.get('selectedOrder').destroy({'reason':'abandon'});
        },

        // saves the order locally and try to send it to the backend. 
        // it returns a deferred that succeeds after having tried to send the order and all the other pending orders.
        push_order: function(order) {
            var self = this;

            if(order){
                this.proxy.log('push_order',order.export_as_JSON());
                this.db.add_order(order.export_as_JSON());
            }
            
            var pushed = new $.Deferred();

            this.flush_mutex.exec(function(){
                var flushed = self._flush_orders(self.db.get_orders());

                flushed.always(function(ids){
                    pushed.resolve();
                });
            });
            return pushed;
        },

        // saves the order locally and try to send it to the backend and make an invoice
        // returns a deferred that succeeds when the order has been posted and successfully generated
        // an invoice. This method can fail in various ways:
        // error-no-client: the order must have an associated partner_id. You can retry to make an invoice once
        //     this error is solved
        // error-transfer: there was a connection error during the transfer. You can retry to make the invoice once
        //     the network connection is up 

        push_and_invoice_order: function(order){
            var self = this;
            var invoiced = new $.Deferred(); 

            if(!order.get_client()){
                invoiced.reject('error-no-client');
                return invoiced;
            }

            var order_id = this.db.add_order(order.export_as_JSON());

            this.flush_mutex.exec(function(){
                var done = new $.Deferred(); // holds the mutex

                // send the order to the server
                // we have a 30 seconds timeout on this push.
                // FIXME: if the server takes more than 30 seconds to accept the order,
                // the client will believe it wasn't successfully sent, and very bad
                // things will happen as a duplicate will be sent next time
                // so we must make sure the server detects and ignores duplicated orders

                var transfer = self._flush_orders([self.db.get_order(order_id)], {timeout:30000, to_invoice:true});
                
                transfer.fail(function(){
                    invoiced.reject('error-transfer');
                    done.reject();
                });

                // on success, get the order id generated by the server
                transfer.pipe(function(order_server_id){    

                    // generate the pdf and download it
                    self.pos_widget.do_action('point_of_sale.pos_invoice_report',{additional_context:{ 
                        active_ids:order_server_id,
                    }});

                    invoiced.resolve();
                    done.resolve();
                });

                return done;

            });

            return invoiced;
        },

        // wrapper around the _save_to_server that updates the synch status widget
        _flush_orders: function(orders, options) {
            var self = this;
<<<<<<< HEAD

            this.set('synch',{ state: 'connecting', pending: orders.length});

=======

            this.set('synch',{ state: 'connecting', pending: orders.length});

>>>>>>> ed1c1739
            return self._save_to_server(orders, options).done(function (server_ids) {
                var pending = self.db.get_orders().length;

                self.set('synch', {
                    state: pending ? 'connecting' : 'connected',
                    pending: pending
                });

                return server_ids;
            });
        },

        // send an array of orders to the server
        // available options:
        // - timeout: timeout for the rpc call in ms
        // returns a deferred that resolves with the list of
        // server generated ids for the sent orders
        _save_to_server: function (orders, options) {
            if (!orders || !orders.length) {
                var result = $.Deferred();
                result.resolve([]);
                return result;
            }
                
            options = options || {};

            var self = this;
            var timeout = typeof options.timeout === 'number' ? options.timeout : 7500 * orders.length;

            // we try to send the order. shadow prevents a spinner if it takes too long. (unless we are sending an invoice,
            // then we want to notify the user that we are waiting on something )
            var posOrderModel = new instance.web.Model('pos.order');
            return posOrderModel.call('create_from_ui',
                [_.map(orders, function (order) {
                    order.to_invoice = options.to_invoice || false;
                    return order;
                })],
                undefined,
                {
                    shadow: !options.to_invoice,
                    timeout: timeout
                }
            ).then(function (server_ids) {
                _.each(orders, function (order) {
                    self.db.remove_order(order.id);
                });
                return server_ids;
            }).fail(function (error, event){
                if(error.code === 200 ){    // Business Logic Error, not a connection problem
                    self.pos_widget.screen_selector.show_popup('error-traceback',{
                        message: error.data.message,
                        comment: error.data.debug
                    });
                }
                // prevent an error popup creation by the rpc failure
                // we want the failure to be silent as we send the orders in the background
                event.preventDefault();
                console.error('Failed to send orders:', orders);
            });
        },

        scan_product: function(parsed_code){
            var self = this;
            var selectedOrder = this.get('selectedOrder');
            if(parsed_code.encoding === 'ean13'){
                var product = this.db.get_product_by_ean13(parsed_code.base_code);
            }else if(parsed_code.encoding === 'reference'){
                var product = this.db.get_product_by_reference(parsed_code.code);
            }

            if(!product){
                return false;
            }

            if(parsed_code.type === 'price'){
                selectedOrder.addProduct(product, {price:parsed_code.value});
            }else if(parsed_code.type === 'weight'){
                selectedOrder.addProduct(product, {quantity:parsed_code.value, merge:false});
            }else if(parsed_code.type === 'discount'){
                selectedOrder.addProduct(product, {discount:parsed_code.value, merge:false});
            }else{
                selectedOrder.addProduct(product);
            }
            return true;
        },
    });

    var orderline_id = 1;

    // An orderline represent one element of the content of a client's shopping cart.
    // An orderline contains a product, its quantity, its price, discount. etc. 
    // An Order contains zero or more Orderlines.
    module.Orderline = Backbone.Model.extend({
        initialize: function(attr,options){
            this.pos = options.pos;
            this.order = options.order;
            this.product = options.product;
            this.price   = options.product.price;
            this.quantity = 1;
            this.quantityStr = '1';
            this.discount = 0;
            this.discountStr = '0';
            this.type = 'unit';
            this.selected = false;
            this.id       = orderline_id++; 
        },
        clone: function(){
            var orderline = new module.Orderline({},{
                pos: this.pos,
                order: null,
                product: this.product,
                price: this.price,
            });
            orderline.quantity = this.quantity;
            orderline.quantityStr = this.quantityStr;
            orderline.discount = this.discount;
            orderline.type = this.type;
            orderline.selected = false;
            return orderline;
        },
        // sets a discount [0,100]%
        set_discount: function(discount){
            var disc = Math.min(Math.max(parseFloat(discount) || 0, 0),100);
            this.discount = disc;
            this.discountStr = '' + disc;
            this.trigger('change',this);
        },
        // returns the discount [0,100]%
        get_discount: function(){
            return this.discount;
        },
        get_discount_str: function(){
            return this.discountStr;
        },
        get_product_type: function(){
            return this.type;
        },
        // sets the quantity of the product. The quantity will be rounded according to the 
        // product's unity of measure properties. Quantities greater than zero will not get 
        // rounded to zero
        set_quantity: function(quantity){
            if(quantity === 'remove'){
                this.order.removeOrderline(this);
                return;
            }else{
                var quant = parseFloat(quantity) || 0;
                var unit = this.get_unit();
                if(unit){
                    this.quantity    = round_pr(quant, unit.rounding);
                    this.quantityStr = this.quantity.toFixed(Math.ceil(Math.log(1.0 / unit.rounding) / Math.log(10)));
                }else{
                    this.quantity    = quant;
                    this.quantityStr = '' + this.quantity;
                }
            }
            this.trigger('change',this);
        },
        // return the quantity of product
        get_quantity: function(){
            return this.quantity;
        },
        get_quantity_str: function(){
            return this.quantityStr;
        },
        get_quantity_str_with_unit: function(){
            var unit = this.get_unit();
            if(unit && !unit.is_unit){
                return this.quantityStr + ' ' + unit.name;
            }else{
                return this.quantityStr;
            }
        },
        // return the unit of measure of the product
        get_unit: function(){
            var unit_id = (this.product.uos_id || this.product.uom_id);
            if(!unit_id){
                return undefined;
            }
            unit_id = unit_id[0];
            if(!this.pos){
                return undefined;
            }
            return this.pos.units_by_id[unit_id];
        },
        // return the product of this orderline
        get_product: function(){
            return this.product;
        },
        // selects or deselects this orderline
        set_selected: function(selected){
            this.selected = selected;
            this.trigger('change',this);
        },
        // returns true if this orderline is selected
        is_selected: function(){
            return this.selected;
        },
        // when we add an new orderline we want to merge it with the last line to see reduce the number of items
        // in the orderline. This returns true if it makes sense to merge the two
        can_be_merged_with: function(orderline){
            if( this.get_product().id !== orderline.get_product().id){    //only orderline of the same product can be merged
                return false;
            }else if(!this.get_unit() || !this.get_unit().groupable){
                return false;
            }else if(this.get_product_type() !== orderline.get_product_type()){
                return false;
            }else if(this.get_discount() > 0){             // we don't merge discounted orderlines
                return false;
            }else if(this.price !== orderline.price){
                return false;
            }else{ 
                return true;
            }
        },
        merge: function(orderline){
            this.set_quantity(this.get_quantity() + orderline.get_quantity());
        },
        export_as_JSON: function() {
            return {
                qty: this.get_quantity(),
                price_unit: this.get_unit_price(),
                discount: this.get_discount(),
                product_id: this.get_product().id,
            };
        },
        //used to create a json of the ticket, to be sent to the printer
        export_for_printing: function(){
            return {
                quantity:           this.get_quantity(),
                unit_name:          this.get_unit().name,
                price:              this.get_unit_price(),
                discount:           this.get_discount(),
                product_name:       this.get_product().display_name,
                price_display :     this.get_display_price(),
                price_with_tax :    this.get_price_with_tax(),
                price_without_tax:  this.get_price_without_tax(),
                tax:                this.get_tax(),
                product_description:      this.get_product().description,
                product_description_sale: this.get_product().description_sale,
            };
        },
        // changes the base price of the product for this orderline
        set_unit_price: function(price){
            this.price = round_di(parseFloat(price) || 0, 2);
            this.trigger('change',this);
        },
        get_unit_price: function(){
            var rounding = this.pos.currency.rounding;
            return round_pr(this.price,rounding);
        },
        get_display_price: function(){
            var rounding = this.pos.currency.rounding;
            return  round_pr(round_pr(this.get_unit_price() * this.get_quantity(),rounding) * (1- this.get_discount()/100.0),rounding);
        },
        get_price_without_tax: function(){
            return this.get_all_prices().priceWithoutTax;
        },
        get_price_with_tax: function(){
            return this.get_all_prices().priceWithTax;
        },
        get_tax: function(){
            return this.get_all_prices().tax;
        },
        get_tax_details: function(){
            return this.get_all_prices().taxDetails;
        },
        get_all_prices: function(){
            var self = this;
            var currency_rounding = this.pos.currency.rounding;
            var base = round_pr(this.get_quantity() * this.get_unit_price() * (1.0 - (this.get_discount() / 100.0)), currency_rounding);
            var totalTax = base;
            var totalNoTax = base;
            
            var product =  this.get_product(); 
            var taxes_ids = product.taxes_id;
            var taxes =  self.pos.taxes;
            var taxtotal = 0;
            var taxdetail = {};
            _.each(taxes_ids, function(el) {
                var tax = _.detect(taxes, function(t) {return t.id === el;});
                if (tax.price_include) {
                    var tmp;
                    if (tax.type === "percent") {
                        tmp =  base - round_pr(base / (1 + tax.amount),currency_rounding); 
                    } else if (tax.type === "fixed") {
                        tmp = round_pr(tax.amount * self.get_quantity(),currency_rounding);
                    } else {
                        throw "This type of tax is not supported by the point of sale: " + tax.type;
                    }
                    tmp = round_pr(tmp,currency_rounding);
                    taxtotal += tmp;
                    totalNoTax -= tmp;
                    taxdetail[tax.id] = tmp;
                } else {
                    var tmp;
                    if (tax.type === "percent") {
                        tmp = tax.amount * base;
                    } else if (tax.type === "fixed") {
                        tmp = tax.amount * self.get_quantity();
                    } else {
                        throw "This type of tax is not supported by the point of sale: " + tax.type;
                    }
                    tmp = round_pr(tmp,currency_rounding);
                    taxtotal += tmp;
                    totalTax += tmp;
                    taxdetail[tax.id] = tmp;
                }
            });
            return {
                "priceWithTax": totalTax,
                "priceWithoutTax": totalNoTax,
                "tax": taxtotal,
                "taxDetails": taxdetail,
            };
        },
    });

    module.OrderlineCollection = Backbone.Collection.extend({
        model: module.Orderline,
    });

    // Every Paymentline contains a cashregister and an amount of money.
    module.Paymentline = Backbone.Model.extend({
        initialize: function(attributes, options) {
            this.amount = 0;
            this.cashregister = options.cashregister;
            this.name = this.cashregister.journal_id[1];
            this.selected = false;
        },
        //sets the amount of money on this payment line
        set_amount: function(value){
            this.amount = round_di(parseFloat(value) || 0, 2);
            this.trigger('change:amount',this);
        },
        // returns the amount of money on this paymentline
        get_amount: function(){
            return this.amount;
        },
        set_selected: function(selected){
            if(this.selected !== selected){
                this.selected = selected;
                this.trigger('change:selected',this);
            }
        },
        // returns the associated cashregister
        //exports as JSON for server communication
        export_as_JSON: function(){
            return {
                name: instance.web.datetime_to_str(new Date()),
                statement_id: this.cashregister.id,
                account_id: this.cashregister.account_id[0],
                journal_id: this.cashregister.journal_id[0],
                amount: this.get_amount()
            };
        },
        //exports as JSON for receipt printing
        export_for_printing: function(){
            return {
                amount: this.get_amount(),
                journal: this.cashregister.journal_id[1],
            };
        },
    });

    module.PaymentlineCollection = Backbone.Collection.extend({
        model: module.Paymentline,
    });
    

    // An order more or less represents the content of a client's shopping cart (the OrderLines) 
    // plus the associated payment information (the Paymentlines) 
    // there is always an active ('selected') order in the Pos, a new one is created
    // automaticaly once an order is completed and sent to the server.
    module.Order = Backbone.Model.extend({
        initialize: function(attributes){
            Backbone.Model.prototype.initialize.apply(this, arguments);
            this.pos = attributes.pos; 
            this.sequence_number = this.pos.pos_session.sequence_number++;
            this.uid =     this.generateUniqueId();
            this.set({
                creationDate:   new Date(),
                orderLines:     new module.OrderlineCollection(),
                paymentLines:   new module.PaymentlineCollection(),
                name:           _t("Order ") + this.uid,
                client:         null,
            });
            this.selected_orderline   = undefined;
            this.selected_paymentline = undefined;
            this.screen_data = {};  // see ScreenSelector
            this.receipt_type = 'receipt';  // 'receipt' || 'invoice'
            this.temporary = attributes.temporary || false;
<<<<<<< HEAD
            this.sequence_number = this.pos.pos_session.sequence_number++;
            this.to_invoice = false;
=======
>>>>>>> ed1c1739
            return this;
        },
        is_empty: function(){
            return (this.get('orderLines').models.length === 0);
        },
        // Generates a public identification number for the order.
        // The generated number must be unique and sequential. They are made 12 digit long
        // to fit into EAN-13 barcodes, should it be needed 
        generateUniqueId: function() {
            function zero_pad(num,size){
                var s = ""+num;
                while (s.length < size) {
                    s = "0" + s;
                }
                return s;
            }
            return zero_pad(this.pos.pos_session.id,5) +'-'+
                   zero_pad(this.pos.pos_session.login_number,3) +'-'+
                   zero_pad(this.sequence_number,4);
        },
        addOrderline: function(line){
            if(line.order){
                order.removeOrderline(line);
            }
            line.order = this;
            this.get('orderLines').add(line);
            this.selectLine(this.getLastOrderline());
        },
        addProduct: function(product, options){
            options = options || {};
            var attr = JSON.parse(JSON.stringify(product));
            attr.pos = this.pos;
            attr.order = this;
            var line = new module.Orderline({}, {pos: this.pos, order: this, product: product});

            if(options.quantity !== undefined){
                line.set_quantity(options.quantity);
            }
            if(options.price !== undefined){
                line.set_unit_price(options.price);
            }
            if(options.discount !== undefined){
                line.set_discount(options.discount);
            }

            var last_orderline = this.getLastOrderline();
            if( last_orderline && last_orderline.can_be_merged_with(line) && options.merge !== false){
                last_orderline.merge(line);
            }else{
                this.get('orderLines').add(line);
            }
            this.selectLine(this.getLastOrderline());
        },
        removeOrderline: function( line ){
            this.get('orderLines').remove(line);
            this.selectLine(this.getLastOrderline());
        },
        getOrderline: function(id){
            var orderlines = this.get('orderLines').models;
            for(var i = 0; i < orderlines.length; i++){
                if(orderlines[i].id === id){
                    return orderlines[i];
                }
            }
            return null;
        },
        getLastOrderline: function(){
            return this.get('orderLines').at(this.get('orderLines').length -1);
        },
        addPaymentline: function(cashregister) {
            var paymentLines = this.get('paymentLines');
            var newPaymentline = new module.Paymentline({},{cashregister:cashregister});
            if(cashregister.journal.type !== 'cash'){
                newPaymentline.set_amount( Math.max(this.getDueLeft(),0) );
            }
            paymentLines.add(newPaymentline);
            this.selectPaymentline(newPaymentline);

        },
        removePaymentline: function(line){
            if(this.selected_paymentline === line){
                this.selectPaymentline(undefined);
            }
            this.get('paymentLines').remove(line);
        },
        getName: function() {
            return this.get('name');
        },
        getSubtotal : function(){
            return (this.get('orderLines')).reduce((function(sum, orderLine){
                return sum + orderLine.get_display_price();
            }), 0);
        },
        getTotalTaxIncluded: function() {
            return (this.get('orderLines')).reduce((function(sum, orderLine) {
                return sum + orderLine.get_price_with_tax();
            }), 0);
        },
        getDiscountTotal: function() {
            return (this.get('orderLines')).reduce((function(sum, orderLine) {
                return sum + (orderLine.get_unit_price() * (orderLine.get_discount()/100) * orderLine.get_quantity());
            }), 0);
        },
        getTotalTaxExcluded: function() {
            return (this.get('orderLines')).reduce((function(sum, orderLine) {
                return sum + orderLine.get_price_without_tax();
            }), 0);
        },
        getTax: function() {
            return (this.get('orderLines')).reduce((function(sum, orderLine) {
                return sum + orderLine.get_tax();
            }), 0);
        },
        getTaxDetails: function(){
            var details = {};
            var fulldetails = [];
            var taxes_by_id = {};
            
            for(var i = 0; i < this.pos.taxes.length; i++){
                taxes_by_id[this.pos.taxes[i].id] = this.pos.taxes[i];
            }

            this.get('orderLines').each(function(line){
                var ldetails = line.get_tax_details();
                for(var id in ldetails){
                    if(ldetails.hasOwnProperty(id)){
                        details[id] = (details[id] || 0) + ldetails[id];
                    }
                }
            });
            
            for(var id in details){
                if(details.hasOwnProperty(id)){
                    fulldetails.push({amount: details[id], tax: taxes_by_id[id]});
                }
            }

            return fulldetails;
        },
        getPaidTotal: function() {
            return (this.get('paymentLines')).reduce((function(sum, paymentLine) {
                return sum + paymentLine.get_amount();
            }), 0);
        },
        getChange: function(paymentline) {
            if (!paymentline) {
                var change = this.getPaidTotal() - this.getTotalTaxIncluded();
            } else {
                var change = -this.getTotalTaxIncluded(); 
                var lines  = this.get('paymentLines').models;
                for (var i = 0; i < lines.length; i++) {
                    change += lines[i].get_amount();
                    if (lines[i] === paymentline) {
                        break;
                    }
                }
            }
            return round_pr(Math.max(0,change), this.pos.currency.rounding);
        },
        getDueLeft: function(paymentline) {
            if (!paymentline) {
                var due = this.getTotalTaxIncluded() - this.getPaidTotal();
            } else {
                var due = this.getTotalTaxIncluded();
                var lines = this.get('paymentLines').models;
                for (var i = 0; i < lines.length; i++) {
                    if (lines[i] === paymentline) {
                        break;
                    } else {
                        due -= lines[i].get_amount();
                    }
                }
            }
            return round_pr(Math.max(0,due), this.pos.currency.rounding);
        },
        isPaid: function(){
            return this.getDueLeft() === 0;
        },
        isPaidWithCash: function(){
            return !!this.get('paymentLines').find( function(pl){
                return pl.cashregister.journal.type === 'cash';
            });
        },
        finalize: function(){
            this.destroy();
        },
        // sets the type of receipt 'receipt'(default) or 'invoice'
        set_receipt_type: function(type){
            this.receipt_type = type;
        },
        get_receipt_type: function(){
            return this.receipt_type;
        },
        // the client related to the current order.
        set_client: function(client){
            this.set('client',client);
        },
        get_client: function(){
            return this.get('client');
        },
        get_client_name: function(){
            var client = this.get('client');
            return client ? client.name : "";
        },
        // the order also stores the screen status, as the PoS supports
        // different active screens per order. This method is used to
        // store the screen status.
        set_screen_data: function(key,value){
            if(arguments.length === 2){
                this.screen_data[key] = value;
            }else if(arguments.length === 1){
                for(key in arguments[0]){
                    this.screen_data[key] = arguments[0][key];
                }
            }
        },
        set_to_invoice: function(to_invoice) {
            this.to_invoice = to_invoice;
        },
        is_to_invoice: function(){
            return this.to_invoice;
        },
        // remove all the paymentlines with zero money in it
        clean_empty_paymentlines: function() {
            var lines = this.get('paymentLines').models;
            var empty = [];
            for ( var i = 0; i < lines.length; i++) {
                if (!lines[i].get_amount()) {
                    empty.push(lines[i]);
                }
            }
            for ( var i = 0; i < empty.length; i++) {
                this.removePaymentline(empty[i]);
            }
        },
        //see set_screen_data
        get_screen_data: function(key){
            return this.screen_data[key];
        },
        // exports a JSON for receipt printing
        export_for_printing: function(){
            var orderlines = [];
            this.get('orderLines').each(function(orderline){
                orderlines.push(orderline.export_for_printing());
            });

            var paymentlines = [];
            this.get('paymentLines').each(function(paymentline){
                paymentlines.push(paymentline.export_for_printing());
            });
            var client  = this.get('client');
            var cashier = this.pos.cashier || this.pos.user;
            var company = this.pos.company;
            var shop    = this.pos.shop;
            var date = new Date();

            return {
                orderlines: orderlines,
                paymentlines: paymentlines,
                subtotal: this.getSubtotal(),
                total_with_tax: this.getTotalTaxIncluded(),
                total_without_tax: this.getTotalTaxExcluded(),
                total_tax: this.getTax(),
                total_paid: this.getPaidTotal(),
                total_discount: this.getDiscountTotal(),
                tax_details: this.getTaxDetails(),
                change: this.getChange(),
                name : this.getName(),
                client: client ? client.name : null ,
                invoice_id: null,   //TODO
                cashier: cashier ? cashier.name : null,
                header: this.pos.config.receipt_header || '',
                footer: this.pos.config.receipt_footer || '',
                precision: {
                    price: 2,
                    money: 2,
                    quantity: 3,
                },
                date: { 
                    year: date.getFullYear(), 
                    month: date.getMonth(), 
                    date: date.getDate(),       // day of the month 
                    day: date.getDay(),         // day of the week 
                    hour: date.getHours(), 
                    minute: date.getMinutes() ,
                    isostring: date.toISOString(),
                    localestring: date.toLocaleString(),
                }, 
                company:{
                    email: company.email,
                    website: company.website,
                    company_registry: company.company_registry,
                    contact_address: company.partner_id[1], 
                    vat: company.vat,
                    name: company.name,
                    phone: company.phone,
                    logo:  this.pos.company_logo_base64,
                },
                shop:{
                    name: shop.name,
                },
                currency: this.pos.currency,
            };
        },
        export_as_JSON: function() {
            var orderLines, paymentLines;
            orderLines = [];
            (this.get('orderLines')).each(_.bind( function(item) {
                return orderLines.push([0, 0, item.export_as_JSON()]);
            }, this));
            paymentLines = [];
            (this.get('paymentLines')).each(_.bind( function(item) {
                return paymentLines.push([0, 0, item.export_as_JSON()]);
            }, this));
            return {
                name: this.getName(),
                amount_paid: this.getPaidTotal(),
                amount_total: this.getTotalTaxIncluded(),
                amount_tax: this.getTax(),
                amount_return: this.getChange(),
                lines: orderLines,
                statement_ids: paymentLines,
                pos_session_id: this.pos.pos_session.id,
                partner_id: this.get_client() ? this.get_client().id : false,
                user_id: this.pos.cashier ? this.pos.cashier.id : this.pos.user.id,
                uid: this.uid,
                sequence_number: this.sequence_number,
            };
        },
        getSelectedLine: function(){
            return this.selected_orderline;
        },
        selectLine: function(line){
            if(line){
                if(line !== this.selected_orderline){
                    if(this.selected_orderline){
                        this.selected_orderline.set_selected(false);
                    }
                    this.selected_orderline = line;
                    this.selected_orderline.set_selected(true);
                }
            }else{
                this.selected_orderline = undefined;
            }
        },
        deselectLine: function(){
            if(this.selected_orderline){
                this.selected_orderline.set_selected(false);
                this.selected_orderline = undefined;
            }
        },
        selectPaymentline: function(line){
            if(line !== this.selected_paymentline){
                if(this.selected_paymentline){
                    this.selected_paymentline.set_selected(false);
                }
                this.selected_paymentline = line;
                if(this.selected_paymentline){
                    this.selected_paymentline.set_selected(true);
                }
                this.trigger('change:selected_paymentline',this.selected_paymentline);
            }
        },
    });

    module.OrderCollection = Backbone.Collection.extend({
        model: module.Order,
    });

    /*
     The numpad handles both the choice of the property currently being modified
     (quantity, price or discount) and the edition of the corresponding numeric value.
     */
    module.NumpadState = Backbone.Model.extend({
        defaults: {
            buffer: "0",
            mode: "quantity"
        },
        appendNewChar: function(newChar) {
            var oldBuffer;
            oldBuffer = this.get('buffer');
            if (oldBuffer === '0') {
                this.set({
                    buffer: newChar
                });
            } else if (oldBuffer === '-0') {
                this.set({
                    buffer: "-" + newChar
                });
            } else {
                this.set({
                    buffer: (this.get('buffer')) + newChar
                });
            }
            this.trigger('set_value',this.get('buffer'));
        },
        deleteLastChar: function() {
            if(this.get('buffer') === ""){
                if(this.get('mode') === 'quantity'){
                    this.trigger('set_value','remove');
                }else{
                    this.trigger('set_value',this.get('buffer'));
                }
            }else{
                var newBuffer = this.get('buffer').slice(0,-1) || "";
                this.set({ buffer: newBuffer });
                this.trigger('set_value',this.get('buffer'));
            }
        },
        switchSign: function() {
            var oldBuffer;
            oldBuffer = this.get('buffer');
            this.set({
                buffer: oldBuffer[0] === '-' ? oldBuffer.substr(1) : "-" + oldBuffer 
            });
            this.trigger('set_value',this.get('buffer'));
        },
        changeMode: function(newMode) {
            this.set({
                buffer: "0",
                mode: newMode
            });
        },
        reset: function() {
            this.set({
                buffer: "0",
                mode: "quantity"
            });
        },
        resetValue: function(){
            this.set({buffer:'0'});
        },
    });
}<|MERGE_RESOLUTION|>--- conflicted
+++ resolved
@@ -159,11 +159,7 @@
             loaded: function(self,users){ self.users = users; },
         },{
             model:  'res.partner',
-<<<<<<< HEAD
-            fields: ['name','street','city','country_id','phone','zip','mobile','email','ean13'],
-=======
             fields: ['name','street','city','country_id','phone','zip','mobile','email','ean13','write_date'],
->>>>>>> ed1c1739
             domain: null,
             loaded: function(self,partners){
                 self.partners = partners;
@@ -176,11 +172,6 @@
             loaded: function(self,taxes){ self.taxes = taxes; },
         },{
             model:  'pos.session',
-<<<<<<< HEAD
-            fields: ['id', 'journal_ids','name','user_id','config_id','start_at','stop_at','sequence_number'],
-            domain: function(self){ return [['state','=','opened'],['user_id','=',self.session.uid]]; },
-            loaded: function(self,pos_sessions){ self.pos_session = pos_sessions[0]; },
-=======
             fields: ['id', 'journal_ids','name','user_id','config_id','start_at','stop_at','sequence_number','login_number'],
             domain: function(self){ return [['state','=','opened'],['user_id','=',self.session.uid]]; },
             loaded: function(self,pos_sessions){
@@ -191,7 +182,6 @@
                     self.pos_session.sequence_number = Math.max(self.pos_session.sequence_number, orders[i].data.sequence_number+1);
                 }
             },
->>>>>>> ed1c1739
         },{
             model: 'pos.config',
             fields: [],
@@ -246,19 +236,11 @@
             },
         },{
             model:  'product.product',
-<<<<<<< HEAD
-            fields: ['name', 'list_price','price','pos_categ_id', 'taxes_id', 'ean13', 'default_code', 'variants',
-                     'to_weight', 'uom_id', 'uos_id', 'uos_coeff', 'mes_type', 'description_sale', 'description',
-                     'product_tmpl_id'],
-            domain:  function(self){ return [['sale_ok','=',true],['available_in_pos','=',true]]; },
-            context: function(self){ return { pricelist: self.pricelist.id }; },
-=======
             fields: ['display_name', 'list_price','price','pos_categ_id', 'taxes_id', 'ean13', 'default_code', 
                      'to_weight', 'uom_id', 'uos_id', 'uos_coeff', 'mes_type', 'description_sale', 'description',
                      'product_tmpl_id'],
             domain:  function(self){ return [['sale_ok','=',true],['available_in_pos','=',true]]; },
             context: function(self){ return { pricelist: self.pricelist.id, display_default_code: false }; },
->>>>>>> ed1c1739
             loaded: function(self, products){
                 self.db.add_products(products);
             },
@@ -294,19 +276,15 @@
                 self.cashregisters = bankstatements;
             },
         },{
-<<<<<<< HEAD
-=======
             label: 'fonts',
             loaded: function(self){
                 var fonts_loaded = new $.Deferred();
-
                 // Waiting for fonts to be loaded to prevent receipt printing
                 // from printing empty receipt while loading Inconsolata
                 // ( The font used for the receipt ) 
                 waitForWebfonts(['Lato','Inconsolata'], function(){
                     fonts_loaded.resolve();
                 });
-
                 // The JS used to detect font loading is not 100% robust, so
                 // do not wait more than 5sec
                 setTimeout(function(){
@@ -317,7 +295,6 @@
             },
         },{
             label: 'pictures',
->>>>>>> ed1c1739
             loaded: function(self){
                 self.company_logo = new Image();
                 self.company_logo.crossOrigin = 'anonymous';
@@ -329,17 +306,10 @@
                     var maxheight = 150;
                     if( img.width !== targetwidth ){
                         ratio = targetwidth / img.width;
-<<<<<<< HEAD
                     }
                     if( img.height * ratio > maxheight ){
                         ratio = maxheight / img.height;
                     }
-=======
-                    }
-                    if( img.height * ratio > maxheight ){
-                        ratio = maxheight / img.height;
-                    }
->>>>>>> ed1c1739
                     var width  = Math.floor(img.width * ratio);
                     var height = Math.floor(img.height * ratio);
                     var c = document.createElement('canvas');
@@ -375,11 +345,7 @@
                     loaded.resolve();
                 }else{
                     var model = self.models[index];
-<<<<<<< HEAD
-                    self.pos_widget.loading_message(_t('Loading')+' '+(model.model || ''), progress);
-=======
                     self.pos_widget.loading_message(_t('Loading')+' '+(model.label || model.model || ''), progress);
->>>>>>> ed1c1739
                     var fields =  typeof model.fields === 'function'  ? model.fields(self,tmp)  : model.fields;
                     var domain =  typeof model.domain === 'function'  ? model.domain(self,tmp)  : model.domain;
                     var context = typeof model.context === 'function' ? model.context(self,tmp) : model.context; 
@@ -550,15 +516,8 @@
         // wrapper around the _save_to_server that updates the synch status widget
         _flush_orders: function(orders, options) {
             var self = this;
-<<<<<<< HEAD
-
             this.set('synch',{ state: 'connecting', pending: orders.length});
 
-=======
-
-            this.set('synch',{ state: 'connecting', pending: orders.length});
-
->>>>>>> ed1c1739
             return self._save_to_server(orders, options).done(function (server_ids) {
                 var pending = self.db.get_orders().length;
 
@@ -950,11 +909,7 @@
             this.screen_data = {};  // see ScreenSelector
             this.receipt_type = 'receipt';  // 'receipt' || 'invoice'
             this.temporary = attributes.temporary || false;
-<<<<<<< HEAD
-            this.sequence_number = this.pos.pos_session.sequence_number++;
             this.to_invoice = false;
-=======
->>>>>>> ed1c1739
             return this;
         },
         is_empty: function(){
