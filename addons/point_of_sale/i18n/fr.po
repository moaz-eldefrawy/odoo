--- conflicted
+++ resolved
@@ -1,33 +1,19 @@
 # Translation of Odoo Server.
 # This file contains the translation of the following modules:
 # * point_of_sale
-# 
+#
 # Translators:
-# Xavier Belmere <Info@cartmeleon.com>, 2016
-# Martin Trigaux, 2016
-# Florian Hatat, 2016
 # Xavier Symons <xsy@openerp.com>, 2016
-# Melanie Bernard <mbe@odoo.com>, 2016
-# zoe <yann.hoareau@migs.re>, 2016
-# Clo <clo@odoo.com>, 2016
-# Olivier Lenoir <olivier.lenoir@free.fr>, 2016
-# Quentin THEURET <odoo@kerpeo.com>, 2016
-# Fabien Pinckaers <fp@openerp.com>, 2016
-# Simon CARRIER <carrier.sim@gmail.com>, 2016
-# Maxime Chambreuil <mchambreuil@ursainfosystems.com>, 2016
 # Daniel & Delphine <dd2013@leschoupinous.net>, 2016
 # lucasdeliege <deliegelucas@gmail.com>, 2016
 # Shark McGnark <peculiarcheese@gmail.com>, 2016
-# Adriana Ierfino <adriana.ierfino@savoirfairelinux.com>, 2016
 # Lucas Deliege <lud@odoo.com>, 2016
 # Hubert TETARD <htetard@apik-conseils.com>, 2016
 # Loic <loic.richard2@gmail.com>, 2016
-# Fabrice Henrion, 2016
 # Sylvain LE GAL <sylvain.legal@grap.coop>, 2016
 # Nancy Bolognesi <nb@microcom.ca>, 2016
 # invitu <contact@invitu.com>, 2016
 # Hamid Darabi, 2016
-# Ludovic CHEVALIER <ludovic.chevalier@heureux-cyclage.org>, 2016
 # Fabri Yohann <psn@fabri.pw>, 2016
 # ShevAbam, 2016
 # Olivier Dony <odo@odoo.com>, 2016
@@ -35,17 +21,12 @@
 # Miguel Vidali <mvidali129@gmail.com>, 2016
 # Félix Desjardins <felixinx@gmail.com>, 2016
 # matthieu gaillet <matthieu.gaillet@lebrass.be>, 2017
-<<<<<<< HEAD
 # Alexis de Lattre <alexis@via.ecp.fr>, 2017
 # Mohammed SK <medkamar@blutec.ma>, 2017
-# Eloïse Stilmant <est@odoo.com>, 2017
-# lap.odoo <lap@odoo.com>, 2017
 # fr rev <e2ffr04@hotmail.com>, 2017
 # Valentin Thirion <valentin@medineo.be>, 2017
 # Sébastien Le Ray <sebastien-github@orniz.org>, 2017
-# e2f <projects@e2f.com>, 2018
 # Mensanh Dodji Anani LAWSON <omolowo73@gmail.com>, 2018
-=======
 # Laura Piraux <lap@odoo.com>, 2017
 # Quentin THEURET <odoo@kerpeo.com>, 2017
 # Ludovic CHEVALIER <ludovic.chevalier@heureux-cyclage.org>, 2017
@@ -69,21 +50,14 @@
 # Eloïse Stilmant <est@odoo.com>, 2018
 # nle_odoo, 2018
 # Martin Trigaux, 2019
-# 
->>>>>>> b71b7803
+#
 msgid ""
 msgstr ""
 "Project-Id-Version: Odoo Server saas~11.3\n"
 "Report-Msgid-Bugs-To: \n"
-<<<<<<< HEAD
-"POT-Creation-Date: 2018-06-25 08:13+0000\n"
-"PO-Revision-Date: 2018-06-25 08:13+0000\n"
-"Last-Translator: Mensanh Dodji Anani LAWSON <omolowo73@gmail.com>, 2018\n"
-=======
 "POT-Creation-Date: 2019-03-29 09:07+0000\n"
 "PO-Revision-Date: 2017-09-20 10:21+0000\n"
 "Last-Translator: Martin Trigaux, 2019\n"
->>>>>>> b71b7803
 "Language-Team: French (https://www.transifex.com/odoo/teams/41243/fr/)\n"
 "MIME-Version: 1.0\n"
 "Content-Type: text/plain; charset=UTF-8\n"
