# -*- encoding: utf-8 -*-
##############################################################################
#
#    OpenERP, Open Source Management Solution
#    Copyright (C) 2004-2009 Tiny SPRL (<http://tiny.be>). All Rights Reserved
#    $Id$
#
#    This program is free software: you can redistribute it and/or modify
#    it under the terms of the GNU General Public License as published by
#    the Free Software Foundation, either version 3 of the License, or
#    (at your option) any later version.
#
#    This program is distributed in the hope that it will be useful,
#    but WITHOUT ANY WARRANTY; without even the implied warranty of
#    MERCHANTABILITY or FITNESS FOR A PARTICULAR PURPOSE.  See the
#    GNU General Public License for more details.
#
#    You should have received a copy of the GNU General Public License
#    along with this program.  If not, see <http://www.gnu.org/licenses/>.
#
##############################################################################

from osv import osv
from tools.translate import _
<<<<<<< HEAD
from mx import DateTime
import time
=======

>>>>>>> 05d11f2a

class pos_receipt(osv.osv_memory):
    _name = 'pos.receipt'
    _description = 'Point of sale receipt'

    _columns = {

    }

    def view_init(self, cr, uid, fields_list, context=None):
        order_lst = self. pool.get('pos.order').browse(cr, uid, context['active_id'])
        for order in order_lst:
            if order.state_2 in ('to_verify'):
                raise osv.except_osv(_('Error!', 'Can not print the receipt because of discount and/or payment '))
        True

    def print_report(self, cr, uid, ids, context=None):

        """
              To get the date and print the report
             @param self: The object pointer.
             @param cr: A database cursor
             @param uid: ID of the user currently logged in
             @param context: A standard dictionary
             @return : retrun report
        """
        datas = {'ids': context.get('active_ids', [])}
        res = {}
        datas['form'] = res

        return {
            'type': 'ir.actions.report.xml',
            'report_name': 'pos.receipt',
            'datas': datas,
       }

pos_receipt()
<<<<<<< HEAD


=======
>>>>>>> 05d11f2a
<|MERGE_RESOLUTION|>--- conflicted
+++ resolved
@@ -22,12 +22,6 @@
 
 from osv import osv
 from tools.translate import _
-<<<<<<< HEAD
-from mx import DateTime
-import time
-=======
-
->>>>>>> 05d11f2a
 
 class pos_receipt(osv.osv_memory):
     _name = 'pos.receipt'
@@ -64,9 +58,4 @@
             'datas': datas,
        }
 
-pos_receipt()
-<<<<<<< HEAD
-
-
-=======
->>>>>>> 05d11f2a
+pos_receipt()