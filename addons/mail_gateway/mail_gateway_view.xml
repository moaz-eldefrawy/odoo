--- conflicted
+++ resolved
@@ -182,21 +182,9 @@
             <field name="view_type">form</field>
             <field name="view_id" ref="view_mailgate_message_tree"/>
         </record>
-<<<<<<< HEAD
-        <record model="ir.actions.act_window.view" id="action_view_mailgate_thread_view2">
-            <field name="sequence" eval="2"/>
-            <field name="view_mode">form</field>
-            <field name="view_id" ref="view_mailgate_thread_form"/>
-            <field name="act_window_id" ref="action_view_mailgate_thread"/>
-        </record>
-
-            <menuitem id="menu_mailgate_thread" name="Mailgateway Threads" action="action_view_mailgate_thread"
-           parent="base.menu_base_config"  sequence="100"/>
-=======
         
         <menuitem id="menu_mailgate_message" name="Mailgateway Messages" action="action_view_mailgate_message"
         	parent="base.menu_base_config"  sequence="20"/>
->>>>>>> e7b678a8
 
         <act_window domain="[('partner_id', '=', active_id), ('history', '=', True)]"
             id="act_res_partner_emails" name="Emails"
