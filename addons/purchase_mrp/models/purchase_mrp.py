# -*- coding: utf-8 -*-
# Part of Odoo. See LICENSE file for full copyright and licensing details.

from odoo import fields, models
from odoo.tools import float_compare


class PurchaseOrderLine(models.Model):
    _inherit = 'purchase.order.line'

    qty_received = fields.Float(compute='_compute_qty_received', string="Received Qty", store=True)

    def _compute_qty_received(self):
        super(PurchaseOrderLine, self)._compute_qty_received()
        for line in self.filtered(lambda x: x.move_ids and x.product_id.id not in x.move_ids.mapped('product_id').ids):
            bom = self.env['mrp.bom']._bom_find(product=line.product_id, company_id=line.company_id.id)
            if bom and bom.type == 'phantom':
                line.qty_received = line._get_bom_delivered(bom=bom)

    def _get_bom_delivered(self, bom=False):
        self.ensure_one()
        precision = self.env['decimal.precision'].precision_get('Product Unit of Measure')

        # In the case of a kit, we need to check if all components are received or not.
        # nothing policy. A product can have several BoMs, we don't know which one was used when the
        # receipt was created.
        bom_delivered = {}
        if bom:
            bom_delivered[bom.id] = False
<<<<<<< HEAD
            product_uom_qty_bom = self.product_uom._compute_quantity(self.product_qty, bom.product_uom_id)
=======
            product_uom_qty_bom = self.env['product.uom']._compute_qty_obj(self.product_uom, self.product_qty, bom.product_uom_id) / bom.product_qty
>>>>>>> 7134affc
            boms, lines = bom.explode(self.product_id, product_uom_qty_bom)
            for bom_line, data in lines:
                qty = 0.0
                for move in self.move_ids.filtered(lambda x: x.state == 'done' and x.product_id == bom_line.product_id):
                    qty += move.product_uom._compute_quantity(move.product_uom_qty, bom_line.product_uom_id)
                if float_compare(qty, data['qty'], precision_digits=precision) < 0:
                    bom_delivered[bom.id] = False
                    break
                else:
                    bom_delivered[bom.id] = True
        if bom_delivered and any(bom_delivered.values()):
            return self.product_qty
        elif bom_delivered:
            return 0.0<|MERGE_RESOLUTION|>--- conflicted
+++ resolved
@@ -27,11 +27,7 @@
         bom_delivered = {}
         if bom:
             bom_delivered[bom.id] = False
-<<<<<<< HEAD
-            product_uom_qty_bom = self.product_uom._compute_quantity(self.product_qty, bom.product_uom_id)
-=======
-            product_uom_qty_bom = self.env['product.uom']._compute_qty_obj(self.product_uom, self.product_qty, bom.product_uom_id) / bom.product_qty
->>>>>>> 7134affc
+            product_uom_qty_bom = self.product_uom._compute_quantity(self.product_qty, bom.product_uom_id) / bom.product_qty
             boms, lines = bom.explode(self.product_id, product_uom_qty_bom)
             for bom_line, data in lines:
                 qty = 0.0
