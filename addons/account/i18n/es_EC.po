--- conflicted
+++ resolved
@@ -19,15 +19,9 @@
 msgstr ""
 "Project-Id-Version: Odoo 9.0\n"
 "Report-Msgid-Bugs-To: \n"
-<<<<<<< HEAD
-"POT-Creation-Date: 2015-10-09 09:18+0000\n"
-"PO-Revision-Date: 2015-10-24 18:24+0000\n"
-"Last-Translator: Rick Hunter <rick_hunter_ec@yahoo.com>\n"
-=======
 "POT-Creation-Date: 2015-11-18 08:05+0000\n"
 "PO-Revision-Date: 2015-11-18 08:43+0000\n"
 "Last-Translator: Martin Trigaux\n"
->>>>>>> b2939537
 "Language-Team: Spanish (Ecuador) (http://www.transifex.com/odoo/odoo-9/language/es_EC/)\n"
 "MIME-Version: 1.0\n"
 "Content-Type: text/plain; charset=UTF-8\n"
@@ -589,11 +583,7 @@
 msgid ""
 "<strong>Print checks</strong><br/>\n"
 "                                        From the Vendor Payments list, select those you want to pay and click on Print Check (you may first need to activate the check feature in the"
-<<<<<<< HEAD
-msgstr ""
-=======
 msgstr "<strong>Imprimir cheques</strong><br/>\nSeleccione de la lista de Pagos a proveedores aquellos que quiere abonar y haga click en Imprimir cheques (es posible que tenga que activar la característica cheques en  "
->>>>>>> b2939537
 
 #. module: account
 #: model:ir.ui.view,arch_db:account.account_planner
@@ -603,11 +593,7 @@
 #. module: account
 #: model:ir.ui.view,arch_db:account.account_planner
 msgid "<strong>Reconcile Bank Statement</strong>"
-<<<<<<< HEAD
-msgstr ""
-=======
 msgstr "<strong>Conciliar la cuenta bancaria</strong>"
->>>>>>> b2939537
 
 #. module: account
 #: model:ir.ui.view,arch_db:account.account_planner
@@ -3239,11 +3225,7 @@
 #: model:account.account.type,name:account.data_account_type_depreciation
 #: model:ir.ui.view,arch_db:account.view_account_form
 msgid "Depreciation"
-<<<<<<< HEAD
-msgstr ""
-=======
 msgstr "Amortización"
->>>>>>> b2939537
 
 #. module: account
 #: model:ir.ui.view,arch_db:account.cash_box_out_form
@@ -4835,11 +4817,7 @@
 #. module: account
 #: model:ir.ui.view,arch_db:account.account_journal_dashboard_kanban_view
 msgid "Items"
-<<<<<<< HEAD
-msgstr ""
-=======
 msgstr "Elementos"
->>>>>>> b2939537
 
 #. module: account
 #: model:ir.ui.view,arch_db:account.report_generalledger
