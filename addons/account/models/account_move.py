# -*- coding: utf-8 -*-

import time
from collections import OrderedDict
from odoo import api, fields, models, _
from odoo.osv import expression
from odoo.exceptions import RedirectWarning, UserError, ValidationError
from odoo.tools.misc import formatLang, format_date
from odoo.tools import float_is_zero, float_compare
from odoo.tools.safe_eval import safe_eval
from odoo.addons import decimal_precision as dp
from lxml import etree

#----------------------------------------------------------
# Entries
#----------------------------------------------------------

class AccountMove(models.Model):
    _name = "account.move"
    _description = "Account Entry"
    _order = 'date desc, id desc'

    @api.multi
    @api.depends('name', 'state')
    def name_get(self):
        result = []
        for move in self:
            if move.state == 'draft':
                name = '* ' + str(move.id)
            else:
                name = move.name
            result.append((move.id, name))
        return result

    @api.multi
    @api.depends('line_ids.debit', 'line_ids.credit')
    def _amount_compute(self):
        for move in self:
            total = 0.0
            for line in move.line_ids:
                total += line.debit
            move.amount = total

    @api.depends('line_ids.debit', 'line_ids.credit', 'line_ids.matched_debit_ids.amount', 'line_ids.matched_credit_ids.amount', 'line_ids.account_id.user_type_id.type')
    def _compute_matched_percentage(self):
        """Compute the percentage to apply for cash basis method. This value is relevant only for moves that
        involve journal items on receivable or payable accounts.
        """
        for move in self:
            total_amount = 0.0
            total_reconciled = 0.0
            for line in move.line_ids:
                if line.account_id.user_type_id.type in ('receivable', 'payable'):
                    amount = abs(line.debit - line.credit)
                    total_amount += amount
                    for partial_line in (line.matched_debit_ids + line.matched_credit_ids):
                        total_reconciled += partial_line.amount
            precision_currency = move.currency_id or move.company_id.currency_id
            if float_is_zero(total_amount, precision_rounding=precision_currency.rounding):
                move.matched_percentage = 1.0
            else:
                move.matched_percentage = total_reconciled / total_amount

    @api.one
    @api.depends('company_id')
    def _compute_currency(self):
        self.currency_id = self.company_id.currency_id or self.env.user.company_id.currency_id

    @api.multi
    def _get_default_journal(self):
        if self.env.context.get('default_journal_type'):
            return self.env['account.journal'].search([('company_id', '=', self.env.user.company_id.id), ('type', '=', self.env.context['default_journal_type'])], limit=1).id

    @api.multi
    @api.depends('line_ids.partner_id')
    def _compute_partner_id(self):
        for move in self:
            partner = move.line_ids.mapped('partner_id')
            move.partner_id = partner.id if len(partner) == 1 else False

    @api.onchange('date')
    def _onchange_date(self):
        '''On the form view, a change on the date will trigger onchange() on account.move
        but not on account.move.line even the date field is related to account.move.
        Then, trigger the _onchange_amount_currency manually.
        '''
        self.line_ids._onchange_amount_currency()

    name = fields.Char(string='Number', required=True, copy=False, default='/')
    ref = fields.Char(string='Reference', copy=False)
    date = fields.Date(required=True, states={'posted': [('readonly', True)]}, index=True, default=fields.Date.context_today)
    journal_id = fields.Many2one('account.journal', string='Journal', required=True, states={'posted': [('readonly', True)]}, default=_get_default_journal)
    currency_id = fields.Many2one('res.currency', compute='_compute_currency', store=True, string="Currency")
    state = fields.Selection([('draft', 'Unposted'), ('posted', 'Posted')], string='Status',
      required=True, readonly=True, copy=False, default='draft',
      help='All manually created new journal entries are usually in the status \'Unposted\', '
           'but you can set the option to skip that status on the related journal. '
           'In that case, they will behave as journal entries automatically created by the '
           'system on document validation (invoices, bank statements...) and will be created '
           'in \'Posted\' status.')
    line_ids = fields.One2many('account.move.line', 'move_id', string='Journal Items',
        states={'posted': [('readonly', True)]}, copy=True)
    partner_id = fields.Many2one('res.partner', compute='_compute_partner_id', string="Partner", store=True, readonly=True)
    amount = fields.Monetary(compute='_amount_compute', store=True)
    narration = fields.Text(string='Internal Note')
    company_id = fields.Many2one('res.company', related='journal_id.company_id', string='Company', store=True, readonly=True)
    matched_percentage = fields.Float('Percentage Matched', compute='_compute_matched_percentage', digits=0, store=True, readonly=True, help="Technical field used in cash basis method")
    # Dummy Account field to search on account.move by account_id
    dummy_account_id = fields.Many2one('account.account', related='line_ids.account_id', string='Account', store=False, readonly=True)
    tax_cash_basis_rec_id = fields.Many2one(
        'account.partial.reconcile',
        string='Tax Cash Basis Entry of',
        help="Technical field used to keep track of the tax cash basis reconciliation. "
        "This is needed when cancelling the source: it will post the inverse journal entry to cancel that part too.")

    @api.model
    def fields_view_get(self, view_id=None, view_type='form', toolbar=False, submenu=False):
        res = super(AccountMove, self).fields_view_get(
            view_id=view_id, view_type=view_type, toolbar=toolbar, submenu=submenu)
        if self._context.get('vat_domain'):
            res['fields']['line_ids']['views']['tree']['fields']['tax_line_id']['domain'] = [('tag_ids', 'in', [self.env.ref(self._context.get('vat_domain')).id])]
        return res

    @api.model
    def create(self, vals):
        move = super(AccountMove, self.with_context(check_move_validity=False, partner_id=vals.get('partner_id'))).create(vals)
        move.assert_balanced()
        return move

    @api.multi
    def write(self, vals):
        if 'line_ids' in vals:
            res = super(AccountMove, self.with_context(check_move_validity=False)).write(vals)
            self.assert_balanced()
        else:
            res = super(AccountMove, self).write(vals)
        return res

    @api.multi
    def post(self):
        invoice = self._context.get('invoice', False)
        self._post_validate()
        # Create the analytic lines in batch is faster as it leads to less cache invalidation.
        self.mapped('line_ids').create_analytic_lines()
        for move in self:
            if move.name == '/':
                new_name = False
                journal = move.journal_id

                if invoice and invoice.move_name and invoice.move_name != '/':
                    new_name = invoice.move_name
                else:
                    if journal.sequence_id:
                        # If invoice is actually refund and journal has a refund_sequence then use that one or use the regular one
                        sequence = journal.sequence_id
                        if invoice and invoice.type in ['out_refund', 'in_refund'] and journal.refund_sequence:
                            if not journal.refund_sequence_id:
                                raise UserError(_('Please define a sequence for the credit notes'))
                            sequence = journal.refund_sequence_id

                        new_name = sequence.with_context(ir_sequence_date=move.date).next_by_id()
                    else:
                        raise UserError(_('Please define a sequence on the journal.'))

                if new_name:
                    move.name = new_name
        return self.write({'state': 'posted'})

    @api.multi
    def button_cancel(self):
        for move in self:
            if not move.journal_id.update_posted:
                raise UserError(_('You cannot modify a posted entry of this journal.\nFirst you should set the journal to allow cancelling entries.'))
        if self.ids:
            self.check_access_rights('write')
            self.check_access_rule('write')
            self._check_lock_date()
            self._cr.execute('UPDATE account_move '\
                       'SET state=%s '\
                       'WHERE id IN %s', ('draft', tuple(self.ids),))
            self.invalidate_cache()
        self._check_lock_date()
        return True

    @api.multi
    def unlink(self):
        for move in self:
            #check the lock date + check if some entries are reconciled
            move.line_ids._update_check()
            move.line_ids.unlink()
        return super(AccountMove, self).unlink()

    @api.multi
    def _post_validate(self):
        for move in self:
            if move.line_ids:
                if not all([x.company_id.id == move.company_id.id for x in move.line_ids]):
                    raise UserError(_("Cannot create moves for different companies."))
        self.assert_balanced()
        return self._check_lock_date()

    @api.multi
    def _check_lock_date(self):
        for move in self:
            lock_date = max(move.company_id.period_lock_date or '0000-00-00', move.company_id.fiscalyear_lock_date or '0000-00-00')
            if self.user_has_groups('account.group_account_manager'):
                lock_date = move.company_id.fiscalyear_lock_date
            if move.date <= (lock_date or '0000-00-00'):
                if self.user_has_groups('account.group_account_manager'):
                    message = _("You cannot add/modify entries prior to and inclusive of the lock date %s") % (lock_date)
                else:
                    message = _("You cannot add/modify entries prior to and inclusive of the lock date %s. Check the company settings or ask someone with the 'Adviser' role") % (lock_date)
                raise UserError(message)
        return True

    @api.multi
    def assert_balanced(self):
        if not self.ids:
            return True
        prec = self.env['decimal.precision'].precision_get('Account')

        self._cr.execute("""\
            SELECT      move_id
            FROM        account_move_line
            WHERE       move_id in %s
            GROUP BY    move_id
            HAVING      abs(sum(debit) - sum(credit)) > %s
            """, (tuple(self.ids), 10 ** (-max(5, prec))))
        if len(self._cr.fetchall()) != 0:
            raise UserError(_("Cannot create unbalanced journal entry."))
        return True

    @api.multi
    def _reverse_move(self, date=None, journal_id=None):
        self.ensure_one()
<<<<<<< HEAD
        with self.env.norecompute():
            reversed_move = self.copy(default={
                'date': date,
                'journal_id': journal_id.id if journal_id else self.journal_id.id,
                'ref': _('reversal of: ') + self.name})
            for acm_line in reversed_move.line_ids.with_context(check_move_validity=False):
                acm_line.write({
                    'debit': acm_line.credit,
                    'credit': acm_line.debit,
                    'amount_currency': -acm_line.amount_currency
                })
        self.recompute()
=======
        date = date or fields.Date.today()
        reversed_move = self.copy(default={
            'date': date,
            'journal_id': journal_id.id if journal_id else self.journal_id.id,
            'ref': _('reversal of: ') + self.name})
        for acm_line in reversed_move.line_ids.with_context(check_move_validity=False):
            acm_line.write({
                'debit': acm_line.credit,
                'credit': acm_line.debit,
                'amount_currency': -acm_line.amount_currency
            })
>>>>>>> 6c6e6526
        return reversed_move

    @api.multi
    def reverse_moves(self, date=None, journal_id=None):
        date = date or fields.Date.today()
        reversed_moves = self.env['account.move']
        for ac_move in self:
            #unreconcile all lines reversed
            aml = ac_move.line_ids.filtered(lambda x: x.account_id.reconcile or x.account_id.internal_type == 'liquidity')
            aml.remove_move_reconcile()
            reversed_move = ac_move._reverse_move(date=date,
                                                  journal_id=journal_id)
            reversed_moves |= reversed_move
            #reconcile together the reconciliable (or the liquidity aml) and their newly created counterpart
            for account in set([x.account_id for x in aml]):
                to_rec = aml.filtered(lambda y: y.account_id == account)
                to_rec |= reversed_move.line_ids.filtered(lambda y: y.account_id == account)
                #reconciliation will be full, so speed up the computation by using skip_full_reconcile_check in the context
                to_rec.with_context(skip_full_reconcile_check=True).reconcile()
                to_rec.force_full_reconcile()
        if reversed_moves:
            reversed_moves._post_validate()
            reversed_moves.post()
            return [x.id for x in reversed_moves]
        return []

    @api.multi
    def open_reconcile_view(self):
        return self.line_ids.open_reconcile_view()

    # FIXME: Clarify me and change me in master
    @api.multi
    def action_duplicate(self):
        self.ensure_one()
        action = self.env.ref('account.action_move_journal_line').read()[0]
        action['target'] = 'inline'
        action['context'] = dict(self.env.context)
        action['context']['view_no_maturity'] = False
        action['views'] = [(self.env.ref('account.view_move_form').id, 'form')]
        action['res_id'] = self.copy().id
        return action

class AccountMoveLine(models.Model):
    _name = "account.move.line"
    _description = "Journal Item"
    _order = "date desc, id desc"

    @api.model_cr
    def init(self):
        """ change index on partner_id to a multi-column index on (partner_id, ref), the new index will behave in the
            same way when we search on partner_id, with the addition of being optimal when having a query that will
            search on partner_id and ref at the same time (which is the case when we open the bank reconciliation widget)
        """
        cr = self._cr
        cr.execute('DROP INDEX IF EXISTS account_move_line_partner_id_index')
        cr.execute('SELECT indexname FROM pg_indexes WHERE indexname = %s', ('account_move_line_partner_id_ref_idx',))
        if not cr.fetchone():
            cr.execute('CREATE INDEX account_move_line_partner_id_ref_idx ON account_move_line (partner_id, ref)')

    @api.depends('debit', 'credit', 'amount_currency', 'currency_id', 'matched_debit_ids', 'matched_credit_ids', 'matched_debit_ids.amount', 'matched_credit_ids.amount', 'move_id.state')
    def _amount_residual(self):
        """ Computes the residual amount of a move line from a reconciliable account in the company currency and the line's currency.
            This amount will be 0 for fully reconciled lines or lines from a non-reconciliable account, the original line amount
            for unreconciled lines, and something in-between for partially reconciled lines.
        """
        for line in self:
            if not line.account_id.reconcile and line.account_id.internal_type != 'liquidity':
                line.reconciled = False
                line.amount_residual = 0
                line.amount_residual_currency = 0
                continue
            #amounts in the partial reconcile table aren't signed, so we need to use abs()
            amount = abs(line.debit - line.credit)
            amount_residual_currency = abs(line.amount_currency) or 0.0
            sign = 1 if (line.debit - line.credit) > 0 else -1
            if not line.debit and not line.credit and line.amount_currency and line.currency_id:
                #residual for exchange rate entries
                sign = 1 if float_compare(line.amount_currency, 0, precision_rounding=line.currency_id.rounding) == 1 else -1

            for partial_line in (line.matched_debit_ids + line.matched_credit_ids):
                # If line is a credit (sign = -1) we:
                #  - subtract matched_debit_ids (partial_line.credit_move_id == line)
                #  - add matched_credit_ids (partial_line.credit_move_id != line)
                # If line is a debit (sign = 1), do the opposite.
                sign_partial_line = sign if partial_line.credit_move_id == line else (-1 * sign)

                amount += sign_partial_line * partial_line.amount
                #getting the date of the matched item to compute the amount_residual in currency
                if line.currency_id:
                    if partial_line.currency_id and partial_line.currency_id == line.currency_id:
                        amount_residual_currency += sign_partial_line * partial_line.amount_currency
                    else:
                        if line.balance and line.amount_currency:
                            rate = line.amount_currency / line.balance
                        else:
                            date = partial_line.credit_move_id.date if partial_line.debit_move_id == line else partial_line.debit_move_id.date
                            rate = line.currency_id.with_context(date=date).rate
                        amount_residual_currency += sign_partial_line * partial_line.amount * rate

            #computing the `reconciled` field.
            reconciled = False
            digits_rounding_precision = line.company_id.currency_id.rounding
            if (line.matched_debit_ids or line.matched_credit_ids) and float_is_zero(amount, precision_rounding=digits_rounding_precision):
                if line.currency_id and line.amount_currency:
                    if float_is_zero(amount_residual_currency, precision_rounding=line.currency_id.rounding):
                        reconciled = True
                else:
                    reconciled = True
            line.reconciled = reconciled

            line.amount_residual = line.company_id.currency_id.round(amount * sign)
            line.amount_residual_currency = line.currency_id and line.currency_id.round(amount_residual_currency * sign) or 0.0

    @api.depends('debit', 'credit')
    def _store_balance(self):
        for line in self:
            line.balance = line.debit - line.credit

    @api.model
    def _get_currency(self):
        currency = False
        context = self._context or {}
        if context.get('default_journal_id', False):
            currency = self.env['account.journal'].browse(context['default_journal_id']).currency_id
        return currency

    @api.depends('debit', 'credit', 'move_id.matched_percentage', 'move_id.journal_id')
    def _compute_cash_basis(self):
        for move_line in self:
            if move_line.journal_id.type in ('sale', 'purchase'):
                move_line.debit_cash_basis = move_line.debit * move_line.move_id.matched_percentage
                move_line.credit_cash_basis = move_line.credit * move_line.move_id.matched_percentage
            else:
                move_line.debit_cash_basis = move_line.debit
                move_line.credit_cash_basis = move_line.credit
            move_line.balance_cash_basis = move_line.debit_cash_basis - move_line.credit_cash_basis

    @api.depends('move_id.line_ids', 'move_id.line_ids.tax_line_id', 'move_id.line_ids.debit', 'move_id.line_ids.credit')
    def _compute_tax_base_amount(self):
        for move_line in self:
            if move_line.tax_line_id:
                base_lines = move_line.move_id.line_ids.filtered(lambda line: move_line.tax_line_id in line.tax_ids)
                move_line.tax_base_amount = abs(sum(base_lines.mapped('balance')))
            else:
                move_line.tax_base_amount = 0

    @api.depends('move_id')
    def _compute_parent_state(self):
        for record in self.filtered('move_id'):
            record.parent_state = record.move_id.state

    @api.one
    @api.depends('move_id.line_ids')
    def _get_counterpart(self):
        counterpart = set()
        for line in self.move_id.line_ids:
            if (line.account_id.code != self.account_id.code):
                counterpart.add(line.account_id.code)
        if len(counterpart) > 2:
            counterpart = list(counterpart)[0:2] + ["..."]
        self.counterpart = ",".join(counterpart)

    name = fields.Char(string="Label")
    quantity = fields.Float(digits=dp.get_precision('Product Unit of Measure'),
        help="The optional quantity expressed by this line, eg: number of product sold. The quantity is not a legal requirement but is very useful for some reports.")
    product_uom_id = fields.Many2one('product.uom', string='Unit of Measure')
    product_id = fields.Many2one('product.product', string='Product')
    debit = fields.Monetary(default=0.0, currency_field='company_currency_id')
    credit = fields.Monetary(default=0.0, currency_field='company_currency_id')
    balance = fields.Monetary(compute='_store_balance', store=True, currency_field='company_currency_id',
        help="Technical field holding the debit - credit in order to open meaningful graph views from reports")
    debit_cash_basis = fields.Monetary(currency_field='company_currency_id', compute='_compute_cash_basis', store=True)
    credit_cash_basis = fields.Monetary(currency_field='company_currency_id', compute='_compute_cash_basis', store=True)
    balance_cash_basis = fields.Monetary(compute='_compute_cash_basis', store=True, currency_field='company_currency_id',
        help="Technical field holding the debit_cash_basis - credit_cash_basis in order to open meaningful graph views from reports")
    amount_currency = fields.Monetary(default=0.0, help="The amount expressed in an optional other currency if it is a multi-currency entry.")
    company_currency_id = fields.Many2one('res.currency', related='company_id.currency_id', string="Company Currency", readonly=True,
        help='Utility field to express amount currency', store=True)
    currency_id = fields.Many2one('res.currency', string='Currency', default=_get_currency,
        help="The optional other currency if it is a multi-currency entry.")
    amount_residual = fields.Monetary(compute='_amount_residual', string='Residual Amount', store=True, currency_field='company_currency_id',
        help="The residual amount on a journal item expressed in the company currency.")
    amount_residual_currency = fields.Monetary(compute='_amount_residual', string='Residual Amount in Currency', store=True,
        help="The residual amount on a journal item expressed in its currency (possibly not the company currency).")
    tax_base_amount = fields.Monetary(string="Base Amount", compute='_compute_tax_base_amount', currency_field='company_currency_id', store=True)
    account_id = fields.Many2one('account.account', string='Account', required=True, index=True,
        ondelete="cascade", domain=[('deprecated', '=', False)], default=lambda self: self._context.get('account_id', False))
    move_id = fields.Many2one('account.move', string='Journal Entry', ondelete="cascade",
        help="The move of this entry line.", index=True, required=True, auto_join=True)
    narration = fields.Text(related='move_id.narration', string='Narration')
    ref = fields.Char(related='move_id.ref', string='Reference', store=True, copy=False, index=True)
    payment_id = fields.Many2one('account.payment', string="Originator Payment", help="Payment that created this entry", copy=False)
    statement_line_id = fields.Many2one('account.bank.statement.line', index=True, string='Bank statement line reconciled with this entry', copy=False, readonly=True)
    statement_id = fields.Many2one('account.bank.statement', related='statement_line_id.statement_id', string='Statement', store=True,
        help="The bank statement used for bank reconciliation", index=True, copy=False)
    reconciled = fields.Boolean(compute='_amount_residual', store=True)
    full_reconcile_id = fields.Many2one('account.full.reconcile', string="Matching Number", copy=False)
    matched_debit_ids = fields.One2many('account.partial.reconcile', 'credit_move_id', String='Matched Debits',
        help='Debit journal items that are matched with this journal item.')
    matched_credit_ids = fields.One2many('account.partial.reconcile', 'debit_move_id', String='Matched Credits',
        help='Credit journal items that are matched with this journal item.')
    journal_id = fields.Many2one('account.journal', related='move_id.journal_id', string='Journal',
        index=True, store=True, copy=False)  # related is required
    blocked = fields.Boolean(string='No Follow-up', default=False,
        help="You can check this box to mark this journal item as a litigation with the associated partner")
    date_maturity = fields.Date(string='Due date', index=True, required=True, copy=False,
        help="This field is used for payable and receivable journal entries. You can put the limit date for the payment of this line.")
    date = fields.Date(related='move_id.date', string='Date', index=True, store=True, copy=False)  # related is required
    analytic_line_ids = fields.One2many('account.analytic.line', 'move_id', string='Analytic lines', oldname="analytic_lines")
    tax_ids = fields.Many2many('account.tax', string='Taxes', domain=['|', ('active', '=', False), ('active', '=', True)])
    tax_line_id = fields.Many2one('account.tax', string='Originator tax', ondelete='restrict')
    analytic_account_id = fields.Many2one('account.analytic.account', string='Analytic Account')
    analytic_tag_ids = fields.Many2many('account.analytic.tag', string='Analytic tags')
    company_id = fields.Many2one('res.company', related='account_id.company_id', string='Company', store=True, readonly=True)
    counterpart = fields.Char("Counterpart", compute='_get_counterpart', help="Compute the counter part accounts of this journal item for this journal entry. This can be needed in reports.")

    # TODO: put the invoice link and partner_id on the account_move
    invoice_id = fields.Many2one('account.invoice', oldname="invoice")
    partner_id = fields.Many2one('res.partner', string='Partner', ondelete='restrict')
    user_type_id = fields.Many2one('account.account.type', related='account_id.user_type_id', index=True, store=True, oldname="user_type", readonly=True)
    tax_exigible = fields.Boolean(string='Appears in VAT report', default=True,
        help="Technical field used to mark a tax line as exigible in the vat report or not (only exigible journal items are displayed). By default all new journal items are directly exigible, but with the feature cash_basis on taxes, some will become exigible only when the payment is recorded.")
    parent_state = fields.Char(compute="_compute_parent_state", help="State of the parent account.move")

    #Needed for setup, as a decoration attribute needs to know that for a tree view in one of the popups, and there's no way to reference directly a xml id from there
    is_unaffected_earnings_line = fields.Boolean(string="Is Unaffected Earnings Line", compute="_compute_is_unaffected_earnings_line", help="Tells whether or not this line belongs to an unaffected earnings account")

    _sql_constraints = [
        ('credit_debit1', 'CHECK (credit*debit=0)', 'Wrong credit or debit value in accounting entry! Credit or debit should be zero.'),
        ('credit_debit2', 'CHECK (credit+debit>=0)', 'Wrong credit or debit value in accounting entry! Credit and debit should be positive.'),
    ]

    @api.model
    def default_get(self, fields):
        rec = super(AccountMoveLine, self).default_get(fields)
        if 'line_ids' not in self._context:
            return rec

        #compute the default credit/debit of the next line in case of a manual entry
        balance = 0
        for line in self._context['line_ids']:
            if line[2]:  # in case of command 0: add a record with values
                balance += line[2].get('debit', 0) - line[2].get('credit', 0)
            elif line[0] == 2:  # line has been deleted
                line_obj = self.browse(line[1])
                balance -= line_obj.debit - line_obj.credit
        if balance < 0:
            rec.update({'debit': -balance})
        if balance > 0:
            rec.update({'credit': balance})
        return rec

    @api.multi
    @api.constrains('currency_id', 'account_id')
    def _check_currency(self):
        for line in self:
            account_currency = line.account_id.currency_id
            if account_currency and account_currency != line.company_id.currency_id:
                if not line.currency_id or line.currency_id != account_currency:
                    raise ValidationError(_('The selected account of your Journal Entry forces to provide a secondary currency. You should remove the secondary currency on the account.'))

    @api.multi
    @api.constrains('currency_id', 'amount_currency')
    def _check_currency_and_amount(self):
        for line in self:
            if (line.amount_currency and not line.currency_id):
                raise ValidationError(_("You cannot create journal items with a secondary currency without filling both 'currency' and 'amount currency' field."))

    @api.multi
    @api.constrains('amount_currency', 'debit', 'credit')
    def _check_currency_amount(self):
        for line in self:
            if line.amount_currency:
                if (line.amount_currency > 0.0 and line.credit > 0.0) or (line.amount_currency < 0.0 and line.debit > 0.0):
                    raise ValidationError(_('The amount expressed in the secondary currency must be positive when account is debited and negative when account is credited.'))

    @api.depends('account_id.user_type_id')
    def _compute_is_unaffected_earnings_line(self):
        for record in self:
            unaffected_earnings_type = self.env.ref("account.data_unaffected_earnings")
            record.is_unaffected_earnings_line = unaffected_earnings_type == record.account_id.user_type_id

    @api.onchange('amount_currency', 'currency_id')
    def _onchange_amount_currency(self):
        '''Recompute the debit/credit based on amount_currency/currency_id and date.
        However, date is a related field on account.move. Then, this onchange will not be triggered
        by the form view by changing the date on the account.move.
        To fix this problem, see _onchange_date method on account.move.
        '''
        for line in self:
            amount = line.amount_currency
            if line.currency_id and line.currency_id != line.company_currency_id:
                amount = line.currency_id.with_context(date=line.date).compute(amount, line.company_currency_id)
                line.debit = amount > 0 and amount or 0.0
                line.credit = amount < 0 and -amount or 0.0

    ####################################################
    # Reconciliation interface methods
    ####################################################

    @api.model
    def get_data_for_manual_reconciliation_widget(self, partner_ids, account_ids):
        """ Returns the data required for the invoices & payments matching of partners/accounts.
            If an argument is None, fetch all related reconciliations. Use [] to fetch nothing.
        """
        return {
            'customers': self.get_data_for_manual_reconciliation('partner', partner_ids, 'receivable'),
            'suppliers': self.get_data_for_manual_reconciliation('partner', partner_ids, 'payable'),
            'accounts': self.get_data_for_manual_reconciliation('account', account_ids),
        }

    @api.model
    def get_data_for_manual_reconciliation(self, res_type, res_ids=None, account_type=None):
        """ Returns the data required for the invoices & payments matching of partners/accounts (list of dicts).
            If no res_ids is passed, returns data for all partners/accounts that can be reconciled.

            :param res_type: either 'partner' or 'account'
            :param res_ids: ids of the partners/accounts to reconcile, use None to fetch data indiscriminately
                of the id, use [] to prevent from fetching any data at all.
            :param account_type: if a partner is both customer and vendor, you can use 'payable' to reconcile
                the vendor-related journal entries and 'receivable' for the customer-related entries.
        """
        if res_ids is not None and len(res_ids) == 0:
            # Note : this short-circuiting is better for performances, but also required
            # since postgresql doesn't implement empty list (so 'AND id in ()' is useless)
            return []
        res_ids = res_ids and tuple(res_ids)

        assert res_type in ('partner', 'account')
        assert account_type in ('payable', 'receivable', None)
        is_partner = res_type == 'partner'
        res_alias = is_partner and 'p' or 'a'

        query = ("""
            SELECT {0} account_id, account_name, account_code, max_date,
                   to_char(last_time_entries_checked, 'YYYY-MM-DD') AS last_time_entries_checked
            FROM (
                    SELECT {1}
                        {res_alias}.last_time_entries_checked AS last_time_entries_checked,
                        a.id AS account_id,
                        a.name AS account_name,
                        a.code AS account_code,
                        MAX(l.write_date) AS max_date
                    FROM
                        account_move_line l
                        RIGHT JOIN account_account a ON (a.id = l.account_id)
                        RIGHT JOIN account_account_type at ON (at.id = a.user_type_id)
                        {2}
                    WHERE
                        a.reconcile IS TRUE
                        AND l.full_reconcile_id is NULL
                        {3}
                        {4}
                        {5}
                        AND l.company_id = {6}
                        AND EXISTS (
                            SELECT NULL
                            FROM account_move_line l
                            WHERE l.account_id = a.id
                            {7}
                            AND l.amount_residual > 0
                        )
                        AND EXISTS (
                            SELECT NULL
                            FROM account_move_line l
                            WHERE l.account_id = a.id
                            {7}
                            AND l.amount_residual < 0
                        )
                    GROUP BY {8} a.id, a.name, a.code, {res_alias}.last_time_entries_checked
                    ORDER BY {res_alias}.last_time_entries_checked
                ) as s
            WHERE (last_time_entries_checked IS NULL OR max_date > last_time_entries_checked)
        """.format(
                is_partner and 'partner_id, partner_name,' or ' ',
                is_partner and 'p.id AS partner_id, p.name AS partner_name,' or ' ',
                is_partner and 'RIGHT JOIN res_partner p ON (l.partner_id = p.id)' or ' ',
                is_partner and ' ' or "AND at.type <> 'payable' AND at.type <> 'receivable'",
                account_type and "AND at.type = %(account_type)s" or '',
                res_ids and 'AND ' + res_alias + '.id in %(res_ids)s' or '',
                self.env.user.company_id.id,
                is_partner and 'AND l.partner_id = p.id' or ' ',
                is_partner and 'l.partner_id, p.id,' or ' ',
                res_alias=res_alias
            ))
        self.env.cr.execute(query, locals())

        # Apply ir_rules by filtering out
        rows = self.env.cr.dictfetchall()
        ids = [x['account_id'] for x in rows]
        allowed_ids = set(self.env['account.account'].browse(ids).ids)
        rows = [row for row in rows if row['account_id'] in allowed_ids]
        if is_partner:
            ids = [x['partner_id'] for x in rows]
            allowed_ids = set(self.env['res.partner'].browse(ids).ids)
            rows = [row for row in rows if row['partner_id'] in allowed_ids]

        # Keep mode for future use in JS
        if res_type == 'account':
            mode = 'accounts'
        else:
            mode = 'customers' if account_type == 'receivable' else 'suppliers'

        # Fetch other data
        for row in rows:
            account = self.env['account.account'].browse(row['account_id'])
            row['currency_id'] = account.currency_id.id or account.company_id.currency_id.id
            partner_id = is_partner and row['partner_id'] or None
            row['reconciliation_proposition'] = self.get_reconciliation_proposition(account.id, partner_id)
            row['mode'] = mode

        # Return the partners with a reconciliation proposition first, since they are most likely to
        # be reconciled.
        return [r for r in rows if r['reconciliation_proposition']] + [r for r in rows if not r['reconciliation_proposition']]

    @api.model
    def get_reconciliation_proposition(self, account_id, partner_id=False):
        """ Returns two lines whose amount are opposite """
        
        target_currency = (self.currency_id and self.amount_currency) and self.currency_id or self.company_id.currency_id
        partner_id_condition = partner_id and 'AND a.partner_id = %(partner_id)s' or ''

        rec_prop = self.env['account.move.line']
        # Get pairs
        move_line_id = self.env.context.get('move_line_id', False)
        if move_line_id:
            move_line = self.env['account.move.line'].browse(move_line_id)
            amount = move_line.amount_residual;
            rec_prop = move_line
            query = """
                    SELECT a.id, a.id FROM account_move_line a
                    WHERE a.amount_residual = -%(amount)s
                    AND NOT a.reconciled
                    AND a.account_id = %(account_id)s
                    AND a.id != %(move_line_id)s
                    {partner_id_condition}
                    ORDER BY a.date desc
                    LIMIT 10
                """.format(**locals())
        else:
            partner_id_condition = partner_id_condition and partner_id_condition+' AND b.partner_id = %(partner_id)s' or ''
            query = """
                    SELECT a.id, b.id
                    FROM account_move_line a, account_move_line b
                    WHERE a.amount_residual = -b.amount_residual
                    AND NOT a.reconciled AND NOT b.reconciled
                    AND a.account_id = %(account_id)s AND b.account_id = %(account_id)s
                    {partner_id_condition}
                    ORDER BY a.date desc
                    LIMIT 10
                """.format(**locals())

        self.env.cr.execute(query, locals())
        pairs = self.env.cr.fetchall()

        # Apply ir_rules by filtering out
        all_pair_ids = [element for tupl in pairs for element in tupl]
        allowed_ids = set(self.env['account.move.line'].browse(all_pair_ids).ids)
        pairs = [pair for pair in pairs if pair[0] in allowed_ids and pair[1] in allowed_ids]

        if len(pairs) > 0:
            rec_prop += self.browse(list(set(pairs[0])))

        if len(rec_prop) > 0:
            # Return lines formatted
            return rec_prop.prepare_move_lines_for_reconciliation_widget(target_currency=target_currency)
        return []

    @api.model
    def domain_move_lines_for_reconciliation(self, str):
        """ Returns the domain from the str search
            :param str: search string
        """
        if not str:
            return []

        epsilon = 0.0001

        def _domain_range_amount(field, amount, signed=False):
            def build_for_amount(amount):
                return expression.AND([
                    [(field, '>=', amount - epsilon)],
                    [(field, '<=', amount + epsilon)]
                ])

            unsigned_domain = build_for_amount(amount)
            if not signed:
                return unsigned_domain

            return expression.OR([unsigned_domain, build_for_amount(-amount)])

        str_domain = [
            '|', ('move_id.name', 'ilike', str),
            '|', ('move_id.ref', 'ilike', str),
            '|', ('date_maturity', 'like', str),
            '&', ('name', '!=', '/'), ('name', 'ilike', str)
        ]
        if str[0] in ['-', '+']:
            try:
                amounts_str = str.split('|')
                for amount_str in amounts_str:
                    amount = amount_str[0] == '-' and float(amount_str) or float(amount_str[1:])
                    amount_domain = expression.OR([
                        _domain_range_amount(field, amount)
                        for field in ('amount_residual', 'amount_residual_currency', 'amount_currency')
                    ] + [_domain_range_amount(amount_str[0] == '-' and 'credit' or 'debit', float(amount_str[1:]))]
                    )
                    str_domain = expression.OR([str_domain, amount_domain])
            except:
                pass
        else:
            try:
                amount = float(str)
                residual_domain = expression.OR([
                    _domain_range_amount(field, amount, True)
                    for field in ('amount_residual', 'amount_residual_currency')
                ])

                liquidity_domain = expression.AND([
                    [('account_id.internal_type', '=', 'liquidity')],
                    expression.OR([
                        _domain_range_amount('debit', amount),
                        _domain_range_amount('credit', amount),
                        _domain_range_amount('amount_currency', amount, True),
                    ])
                ])

                amount_domain = expression.OR([residual_domain, liquidity_domain])
                str_domain = expression.OR([str_domain, amount_domain])
            except:
                pass
        return str_domain

    def _domain_move_lines_for_manual_reconciliation(self, account_id, partner_id=False, excluded_ids=None, str=False):
        """ Create domain criteria that are relevant to manual reconciliation. """
        domain = ['&', ('reconciled', '=', False), ('account_id', '=', account_id)]
        if partner_id:
            domain = expression.AND([domain, [('partner_id', '=', partner_id)]])
        if excluded_ids:
            domain = expression.AND([[('id', 'not in', excluded_ids)], domain])
        if str:
            str_domain = self.domain_move_lines_for_reconciliation(str=str)
            domain = expression.AND([domain, str_domain])
        return domain

    @api.model
    def get_move_lines_for_manual_reconciliation(self, account_id, partner_id=False, excluded_ids=None, str=False, offset=0, limit=None, target_currency_id=False):
        """ Returns unreconciled move lines for an account or a partner+account, formatted for the manual reconciliation widget """
        domain = self._domain_move_lines_for_manual_reconciliation(account_id, partner_id, excluded_ids, str)
        lines = self.search(domain, offset=offset, limit=limit, order="date_maturity desc, id desc")
        if target_currency_id:
            target_currency = self.env['res.currency'].browse(target_currency_id)
        else:
            account = self.env['account.account'].browse(account_id)
            target_currency = account.currency_id or account.company_id.currency_id
        return lines.prepare_move_lines_for_reconciliation_widget(target_currency=target_currency)

    @api.multi
    def prepare_move_lines_for_reconciliation_widget(self, target_currency=False, target_date=False):
        """ Returns move lines formatted for the manual/bank reconciliation widget

            :param target_currency: currency (Model or ID) you want the move line debit/credit converted into
            :param target_date: date to use for the monetary conversion
        """
        context = dict(self._context or {})
        ret = []

        if target_currency:
            # re-browse in case we were passed a currency ID via RPC call
            target_currency = self.env['res.currency'].browse(int(target_currency))

        for line in self:
            company_currency = line.account_id.company_id.currency_id
            line_currency = (line.currency_id and line.amount_currency) and line.currency_id or company_currency
            ret_line = {
                'id': line.id,
                'name': line.name and line.name != '/' and line.move_id.name + ': ' + line.name or line.move_id.name,
                'ref': line.move_id.ref or '',
                # For reconciliation between statement transactions and already registered payments (eg. checks)
                # NB : we don't use the 'reconciled' field because the line we're selecting is not the one that gets reconciled
                'account_id': [line.account_id.id, line.account_id.display_name],
                'already_paid': line.account_id.internal_type == 'liquidity',
                'account_code': line.account_id.code,
                'account_name': line.account_id.name,
                'account_type': line.account_id.internal_type,
                'date_maturity': format_date(self.env, line.date_maturity),
                'date': format_date(self.env, line.date),
                'journal_id': [line.journal_id.id, line.journal_id.display_name],
                'partner_id': line.partner_id.id,
                'partner_name': line.partner_id.name,
                'currency_id': line_currency.id,
            }

            debit = line.debit
            credit = line.credit
            amount = line.amount_residual
            amount_currency = line.amount_residual_currency

            # For already reconciled lines, don't use amount_residual(_currency)
            if line.account_id.internal_type == 'liquidity':
                amount = debit - credit
                amount_currency = line.amount_currency

            target_currency = target_currency or company_currency
            
            ctx = context.copy()
            ctx.update({'date': target_date or line.date})
            # Use case:
            # Let's assume that company currency is in USD and that we have the 3 following move lines
            #      Debit  Credit  Amount currency  Currency
            # 1)    25      0            0            NULL
            # 2)    17      0           25             EUR
            # 3)    33      0           25             YEN
            # 
            # If we ask to see the information in the reconciliation widget in company currency, we want to see
            # The following informations
            # 1) 25 USD (no currency information)
            # 2) 17 USD [25 EUR] (show 25 euro in currency information, in the little bill)
            # 3) 33 USD [25 YEN] (show 25 yen in currencu information)
            # 
            # If we ask to see the information in another currency than the company let's say EUR
            # 1) 35 EUR [25 USD]
            # 2) 25 EUR (no currency information)
            # 3) 50 EUR [25 YEN]
            # In that case, we have to convert the debit-credit to the currency we want and we show next to it
            # the value of the amount_currency or the debit-credit if no amount currency
            if target_currency == company_currency:
                if line_currency == target_currency:
                    amount = amount
                    amount_currency = ""
                    total_amount = debit - credit
                    total_amount_currency = ""
                else:
                    amount = amount
                    amount_currency = amount_currency
                    total_amount = debit - credit
                    total_amount_currency = line.amount_currency

            if target_currency != company_currency:
                if line_currency == target_currency:
                    amount = amount_currency
                    amount_currency = ""
                    total_amount = line.amount_currency
                    total_amount_currency = ""
                else:
                    amount_currency = line.currency_id and amount_currency or amount
                    amount = company_currency.with_context(ctx).compute(amount, target_currency)
                    total_amount = company_currency.with_context(ctx).compute((line.debit - line.credit), target_currency)
                    total_amount_currency = line.currency_id and line.amount_currency or (line.debit - line.credit)

            ret_line['debit'] = amount > 0 and amount or 0
            ret_line['credit'] = amount < 0 and -amount or 0
            ret_line['amount_currency'] = amount_currency
            ret_line['amount_str'] = formatLang(self.env, abs(amount), currency_obj=target_currency)
            ret_line['total_amount_str'] = formatLang(self.env, abs(total_amount), currency_obj=target_currency)
            ret_line['amount_currency_str'] = amount_currency and formatLang(self.env, abs(amount_currency), currency_obj=line_currency) or ""
            ret_line['total_amount_currency_str'] = total_amount_currency and formatLang(self.env, abs(total_amount_currency), currency_obj=line_currency) or ""
            ret.append(ret_line)
        return ret

    @api.model
    def process_reconciliations(self, data):
        """ Used to validate a batch of reconciliations in a single call
            :param data: list of dicts containing:
                - 'type': either 'partner' or 'account'
                - 'id': id of the affected res.partner or account.account
                - 'mv_line_ids': ids of exisiting account.move.line to reconcile
                - 'new_mv_line_dicts': list of dicts containing values suitable for account_move_line.create()
        """
        for datum in data:
            if len(datum['mv_line_ids']) >= 1 or len(datum['mv_line_ids']) + len(datum['new_mv_line_dicts']) >= 2:
                self.browse(datum['mv_line_ids']).process_reconciliation(datum['new_mv_line_dicts'])

            if datum['type'] == 'partner':
                partners = self.env['res.partner'].browse(datum['id'])
                partners.mark_as_reconciled()
            if datum['type'] == 'account':
                accounts = self.env['account.account'].browse(datum['id'])
                accounts.mark_as_reconciled()

    @api.multi
    def process_reconciliation(self, new_mv_line_dicts):
        """ Create new move lines from new_mv_line_dicts (if not empty) then call reconcile_partial on self and new move lines

            :param new_mv_line_dicts: list of dicts containing values suitable fot account_move_line.create()
        """
        if len(self) < 1 or len(self) + len(new_mv_line_dicts) < 2:
            raise UserError(_('A reconciliation must involve at least 2 move lines.'))

        # Create writeoff move lines
        if len(new_mv_line_dicts) > 0:
            writeoff_lines = self.env['account.move.line']
            company_currency = self[0].account_id.company_id.currency_id
            writeoff_currency = self[0].account_id.currency_id or company_currency
            for mv_line_dict in new_mv_line_dicts:
                if writeoff_currency != company_currency:
                    mv_line_dict['debit'] = writeoff_currency.compute(mv_line_dict['debit'], company_currency)
                    mv_line_dict['credit'] = writeoff_currency.compute(mv_line_dict['credit'], company_currency)
                writeoff_lines += self._create_writeoff(mv_line_dict)

            (self + writeoff_lines).reconcile()
        else:
            self.reconcile()

    ####################################################
    # Reconciliation methods
    ####################################################

    def _get_pair_to_reconcile(self):
        #field is either 'amount_residual' or 'amount_residual_currency' (if the reconciled account has a secondary currency set)
        company_currency_id = self[0].account_id.company_id.currency_id
        account_curreny_id = self[0].account_id.currency_id
        field = (account_curreny_id and company_currency_id != account_curreny_id) and 'amount_residual_currency' or 'amount_residual'
        #reconciliation on bank accounts are special cases as we don't want to set them as reconciliable
        #but we still want to reconcile entries that are reversed together in order to clear those lines
        #in the bank reconciliation report.
        if not self[0].account_id.reconcile and self[0].account_id.internal_type == 'liquidity':
            field = 'balance'
        rounding = self[0].company_id.currency_id.rounding
        if self[0].currency_id and all([x.amount_currency and x.currency_id == self[0].currency_id for x in self]):
            #or if all lines share the same currency
            field = 'amount_residual_currency'
            rounding = self[0].currency_id.rounding
        if self._context.get('skip_full_reconcile_check') == 'amount_currency_excluded':
            field = 'amount_residual'
        elif self._context.get('skip_full_reconcile_check') == 'amount_currency_only':
            field = 'amount_residual_currency'
        #target the pair of move in self that are the oldest
        sorted_moves = sorted(self, key=lambda a: a.date_maturity or a.date)
        debit = credit = False
        for aml in sorted_moves:
            if credit and debit:
                break
            if float_compare(aml[field], 0, precision_rounding=rounding) == 1 and not debit:
                debit = aml
            elif float_compare(aml[field], 0, precision_rounding=rounding) == -1 and not credit:
                credit = aml
        return debit, credit

    def auto_reconcile_lines(self):
        """ This function iterates recursively on the recordset given as parameter as long as it
            can find a debit and a credit to reconcile together. It returns the recordset of the
            account move lines that were not reconciled during the process.
        """
        if not self.ids:
            return self
        sm_debit_move, sm_credit_move = self._get_pair_to_reconcile()
        #there is no more pair to reconcile so return what move_line are left
        if not sm_credit_move or not sm_debit_move:
            return self
        company_currency_id = self[0].account_id.company_id.currency_id
        account_curreny_id = self[0].account_id.currency_id
        field = (account_curreny_id and company_currency_id != account_curreny_id) and 'amount_residual_currency' or 'amount_residual'
        if not sm_debit_move.debit and not sm_debit_move.credit:
            #both debit and credit field are 0, consider the amount_residual_currency field because it's an exchange difference entry
            field = 'amount_residual_currency'
        if self[0].currency_id and all([x.currency_id == self[0].currency_id for x in self]):
            #all the lines have the same currency, so we consider the amount_residual_currency field
            field = 'amount_residual_currency'
        if self._context.get('skip_full_reconcile_check') == 'amount_currency_excluded':
            field = 'amount_residual'
        elif self._context.get('skip_full_reconcile_check') == 'amount_currency_only':
            field = 'amount_residual_currency'
        #Reconcile the pair together
        amount_reconcile = min(sm_debit_move[field], -sm_credit_move[field])
        #Remove from recordset the one(s) that will be totally reconciled
        if amount_reconcile == sm_debit_move[field]:
            self -= sm_debit_move
        if amount_reconcile == -sm_credit_move[field]:
            self -= sm_credit_move

        #Check for the currency and amount_currency we can set
        currency = False
        amount_reconcile_currency = 0
        if sm_debit_move.currency_id == sm_credit_move.currency_id and sm_debit_move.currency_id.id:
            currency = sm_credit_move.currency_id.id
            amount_reconcile_currency = min(sm_debit_move.amount_residual_currency, -sm_credit_move.amount_residual_currency)

        amount_reconcile = min(sm_debit_move.amount_residual, -sm_credit_move.amount_residual)

        if self._context.get('skip_full_reconcile_check') == 'amount_currency_excluded':
            amount_reconcile_currency = 0.0

        self.env['account.partial.reconcile'].create({
            'debit_move_id': sm_debit_move.id,
            'credit_move_id': sm_credit_move.id,
            'amount': amount_reconcile,
            'amount_currency': amount_reconcile_currency,
            'currency_id': currency,
        })

        #Iterate process again on self
        return self.auto_reconcile_lines()

    @api.multi
    def reconcile(self, writeoff_acc_id=False, writeoff_journal_id=False):
        # Empty self can happen if the user tries to reconcile entries which are already reconciled.
        # The calling method might have filtered out reconciled lines.
        if not self:
            return True

        #Perform all checks on lines
        company_ids = set()
        all_accounts = []
        partners = set()
        for line in self:
            company_ids.add(line.company_id.id)
            all_accounts.append(line.account_id)
            if (line.account_id.internal_type in ('receivable', 'payable')):
                partners.add(line.partner_id.id)
            if (line.matched_debit_ids or line.matched_credit_ids) and line.reconciled:
                raise UserError(_('You are trying to reconcile some entries that are already reconciled!'))
        if len(company_ids) > 1:
            raise UserError(_('To reconcile the entries company should be the same for all entries!'))
        if len(set(all_accounts)) > 1:
            raise UserError(_('Entries are not of the same account!'))
        if not (all_accounts[0].reconcile or all_accounts[0].internal_type == 'liquidity'):
            raise UserError(_('The account %s (%s) is not marked as reconciliable !') % (all_accounts[0].name, all_accounts[0].code))

        #reconcile everything that can be
        remaining_moves = self.auto_reconcile_lines()

        #if writeoff_acc_id specified, then create write-off move with value the remaining amount from move in self
        if writeoff_acc_id and writeoff_journal_id and remaining_moves:
            all_aml_share_same_currency = all([x.currency_id == self[0].currency_id for x in self])
            writeoff_vals = {
                'account_id': writeoff_acc_id.id,
                'journal_id': writeoff_journal_id.id
            }
            if not all_aml_share_same_currency:
                writeoff_vals['amount_currency'] = False
            writeoff_to_reconcile = remaining_moves._create_writeoff(writeoff_vals)
            #add writeoff line to reconcile algo and finish the reconciliation
            remaining_moves = (remaining_moves + writeoff_to_reconcile).auto_reconcile_lines()
            return writeoff_to_reconcile
        return True

    def _create_writeoff(self, vals):
        """ Create a writeoff move for the account.move.lines in self. If debit/credit is not specified in vals,
            the writeoff amount will be computed as the sum of amount_residual of the given recordset.

            :param vals: dict containing values suitable fot account_move_line.create(). The data in vals will
                be processed to create bot writeoff acount.move.line and their enclosing account.move.
        """
        # Check and complete vals
        if 'account_id' not in vals or 'journal_id' not in vals:
            raise UserError(_("It is mandatory to specify an account and a journal to create a write-off."))
        if ('debit' in vals) ^ ('credit' in vals):
            raise UserError(_("Either pass both debit and credit or none."))
        if 'date' not in vals:
            vals['date'] = self._context.get('date_p') or time.strftime('%Y-%m-%d')
        if 'name' not in vals:
            vals['name'] = self._context.get('comment') or _('Write-Off')
        if 'analytic_account_id' not in vals:
            vals['analytic_account_id'] = self.env.context.get('analytic_id', False)
        #compute the writeoff amount if not given
        if 'credit' not in vals and 'debit' not in vals:
            amount = sum([r.amount_residual for r in self])
            vals['credit'] = amount > 0 and amount or 0.0
            vals['debit'] = amount < 0 and abs(amount) or 0.0
        vals['partner_id'] = self.env['res.partner']._find_accounting_partner(self[0].partner_id).id
        company_currency = self[0].account_id.company_id.currency_id
        writeoff_currency = self[0].account_id.currency_id or company_currency
        if not self._context.get('skip_full_reconcile_check') == 'amount_currency_excluded' and 'amount_currency' not in vals and writeoff_currency != company_currency:
            vals['currency_id'] = writeoff_currency.id
            sign = 1 if vals['debit'] > 0 else -1
            vals['amount_currency'] = sign * abs(sum([r.amount_residual_currency for r in self]))

        # Writeoff line in the account of self
        first_line_dict = self._prepare_writeoff_first_line_values(vals)

        # Writeoff line in specified writeoff account
        second_line_dict = self._prepare_writeoff_second_line_values(vals)

        # Create the move
        writeoff_move = self.env['account.move'].with_context(apply_taxes=True).create({
            'journal_id': vals['journal_id'],
            'date': vals['date'],
            'state': 'draft',
            'line_ids': [(0, 0, first_line_dict), (0, 0, second_line_dict)],
        })
        writeoff_move.post()

        # Return the writeoff move.line which is to be reconciled
        return writeoff_move.line_ids.filtered(lambda r: r.account_id == self[0].account_id)

    @api.multi
    def _prepare_writeoff_first_line_values(self, values):
        line_values = values.copy()
        line_values['account_id'] = self[0].account_id.id
        if 'analytic_account_id' in line_values:
            del line_values['analytic_account_id']
        if 'tax_ids' in line_values:
            tax_ids = []
            # vals['tax_ids'] is a list of commands [[4, tax_id, None], ...]
            for tax_id in values['tax_ids']:
                tax_ids.append(tax_id[1])
            amount = line_values['credit'] - line_values['debit']
            amount_tax = self.env['account.tax'].browse(tax_ids).compute_all(amount)['total_included']
            line_values['credit'] = amount_tax > 0 and amount_tax or 0.0
            line_values['debit'] = amount_tax < 0 and abs(amount_tax) or 0.0
            del line_values['tax_ids']
        return line_values

    @api.multi
    def _prepare_writeoff_second_line_values(self, values):
        line_values = values.copy()
        line_values['debit'], line_values['credit'] = line_values['credit'], line_values['debit']
        if 'amount_currency' in values:
            line_values['amount_currency'] = -line_values['amount_currency']
        return line_values

    def force_full_reconcile(self):
        """ After running the manual reconciliation wizard and making full reconciliation, we need to run this method to create
            potentially exchange rate entries that will balance the remaining amount_residual_currency (possibly several aml in
            different currencies).

            This ensure that all aml in the full reconciliation are reconciled (amount_residual = amount_residual_currency = 0).
        """
        aml_to_balance_currency = {}
        partial_rec_set = self.env['account.partial.reconcile']
        maxdate = '0000-00-00'

        # gather the max date for the move creation, and all aml that are unbalanced
        for aml in self:
            maxdate = max(aml.date, maxdate)
            if aml.amount_residual_currency:
                if aml.currency_id not in aml_to_balance_currency:
                    aml_to_balance_currency[aml.currency_id] = [self.env['account.move.line'], 0]
                aml_to_balance_currency[aml.currency_id][0] |= aml
                aml_to_balance_currency[aml.currency_id][1] += aml.amount_residual_currency
            partial_rec_set |= aml.matched_debit_ids | aml.matched_credit_ids

        #create an empty move that will hold all the exchange rate adjustments
        exchange_move = False
        if aml_to_balance_currency and any([residual for dummy, residual in aml_to_balance_currency.values()]):
            exchange_move = self.env['account.move'].create(
                self.env['account.full.reconcile']._prepare_exchange_diff_move(move_date=maxdate, company=self[0].company_id))

        for currency, values in aml_to_balance_currency.items():
            aml_to_balance = values[0]
            total_amount_currency = values[1]
            if total_amount_currency:
                #eventually create journal entries to book the difference due to foreign currency's exchange rate that fluctuates
                aml_recs, partial_recs = self.env['account.partial.reconcile'].create_exchange_rate_entry(aml_to_balance, 0.0, total_amount_currency, currency, exchange_move)

                #add the ecxhange rate line and the exchange rate partial reconciliation in the et of the full reconcile
                self |= aml_recs
                partial_rec_set |= partial_recs
            else:
                aml_to_balance.reconcile()

        if exchange_move:
            exchange_move.post()

        #mark the reference on the partial reconciliations and the entries
        #Note that we should always have all lines with an amount_residual and an amount_residual_currency equal to 0
        partial_rec_ids = [x.id for x in list(partial_rec_set)]
        self.env['account.full.reconcile'].create({
            'partial_reconcile_ids': [(6, 0, partial_rec_ids)],
            'reconciled_line_ids': [(6, 0, self.ids)],
            'exchange_move_id': exchange_move.id if exchange_move else False,
        })

    @api.multi
    def remove_move_reconcile(self):
        """ Undo a reconciliation """
        if not self:
            return True
        rec_move_ids = self.env['account.partial.reconcile']
        for account_move_line in self:
            for invoice in account_move_line.payment_id.invoice_ids:
                if invoice.id == self.env.context.get('invoice_id') and account_move_line in invoice.payment_move_line_ids:
                    account_move_line.payment_id.write({'invoice_ids': [(3, invoice.id, None)]})
            rec_move_ids += account_move_line.matched_debit_ids
            rec_move_ids += account_move_line.matched_credit_ids
        if self.env.context.get('invoice_id'):
            current_invoice = self.env['account.invoice'].browse(self.env.context['invoice_id'])
            aml_to_keep = current_invoice.move_id.line_ids | current_invoice.move_id.line_ids.mapped('full_reconcile_id.exchange_move_id.line_ids')
            rec_move_ids = rec_move_ids.filtered(
                lambda r: (r.debit_move_id + r.credit_move_id) & aml_to_keep
            )
        return rec_move_ids.unlink()

    def _apply_taxes(self, vals, amount):
        tax_lines_vals = []
        # Get ids from triplets : https://www.odoo.com/documentation/10.0/reference/orm.html#odoo.models.Model.write
        tax_ids = [tax['id'] for tax in self.resolve_2many_commands('tax_ids', vals['tax_ids']) if tax.get('id')]
        # Since create() receives ids instead of recordset, let's just use the old-api bridge
        taxes = self.env['account.tax'].browse(tax_ids)
        currency = self.env['res.currency'].browse(vals.get('currency_id'))
        partner = self.env['res.partner'].browse(vals.get('partner_id'))
        ctx = dict(self._context)
        ctx['round'] = ctx.get('round', True)
        res = taxes.with_context(ctx).compute_all(amount,
            currency, 1, vals.get('product_id'), partner)
        # Adjust line amount if any tax is price_include
        if abs(res['total_excluded']) < abs(amount):
            if vals['debit'] != 0.0: vals['debit'] = res['total_excluded']
            if vals['credit'] != 0.0: vals['credit'] = -res['total_excluded']
            if vals.get('amount_currency'):
                vals['amount_currency'] = self.env['res.currency'].browse(vals['currency_id']).round(vals['amount_currency'] * (res['total_excluded']/amount))
        # Create tax lines
        for tax_vals in res['taxes']:
            if tax_vals['amount']:
                tax = self.env['account.tax'].browse([tax_vals['id']])
                account_id = (amount > 0 and tax_vals['account_id'] or tax_vals['refund_account_id'])
                if not account_id: account_id = vals['account_id']
                temp = {
                    'account_id': account_id,
                    'name': vals['name'] + ' ' + tax_vals['name'],
                    'tax_line_id': tax_vals['id'],
                    'move_id': vals['move_id'],
                    'partner_id': vals.get('partner_id'),
                    'statement_id': vals.get('statement_id'),
                    'debit': tax_vals['amount'] > 0 and tax_vals['amount'] or 0.0,
                    'credit': tax_vals['amount'] < 0 and -tax_vals['amount'] or 0.0,
                    'analytic_account_id': vals.get('analytic_account_id') if tax.analytic else False,
                }
                bank = self.env["account.bank.statement.line"].browse(vals.get('statement_line_id')).statement_id
                if bank.currency_id != bank.company_id.currency_id:
                    ctx = {}
                    if 'date' in vals:
                        ctx['date'] = vals['date']
                    elif 'date_maturity' in vals:
                        ctx['date'] = vals['date_maturity']
                    temp['currency_id'] = bank.currency_id.id
                    temp['amount_currency'] = bank.company_id.currency_id.with_context(ctx).compute(tax_vals['amount'], bank.currency_id, round=True)
                if vals.get('tax_exigible'):
                    temp['tax_exigible'] = True
                    temp['account_id'] = tax.cash_basis_account.id or account_id
                tax_lines_vals.append(temp)
        return tax_lines_vals

    ####################################################
    # CRUD methods
    ####################################################

    #TODO: to check/refactor
    @api.model
    def create(self, vals):
        """ :context's key apply_taxes: set to True if you want vals['tax_ids'] to result in the creation of move lines for taxes and eventual
                adjustment of the line amount (in case of a tax included in price).

            :context's key `check_move_validity`: check data consistency after move line creation. Eg. set to false to disable verification that the move
                debit-credit == 0 while creating the move lines composing the move.

        """
        context = dict(self._context or {})
        amount = vals.get('debit', 0.0) - vals.get('credit', 0.0)
        if not vals.get('partner_id') and context.get('partner_id'):
            vals['partner_id'] = context.get('partner_id')
        move = self.env['account.move'].browse(vals['move_id'])
        account = self.env['account.account'].browse(vals['account_id'])
        if account.deprecated:
            raise UserError(_('The account %s (%s) is deprecated !') %(account.name, account.code))
        if 'journal_id' in vals and vals['journal_id']:
            context['journal_id'] = vals['journal_id']
        if 'date' in vals and vals['date']:
            context['date'] = vals['date']
        if 'journal_id' not in context:
            context['journal_id'] = move.journal_id.id
            context['date'] = move.date
        #we need to treat the case where a value is given in the context for period_id as a string
        if not context.get('journal_id', False) and context.get('search_default_journal_id', False):
            context['journal_id'] = context.get('search_default_journal_id')
        if 'date' not in context:
            context['date'] = fields.Date.context_today(self)
        journal = vals.get('journal_id') and self.env['account.journal'].browse(vals['journal_id']) or move.journal_id
        vals['date_maturity'] = vals.get('date_maturity') or vals.get('date') or move.date
        ok = not (journal.type_control_ids or journal.account_control_ids)

        if journal.type_control_ids:
            type = account.user_type_id
            for t in journal.type_control_ids:
                if type == t:
                    ok = True
                    break
        if journal.account_control_ids and not ok:
            for a in journal.account_control_ids:
                if a.id == vals['account_id']:
                    ok = True
                    break
        # Automatically convert in the account's secondary currency if there is one and
        # the provided values were not already multi-currency
        if account.currency_id and 'amount_currency' not in vals and account.currency_id.id != account.company_id.currency_id.id:
            vals['currency_id'] = account.currency_id.id
            if self._context.get('skip_full_reconcile_check') == 'amount_currency_excluded':
                vals['amount_currency'] = 0.0
            else:
                ctx = {}
                if 'date' in vals:
                    ctx['date'] = vals['date']
                vals['amount_currency'] = account.company_id.currency_id.with_context(ctx).compute(amount, account.currency_id)

        if not ok:
            raise UserError(_('You cannot use this general account in this journal, check the tab \'Entry Controls\' on the related journal.'))

        # Create tax lines
        tax_lines_vals = []
        if context.get('apply_taxes') and vals.get('tax_ids'):
            tax_lines_vals = self._apply_taxes(vals, amount)

        #Toggle the 'tax_exigible' field to False in case it is not yet given and the tax in 'tax_line_id' or one of
        #the 'tax_ids' is a cash based tax.
        taxes = False
        if vals.get('tax_line_id'):
            taxes = [{'tax_exigibility': self.env['account.tax'].browse(vals['tax_line_id']).tax_exigibility}]
        if vals.get('tax_ids'):
            taxes = self.env['account.move.line'].resolve_2many_commands('tax_ids', vals['tax_ids'])
        if taxes and any([tax['tax_exigibility'] == 'on_payment' for tax in taxes]) and not vals.get('tax_exigible'):
            vals['tax_exigible'] = False

        new_line = super(AccountMoveLine, self).create(vals)
        for tax_line_vals in tax_lines_vals:
            # TODO: remove .with_context(context) once this context nonsense is solved
            self.with_context(context).create(tax_line_vals)

        if self._context.get('check_move_validity', True):
            move.with_context(context)._post_validate()

        return new_line

    @api.multi
    def unlink(self):
        self._update_check()
        move_ids = set()
        for line in self:
            if line.move_id.id not in move_ids:
                move_ids.add(line.move_id.id)
        result = super(AccountMoveLine, self).unlink()
        if self._context.get('check_move_validity', True) and move_ids:
            self.env['account.move'].browse(list(move_ids))._post_validate()
        return result

    @api.multi
    def write(self, vals):
        if ('account_id' in vals) and self.env['account.account'].browse(vals['account_id']).deprecated:
            raise UserError(_('You cannot use deprecated account.'))
        if any(key in vals for key in ('account_id', 'journal_id', 'date', 'move_id', 'debit', 'credit')):
            self._update_check()
        if not self._context.get('allow_amount_currency') and any(key in vals for key in ('amount_currency', 'currency_id')):
            #hackish workaround to write the amount_currency when assigning a payment to an invoice through the 'add' button
            #this is needed to compute the correct amount_residual_currency and potentially create an exchange difference entry
            self._update_check()
        #when we set the expected payment date, log a note on the invoice_id related (if any)
        if vals.get('expected_pay_date') and self.invoice_id:
            msg = _('New expected payment date: ') + vals['expected_pay_date'] + '.\n' + vals.get('internal_note', '')
            self.invoice_id.message_post(body=msg) #TODO: check it is an internal note (not a regular email)!
        #when making a reconciliation on an existing liquidity journal item, mark the payment as reconciled
        for record in self:
            if 'statement_line_id' in vals and record.payment_id:
                # In case of an internal transfer, there are 2 liquidity move lines to match with a bank statement
                if all(line.statement_id for line in record.payment_id.move_line_ids.filtered(lambda r: r.id != record.id and r.account_id.internal_type=='liquidity')):
                    record.payment_id.state = 'reconciled'

        result = super(AccountMoveLine, self).write(vals)
        if self._context.get('check_move_validity', True) and any(key in vals for key in ('account_id', 'journal_id', 'date', 'move_id', 'debit', 'credit')):
            move_ids = set()
            for line in self:
                if line.move_id.id not in move_ids:
                    move_ids.add(line.move_id.id)
            self.env['account.move'].browse(list(move_ids))._post_validate()
        return result

    @api.multi
    def _update_check(self):
        """ Raise Warning to cause rollback if the move is posted, some entries are reconciled or the move is older than the lock date"""
        move_ids = set()
        for line in self:
            err_msg = _('Move name (id): %s (%s)') % (line.move_id.name, str(line.move_id.id))
            if line.move_id.state != 'draft':
                raise UserError(_('You cannot do this modification on a posted journal entry, you can just change some non legal fields. You must revert the journal entry to cancel it.\n%s.') % err_msg)
            if line.reconciled and not (line.debit == 0 and line.credit == 0):
                raise UserError(_('You cannot do this modification on a reconciled entry. You can just change some non legal fields or you must unreconcile first.\n%s.') % err_msg)
            if line.move_id.id not in move_ids:
                move_ids.add(line.move_id.id)
        self.env['account.move'].browse(list(move_ids))._check_lock_date()
        return True

    ####################################################
    # Misc / utility methods
    ####################################################

    @api.multi
    @api.depends('ref', 'move_id')
    def name_get(self):
        result = []
        for line in self:
            if line.ref:
                result.append((line.id, (line.move_id.name or '') + '(' + line.ref + ')'))
            else:
                result.append((line.id, line.move_id.name))
        return result

    def _get_matched_percentage(self):
        """ This function returns a dictionary giving for each move_id of self, the percentage to consider as cash basis factor.
        This is actuallty computing the same as the matched_percentage field of account.move, except in case of multi-currencies
        where we recompute the matched percentage based on the amount_currency fields.
        Note that this function is used only by the tax cash basis module since we want to consider the matched_percentage only
        based on the company currency amounts in reports.
        """
        matched_percentage_per_move = {}
        for line in self:
            if not matched_percentage_per_move.get(line.move_id.id, False):
                lines_to_consider = line.move_id.line_ids.filtered(lambda x: x.account_id.internal_type in ('receivable', 'payable'))
                total_amount_currency = 0.0
                total_reconciled_currency = 0.0
                all_same_currency = False
                #if all receivable/payable aml and their payments have the same currency, we can safely consider
                #the amount_currency fields to avoid including the exchange rate difference in the matched_percentage
                if lines_to_consider and all([x.currency_id.id == lines_to_consider[0].currency_id.id for x in lines_to_consider]):
                    all_same_currency = lines_to_consider[0].currency_id.id
                    for line in lines_to_consider:
                        if all_same_currency:
                            total_amount_currency += abs(line.amount_currency)
                            for partial_line in (line.matched_debit_ids + line.matched_credit_ids):
                                if partial_line.currency_id and partial_line.currency_id.id == all_same_currency:
                                    total_reconciled_currency += partial_line.amount_currency
                                else:
                                    all_same_currency = False
                                    break
                if not all_same_currency:
                    #we cannot rely on amount_currency fields as it is not present on all partial reconciliation
                    matched_percentage_per_move[line.move_id.id] = line.move_id.matched_percentage
                else:
                    #we can rely on amount_currency fields, which allow us to post a tax cash basis move at the initial rate
                    #to avoid currency rate difference issues.
                    if total_amount_currency == 0.0:
                        matched_percentage_per_move[line.move_id.id] = 1.0
                    else:
                        matched_percentage_per_move[line.move_id.id] = total_reconciled_currency / total_amount_currency
        return matched_percentage_per_move

    @api.model
    def compute_amount_fields(self, amount, src_currency, company_currency, invoice_currency=False):
        """ Helper function to compute value for fields debit/credit/amount_currency based on an amount and the currencies given in parameter"""
        amount_currency = False
        currency_id = False
        if src_currency and src_currency != company_currency:
            amount_currency = amount
            amount = src_currency.with_context(self._context).compute(amount, company_currency)
            currency_id = src_currency.id
        debit = amount > 0 and amount or 0.0
        credit = amount < 0 and -amount or 0.0
        if invoice_currency and invoice_currency != company_currency and not amount_currency:
            amount_currency = src_currency.with_context(self._context).compute(amount, invoice_currency)
            currency_id = invoice_currency.id
        return debit, credit, amount_currency, currency_id

    @api.multi
    def create_analytic_lines(self):
        """ Create analytic items upon validation of an account.move.line having an analytic account. This
            method first remove any existing analytic item related to the line before creating any new one.
        """
        self.mapped('analytic_line_ids').unlink()
        for obj_line in self:
            if obj_line.analytic_account_id:
                vals_line = obj_line._prepare_analytic_line()[0]
                self.env['account.analytic.line'].create(vals_line)

    @api.one
    def _prepare_analytic_line(self):
        """ Prepare the values used to create() an account.analytic.line upon validation of an account.move.line having
            an analytic account. This method is intended to be extended in other modules.
        """
        amount = (self.credit or 0.0) - (self.debit or 0.0)
        default_name = self.name or (self.ref or '/' + ' -- ' + (self.partner_id and self.partner_id.name or '/'))
        return {
            'name': default_name,
            'date': self.date,
            'account_id': self.analytic_account_id.id,
            'tag_ids': [(6, 0, self.analytic_tag_ids.ids)],
            'unit_amount': self.quantity,
            'product_id': self.product_id and self.product_id.id or False,
            'product_uom_id': self.product_uom_id and self.product_uom_id.id or False,
            'amount': self.company_currency_id.with_context(date=self.date or fields.Date.context_today(self)).compute(amount, self.analytic_account_id.currency_id) if self.analytic_account_id.currency_id else amount,
            'general_account_id': self.account_id.id,
            'ref': self.ref,
            'move_id': self.id,
            'user_id': self.invoice_id.user_id.id or self._uid,
        }

    @api.model
    def _query_get(self, domain=None):
        context = dict(self._context or {})
        domain = domain or []
        if not isinstance(domain, (list, tuple)):
            domain = safe_eval(domain)

        date_field = 'date'
        if context.get('aged_balance'):
            date_field = 'date_maturity'
        if context.get('date_to'):
            domain += [(date_field, '<=', context['date_to'])]
        if context.get('date_from'):
            if not context.get('strict_range'):
                domain += ['|', (date_field, '>=', context['date_from']), ('account_id.user_type_id.include_initial_balance', '=', True)]
            elif context.get('initial_bal'):
                domain += [(date_field, '<', context['date_from'])]
            else:
                domain += [(date_field, '>=', context['date_from'])]

        if context.get('journal_ids'):
            domain += [('journal_id', 'in', context['journal_ids'])]

        state = context.get('state')
        if state and state.lower() != 'all':
            domain += [('move_id.state', '=', state)]

        if context.get('company_id'):
            domain += [('company_id', '=', context['company_id'])]

        if 'company_ids' in context:
            domain += [('company_id', 'in', context['company_ids'])]

        if context.get('reconcile_date'):
            domain += ['|', ('reconciled', '=', False), '|', ('matched_debit_ids.max_date', '>', context['reconcile_date']), ('matched_credit_ids.max_date', '>', context['reconcile_date'])]

        if context.get('account_tag_ids'):
            domain += [('account_id.tag_ids', 'in', context['account_tag_ids'].ids)]

        if context.get('account_ids'):
            domain += [('account_id', 'in', context['account_ids'].ids)]

        if context.get('analytic_tag_ids'):
            domain += ['|', ('analytic_account_id.tag_ids', 'in', context['analytic_tag_ids'].ids), ('analytic_tag_ids', 'in', context['analytic_tag_ids'].ids)]

        if context.get('analytic_account_ids'):
            domain += [('analytic_account_id', 'in', context['analytic_account_ids'].ids)]

        where_clause = ""
        where_clause_params = []
        tables = ''
        if domain:
            query = self._where_calc(domain)
            tables, where_clause, where_clause_params = query.get_sql()
        return tables, where_clause, where_clause_params

    @api.multi
    def open_reconcile_view(self):
        [action] = self.env.ref('account.action_account_moves_all_a').read()
        ids = []
        for aml in self:
            if aml.account_id.reconcile:
                ids.extend([r.debit_move_id.id for r in aml.matched_debit_ids] if aml.credit > 0 else [r.credit_move_id.id for r in aml.matched_credit_ids])
                ids.append(aml.id)
        action['domain'] = [('id', 'in', ids)]
        return action

    @api.multi
    def _payment_invoice_match(self):
        '''
        If a partial reconciliation involves payments and invoices
        mark the invoices as paid by the payments
        Specifically made for len(self) == 2
        '''
        if not self:
            return
        invoice_ids = self.mapped('invoice_id')
        payment_ids = self.mapped('payment_id')

        if payment_ids and invoice_ids:
            payment_ids.write({'invoice_ids': [(4, inv.id, False) for inv in invoice_ids]})


class AccountPartialReconcile(models.Model):
    _name = "account.partial.reconcile"
    _description = "Partial Reconcile"

    debit_move_id = fields.Many2one('account.move.line', index=True, required=True)
    credit_move_id = fields.Many2one('account.move.line', index=True, required=True)
    amount = fields.Monetary(currency_field='company_currency_id', help="Amount concerned by this matching. Assumed to be always positive")
    amount_currency = fields.Monetary(string="Amount in Currency")
    currency_id = fields.Many2one('res.currency', string='Currency')
    company_currency_id = fields.Many2one('res.currency', related='company_id.currency_id', readonly=True,
        help='Utility field to express amount currency')
    company_id = fields.Many2one('res.company', related='debit_move_id.company_id', store=True, string='Currency')
    full_reconcile_id = fields.Many2one('account.full.reconcile', string="Full Reconcile", copy=False)
    max_date = fields.Date(string='Max Date of Matched Lines', compute='_compute_max_date',
        readonly=True, copy=False, store=True,
        help='Technical field used to determine at which date this reconciliation needs to be shown on the aged receivable/payable reports.')

    @api.multi
    @api.depends('debit_move_id.date', 'credit_move_id.date')
    def _compute_max_date(self):
        for rec in self:
            rec.max_date = max(
                fields.Datetime.from_string(rec.debit_move_id.date),
                fields.Datetime.from_string(rec.credit_move_id.date)
            )

    @api.model
    def _prepare_exchange_diff_partial_reconcile(self, aml, line_to_reconcile, currency):
        return {
            'debit_move_id': aml.credit and line_to_reconcile.id or aml.id,
            'credit_move_id': aml.debit and line_to_reconcile.id or aml.id,
            'amount': abs(aml.amount_residual),
            'amount_currency': abs(aml.amount_residual_currency),
            'currency_id': currency.id,
        }

    @api.model
    def create_exchange_rate_entry(self, aml_to_fix, amount_diff, diff_in_currency, currency, move):
        """
        Automatically create a journal items to book the exchange rate
        differences that can occure in multi-currencies environment. That
        new journal item will be made into the given `move` in the company
        `currency_exchange_journal_id`, and one of its journal items is
        matched with the other lines to balance the full reconciliation.

        :param aml_to_fix: recordset of account.move.line (possible several
            but sharing the same currency)
        :param amount_diff: float. Amount in company currency to fix
        :param diff_in_currency: float. Amount in foreign currency `currency`
            to fix
        :param currency: res.currency
        :param move: account.move
        :return: tuple.
            [0]: account.move.line created to balance the `aml_to_fix`
            [1]: recordset of account.partial.reconcile created between the
                tuple first element and the `aml_to_fix`
        """
        partial_rec = self.env['account.partial.reconcile']
        aml_model = self.env['account.move.line']

        amount_diff = move.company_id.currency_id.round(amount_diff)
        diff_in_currency = currency and currency.round(diff_in_currency) or 0

        created_lines = self.env['account.move.line']
        for aml in aml_to_fix:
            #create the line that will compensate all the aml_to_fix
            line_to_rec = aml_model.with_context(check_move_validity=False).create({
                'name': _('Currency exchange rate difference'),
                'debit': amount_diff < 0 and -aml.amount_residual or 0.0,
                'credit': amount_diff > 0 and aml.amount_residual or 0.0,
                'account_id': aml.account_id.id,
                'move_id': move.id,
                'currency_id': currency.id,
                'amount_currency': diff_in_currency and -aml.amount_residual_currency or 0.0,
                'partner_id': aml.partner_id.id,
            })
            #create the counterpart on exchange gain/loss account
            exchange_journal = move.company_id.currency_exchange_journal_id
            aml_model.with_context(check_move_validity=False).create({
                'name': _('Currency exchange rate difference'),
                'debit': amount_diff > 0 and aml.amount_residual or 0.0,
                'credit': amount_diff < 0 and -aml.amount_residual or 0.0,
                'account_id': amount_diff > 0 and exchange_journal.default_debit_account_id.id or exchange_journal.default_credit_account_id.id,
                'move_id': move.id,
                'currency_id': currency.id,
                'amount_currency': diff_in_currency and aml.amount_residual_currency or 0.0,
                'partner_id': aml.partner_id.id,
            })

            #reconcile all aml_to_fix
            partial_rec |= self.with_context(skip_full_reconcile_check=True).create(
                self._prepare_exchange_diff_partial_reconcile(
                        aml=aml,
                        line_to_reconcile=line_to_rec,
                        currency=currency)
            )
            created_lines |= line_to_rec
        return created_lines, partial_rec

    def _get_tax_cash_basis_base_account(self, line, tax):
        ''' Get the account of lines that will contain the base amount of taxes.

        :param line: An account.move.line record
        :param tax: An account.tax record
        :return: An account record
        '''
        return line.account_id

    def _get_amount_tax_cash_basis(self, amount, line):
        return line.company_id.currency_id.round(amount)

    def create_tax_cash_basis_entry(self, percentage_before_rec):
        self.ensure_one()
        move_date = self.debit_move_id.date
        newly_created_move = self.env['account.move']
        with self.env.norecompute():
            for move in (self.debit_move_id.move_id, self.credit_move_id.move_id):
                #move_date is the max of the 2 reconciled items
                if move_date < move.date:
                    move_date = move.date
                for line in move.line_ids:
                    #TOCHECK: normal and cash basis taxes shoudn't be mixed together (on the same invoice line for example) as it will
                    # create reporting issues. Not sure of the behavior to implement in that case, though.
                    if not line.tax_exigible:
                        percentage_before = percentage_before_rec[move.id]
                        percentage_after = line._get_matched_percentage()[move.id]
                        #amount is the current cash_basis amount minus the one before the reconciliation
                        amount = line.balance * percentage_after - line.balance * percentage_before
                        rounded_amt = self._get_amount_tax_cash_basis(amount, line)
                        if float_is_zero(rounded_amt, precision_rounding=line.company_id.currency_id.rounding):
                            continue
                        if line.tax_line_id and line.tax_line_id.tax_exigibility == 'on_payment':
                            if not newly_created_move:
                                newly_created_move = self._create_tax_basis_move()
                            #create cash basis entry for the tax line
                            to_clear_aml = self.env['account.move.line'].with_context(check_move_validity=False).create({
                                'name': line.move_id.name,
                                'debit': abs(rounded_amt) if rounded_amt < 0 else 0.0,
                                'credit': rounded_amt if rounded_amt > 0 else 0.0,
                                'account_id': line.account_id.id,
                                # DO NOT FORWARD-PORT!!! ONLY FOR v11
                                'analytic_account_id': line.analytic_account_id.id,
                                'analytic_tag_ids': line.analytic_tag_ids.ids,
                                'tax_exigible': True,
                                'amount_currency': line.amount_currency and line.currency_id.round(-line.amount_currency * amount / line.balance) or 0.0,
                                'currency_id': line.currency_id.id,
                                'move_id': newly_created_move.id,
                                'partner_id': line.partner_id.id,
                            })
                            # Group by cash basis account and tax
                            self.env['account.move.line'].with_context(check_move_validity=False).create({
                                'name': line.name,
                                'debit': rounded_amt if rounded_amt > 0 else 0.0,
                                'credit': abs(rounded_amt) if rounded_amt < 0 else 0.0,
                                'account_id': line.tax_line_id.cash_basis_account.id,
                                # DO NOT FORWARD-PORT!!! ONLY FOR v11
                                'analytic_account_id': line.analytic_account_id.id,
                                'analytic_tag_ids': line.analytic_tag_ids.ids,
                                'tax_line_id': line.tax_line_id.id,
                                'tax_exigible': True,
                                'amount_currency': line.amount_currency and line.currency_id.round(line.amount_currency * amount / line.balance) or 0.0,
                                'currency_id': line.currency_id.id,
                                'move_id': newly_created_move.id,
                                'partner_id': line.partner_id.id,
                            })
                            if line.account_id.reconcile:
                                #setting the account to allow reconciliation will help to fix rounding errors
                                to_clear_aml |= line
                                to_clear_aml.reconcile()

                        if any([tax.tax_exigibility == 'on_payment' for tax in line.tax_ids]):
                            if not newly_created_move:
                                newly_created_move = self._create_tax_basis_move()
                            #create cash basis entry for the base
                            for tax in line.tax_ids:
                                account_id = self._get_tax_cash_basis_base_account(line, tax)
                                self.env['account.move.line'].with_context(check_move_validity=False).create({
                                    'name': line.name,
                                    'debit': rounded_amt > 0 and rounded_amt or 0.0,
                                    'credit': rounded_amt < 0 and abs(rounded_amt) or 0.0,
                                    'account_id': account_id.id,
                                    'tax_exigible': True,
                                    'tax_ids': [(6, 0, [tax.id])],
                                    'move_id': newly_created_move.id,
                                    'currency_id': line.currency_id.id,
                                    'amount_currency': self.amount_currency and line.currency_id.round(line.amount_currency * amount / line.balance) or 0.0,
                                    'partner_id': line.partner_id.id,
                                })
                                self.env['account.move.line'].with_context(check_move_validity=False).create({
                                    'name': line.name,
                                    'credit': rounded_amt > 0 and rounded_amt or 0.0,
                                    'debit': rounded_amt < 0 and abs(rounded_amt) or 0.0,
                                    'account_id': account_id.id,
                                    'tax_exigible': True,
                                    'move_id': newly_created_move.id,
                                    'currency_id': line.currency_id.id,
                                    'amount_currency': self.amount_currency and line.currency_id.round(-line.amount_currency * amount / line.balance) or 0.0,
                                    'partner_id': line.partner_id.id,
                                })
        self.recompute()
        if newly_created_move:
            if move_date > (self.company_id.period_lock_date or '0000-00-00') and newly_created_move.date != move_date:
                # The move date should be the maximum date between payment and invoice (in case
                # of payment in advance). However, we should make sure the move date is not
                # recorded before the period lock date as the tax statement for this period is
                # probably already sent to the estate.
                newly_created_move.write({'date': move_date})
            # post move
            newly_created_move.post()

    def _create_tax_basis_move(self):
        # Check if company_journal for cash basis is set if not, raise exception
        if not self.company_id.tax_cash_basis_journal_id:
            raise UserError(_('There is no tax cash basis journal defined '
                              'for this company: "%s" \nConfigure it in Accounting/Configuration/Settings') %
                            (self.company_id.name))
        move_vals = {
            'journal_id': self.company_id.tax_cash_basis_journal_id.id,
            'tax_cash_basis_rec_id': self.id,
            'ref': self.credit_move_id.move_id.name if self.credit_move_id.payment_id else self.debit_move_id.move_id.name,
        }
        return self.env['account.move'].create(move_vals)

    def _compute_partial_lines(self):
        if self._context.get('skip_full_reconcile_check'):
            #when running the manual reconciliation wizard, don't check the partials separately for full
            #reconciliation or exchange rate because it is handled manually after the whole processing
            return self
        #check if the reconcilation is full
        #first, gather all journal items involved in the reconciliation just created
        aml_set = aml_to_balance = self.env['account.move.line']
        total_debit = 0
        total_credit = 0
        total_amount_currency = 0
        #make sure that all partial reconciliations share the same secondary currency otherwise it's not
        #possible to compute the exchange difference entry and it has to be done manually.
        currency = self[0].currency_id
        maxdate = '0000-00-00'

        seen = set()
        todo = set(self)
        while todo:
            partial_rec = todo.pop()
            seen.add(partial_rec)
            if partial_rec.currency_id != currency:
                #no exchange rate entry will be created
                currency = None
            for aml in [partial_rec.debit_move_id, partial_rec.credit_move_id]:
                if aml not in aml_set:
                    if aml.amount_residual or aml.amount_residual_currency:
                        aml_to_balance |= aml
                    maxdate = max(aml.date, maxdate)
                    total_debit += aml.debit
                    total_credit += aml.credit
                    aml_set |= aml
                    if aml.currency_id and aml.currency_id == currency:
                        total_amount_currency += aml.amount_currency
                    elif partial_rec.currency_id and partial_rec.currency_id == currency:
                        #if the aml has no secondary currency but is reconciled with other journal item(s) in secondary currency, the amount
                        #currency is recorded on the partial rec and in order to check if the reconciliation is total, we need to convert the
                        #aml.balance in that foreign currency
                        total_amount_currency += aml.company_id.currency_id.with_context(date=aml.date).compute(aml.balance, partial_rec.currency_id)

                for x in aml.matched_debit_ids | aml.matched_credit_ids:
                    if x not in seen:
                        todo.add(x)

        partial_rec_ids = [x.id for x in seen]
        aml_ids = aml_set.ids
        #then, if the total debit and credit are equal, or the total amount in currency is 0, the reconciliation is full
        digits_rounding_precision = aml_set[0].company_id.currency_id.rounding
        if (currency and float_is_zero(total_amount_currency, precision_rounding=currency.rounding)) or float_compare(total_debit, total_credit, precision_rounding=digits_rounding_precision) == 0:
            exchange_move_id = False
            if currency and aml_to_balance:
                exchange_move = self.env['account.move'].create(
                    self.env['account.full.reconcile']._prepare_exchange_diff_move(move_date=maxdate, company=aml_to_balance[0].company_id))
                #eventually create a journal entry to book the difference due to foreign currency's exchange rate that fluctuates
                rate_diff_amls, rate_diff_partial_rec = self.create_exchange_rate_entry(aml_to_balance, total_debit - total_credit, total_amount_currency, currency, exchange_move)
                aml_ids += rate_diff_amls.ids
                partial_rec_ids += rate_diff_partial_rec.ids
                exchange_move.post()
                exchange_move_id = exchange_move.id
            #mark the reference of the full reconciliation on the partial ones and on the entries
            self.env['account.full.reconcile'].create({
                'partial_reconcile_ids': [(6, 0, partial_rec_ids)],
                'reconciled_line_ids': [(6, 0, aml_ids)],
                'exchange_move_id': exchange_move_id,
            })

    @api.model
    def create(self, vals):
        aml = []
        if vals.get('debit_move_id', False):
            aml.append(vals['debit_move_id'])
        if vals.get('credit_move_id', False):
            aml.append(vals['credit_move_id'])
        # Get value of matched percentage from both move before reconciliating
        lines = self.env['account.move.line'].browse(aml)
        lines._payment_invoice_match()
        tax_cash_basis_entry = not self.env.context.get('skip_tax_cash_basis_entry') and lines[0].account_id.internal_type in ('receivable', 'payable')
        if tax_cash_basis_entry:
            percentage_before_rec = lines._get_matched_percentage()
        # Reconcile
        res = super(AccountPartialReconcile, self).create(vals)
        # if the reconciliation is a matching on a receivable or payable account, eventually create a tax cash basis entry
        if tax_cash_basis_entry:
            res.create_tax_cash_basis_entry(percentage_before_rec)
        res._compute_partial_lines()
        return res

    @api.multi
    def unlink(self):
        """ When removing a partial reconciliation, also unlink its full reconciliation if it exists """
        full_to_unlink = self.env['account.full.reconcile']
        for rec in self:
            if rec.full_reconcile_id:
                full_to_unlink |= rec.full_reconcile_id
        #reverse the tax basis move created at the reconciliation time
        for move in self.env['account.move'].search([('tax_cash_basis_rec_id', 'in', self._ids)]):
            if move.date > (move.company_id.period_lock_date or '0000-00-00'):
                move.reverse_moves(date=move.date)
            else:
                move.reverse_moves()
        res = super(AccountPartialReconcile, self).unlink()
        if full_to_unlink:
            full_to_unlink.unlink()
        return res


class AccountFullReconcile(models.Model):
    _name = "account.full.reconcile"
    _description = "Full Reconcile"

    name = fields.Char(string='Number', required=True, copy=False, default=lambda self: self.env['ir.sequence'].next_by_code('account.reconcile'))
    partial_reconcile_ids = fields.One2many('account.partial.reconcile', 'full_reconcile_id', string='Reconciliation Parts')
    reconciled_line_ids = fields.One2many('account.move.line', 'full_reconcile_id', string='Matched Journal Items')
    exchange_move_id = fields.Many2one('account.move')

    @api.multi
    def unlink(self):
        """ When removing a full reconciliation, we need to revert the eventual journal entries we created to book the
            fluctuation of the foreign currency's exchange rate.
            We need also to reconcile together the origin currency difference line and its reversal in order to completly
            cancel the currency difference entry on the partner account (otherwise it will still appear on the aged balance
            for example).
        """
        for rec in self:
            if rec.exchange_move_id:
                # reverse the exchange rate entry after de-referencing it to avoid looping
                # (reversing will cause a nested attempt to drop the full reconciliation)
                to_reverse = rec.exchange_move_id
                rec.exchange_move_id = False
                to_reverse.reverse_moves()
        return super(AccountFullReconcile, self).unlink()

    @api.model
    def _prepare_exchange_diff_move(self, move_date, company):
        if not company.currency_exchange_journal_id:
            raise UserError(_("You should configure the 'Exchange Rate Journal' in the accounting settings, to manage automatically the booking of accounting entries related to differences between exchange rates."))
        if not company.income_currency_exchange_account_id.id:
            raise UserError(_("You should configure the 'Gain Exchange Rate Account' in the accounting settings, to manage automatically the booking of accounting entries related to differences between exchange rates."))
        if not company.expense_currency_exchange_account_id.id:
            raise UserError(_("You should configure the 'Loss Exchange Rate Account' in the accounting settings, to manage automatically the booking of accounting entries related to differences between exchange rates."))
        res = {'journal_id': company.currency_exchange_journal_id.id}
        # The move date should be the maximum date between payment and invoice
        # (in case of payment in advance). However, we should make sure the
        # move date is not recorded after the end of year closing.
        if move_date > (company.fiscalyear_lock_date or '0000-00-00'):
            res['date'] = move_date
        return res<|MERGE_RESOLUTION|>--- conflicted
+++ resolved
@@ -233,7 +233,7 @@
     @api.multi
     def _reverse_move(self, date=None, journal_id=None):
         self.ensure_one()
-<<<<<<< HEAD
+        date = date or fields.Date.today()
         with self.env.norecompute():
             reversed_move = self.copy(default={
                 'date': date,
@@ -246,19 +246,6 @@
                     'amount_currency': -acm_line.amount_currency
                 })
         self.recompute()
-=======
-        date = date or fields.Date.today()
-        reversed_move = self.copy(default={
-            'date': date,
-            'journal_id': journal_id.id if journal_id else self.journal_id.id,
-            'ref': _('reversal of: ') + self.name})
-        for acm_line in reversed_move.line_ids.with_context(check_move_validity=False):
-            acm_line.write({
-                'debit': acm_line.credit,
-                'credit': acm_line.debit,
-                'amount_currency': -acm_line.amount_currency
-            })
->>>>>>> 6c6e6526
         return reversed_move
 
     @api.multi
