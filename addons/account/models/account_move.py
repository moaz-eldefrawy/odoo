# -*- coding: utf-8 -*-

import time
from collections import OrderedDict
from odoo import api, fields, models, _
from odoo.osv import expression
from odoo.exceptions import RedirectWarning, UserError, ValidationError
from odoo.tools.misc import formatLang
from odoo.tools import float_is_zero, float_compare
from odoo.tools.safe_eval import safe_eval
from odoo.addons import decimal_precision as dp
from lxml import etree

#----------------------------------------------------------
# Entries
#----------------------------------------------------------


class AccountMove(models.Model):
    _name = "account.move"
    _description = "Account Entry"
    _order = 'date desc, id desc'

    @api.multi
    @api.depends('name', 'state')
    def name_get(self):
        result = []
        for move in self:
            if move.state == 'draft':
                name = '* ' + str(move.id)
            else:
                name = move.name
            result.append((move.id, name))
        return result

    @api.multi
    @api.depends('line_ids.debit', 'line_ids.credit')
    def _amount_compute(self):
        for move in self:
            total = 0.0
            for line in move.line_ids:
                total += line.debit
            move.amount = total

    @api.depends('line_ids.debit', 'line_ids.credit', 'line_ids.matched_debit_ids.amount', 'line_ids.matched_credit_ids.amount', 'line_ids.account_id.user_type_id.type')
    def _compute_matched_percentage(self):
        """Compute the percentage to apply for cash basis method. This value is relevant only for moves that
        involve journal items on receivable or payable accounts.
        """
        for move in self:
            total_amount = 0.0
            total_reconciled = 0.0
            for line in move.line_ids:
                if line.account_id.user_type_id.type in ('receivable', 'payable'):
                    amount = abs(line.debit - line.credit)
                    total_amount += amount
                    for partial_line in (line.matched_debit_ids + line.matched_credit_ids):
                        total_reconciled += partial_line.amount
            if float_is_zero(total_amount, precision_rounding=move.currency_id.rounding):
                move.matched_percentage = 1.0
            else:
                move.matched_percentage = total_reconciled / total_amount

    @api.one
    @api.depends('company_id')
    def _compute_currency(self):
        self.currency_id = self.company_id.currency_id or self.env.user.company_id.currency_id

    @api.multi
    def _get_default_journal(self):
        if self.env.context.get('default_journal_type'):
            return self.env['account.journal'].search([('type', '=', self.env.context['default_journal_type'])], limit=1).id

    @api.multi
    @api.depends('line_ids.partner_id')
    def _compute_partner_id(self):
        for move in self:
            partner = move.line_ids.mapped('partner_id')
            move.partner_id = partner.id if len(partner) == 1 else False

    name = fields.Char(string='Number', required=True, copy=False, default='/')
    ref = fields.Char(string='Reference', copy=False)
    date = fields.Date(required=True, states={'posted': [('readonly', True)]}, index=True, default=fields.Date.context_today)
    journal_id = fields.Many2one('account.journal', string='Journal', required=True, states={'posted': [('readonly', True)]}, default=_get_default_journal)
    currency_id = fields.Many2one('res.currency', compute='_compute_currency', store=True, string="Currency")
    state = fields.Selection([('draft', 'Unposted'), ('posted', 'Posted')], string='Status',
      required=True, readonly=True, copy=False, default='draft',
      help='All manually created new journal entries are usually in the status \'Unposted\', '
           'but you can set the option to skip that status on the related journal. '
           'In that case, they will behave as journal entries automatically created by the '
           'system on document validation (invoices, bank statements...) and will be created '
           'in \'Posted\' status.')
    line_ids = fields.One2many('account.move.line', 'move_id', string='Journal Items',
        states={'posted': [('readonly', True)]}, copy=True)
    partner_id = fields.Many2one('res.partner', compute='_compute_partner_id', string="Partner", store=True, readonly=True)
    amount = fields.Monetary(compute='_amount_compute', store=True)
    narration = fields.Text(string='Internal Note')
    company_id = fields.Many2one('res.company', related='journal_id.company_id', string='Company', store=True, readonly=True,
        default=lambda self: self.env.user.company_id)
    matched_percentage = fields.Float('Percentage Matched', compute='_compute_matched_percentage', digits=0, store=True, readonly=True, help="Technical field used in cash basis method")
    # Dummy Account field to search on account.move by account_id
    dummy_account_id = fields.Many2one('account.account', related='line_ids.account_id', string='Account', store=False)
    tax_cash_basis_rec_id = fields.Many2one(
        'account.partial.reconcile',
        string='Tax Cash Basis Entry of',
        help="Technical field used to keep track of the tax cash basis reconciliation."
        "This is needed when cancelling the source: it will post the inverse journal entry to cancel that part too.")

    @api.model
    def fields_view_get(self, view_id=None, view_type='form', toolbar=False, submenu=False):
        res = super(AccountMove, self).fields_view_get(
            view_id=view_id, view_type=view_type, toolbar=toolbar, submenu=submenu)
        if self._context.get('vat_domain'):
            res['fields']['line_ids']['views']['tree']['fields']['tax_line_id']['domain'] = [('tag_ids', 'in', [self.env.ref(self._context.get('vat_domain')).id])]
        return res

    @api.model
    def create(self, vals):
        move = super(AccountMove, self.with_context(check_move_validity=False, partner_id=vals.get('partner_id'))).create(vals)
        move.assert_balanced()
        return move

    @api.multi
    def write(self, vals):
        if 'line_ids' in vals:
            res = super(AccountMove, self.with_context(check_move_validity=False)).write(vals)
            self.assert_balanced()
        else:
            res = super(AccountMove, self).write(vals)
        return res

    @api.multi
    def post(self):
        invoice = self._context.get('invoice', False)
        self._post_validate()
        for move in self:
            move.line_ids.create_analytic_lines()
            if move.name == '/':
                new_name = False
                journal = move.journal_id

                if invoice and invoice.move_name and invoice.move_name != '/':
                    new_name = invoice.move_name
                else:
                    if journal.sequence_id:
                        # If invoice is actually refund and journal has a refund_sequence then use that one or use the regular one
                        sequence = journal.sequence_id
                        if invoice and invoice.type in ['out_refund', 'in_refund'] and journal.refund_sequence:
                            if not journal.refund_sequence_id:
                                raise UserError(_('Please define a sequence for the credit notes'))
                            sequence = journal.refund_sequence_id

                        new_name = sequence.with_context(ir_sequence_date=move.date).next_by_id()
                    else:
                        raise UserError(_('Please define a sequence on the journal.'))

                if new_name:
                    move.name = new_name
        return self.write({'state': 'posted'})

    @api.multi
    def button_cancel(self):
        for move in self:
            if not move.journal_id.update_posted:
                raise UserError(_('You cannot modify a posted entry of this journal.\nFirst you should set the journal to allow cancelling entries.'))
        if self.ids:
            self._check_lock_date()
            self._cr.execute('UPDATE account_move '\
                       'SET state=%s '\
                       'WHERE id IN %s', ('draft', tuple(self.ids),))
            self.invalidate_cache()
        self._check_lock_date()
        return True

    @api.multi
    def unlink(self):
        for move in self:
            #check the lock date + check if some entries are reconciled
            move.line_ids._update_check()
            move.line_ids.unlink()
        return super(AccountMove, self).unlink()

    @api.multi
    def _post_validate(self):
        for move in self:
            if move.line_ids:
                if not all([x.company_id.id == move.company_id.id for x in move.line_ids]):
                    raise UserError(_("Cannot create moves for different companies."))
        self.assert_balanced()
        return self._check_lock_date()

    @api.multi
    def _check_lock_date(self):
        for move in self:
            lock_date = max(move.company_id.period_lock_date or '0000-00-00', move.company_id.fiscalyear_lock_date or '0000-00-00')
            if self.user_has_groups('account.group_account_manager'):
                lock_date = move.company_id.fiscalyear_lock_date
            if move.date <= (lock_date or '0000-00-00'):
                if self.user_has_groups('account.group_account_manager'):
                    message = _("You cannot add/modify entries prior to and inclusive of the lock date %s") % (lock_date)
                else:
                    message = _("You cannot add/modify entries prior to and inclusive of the lock date %s. Check the company settings or ask someone with the 'Adviser' role") % (lock_date)
                raise UserError(message)
        return True

    @api.multi
    def assert_balanced(self):
        if not self.ids:
            return True
        prec = self.env['decimal.precision'].precision_get('Account')

        self._cr.execute("""\
            SELECT      move_id
            FROM        account_move_line
            WHERE       move_id in %s
            GROUP BY    move_id
            HAVING      abs(sum(debit) - sum(credit)) > %s
            """, (tuple(self.ids), 10 ** (-max(5, prec))))
        if len(self._cr.fetchall()) != 0:
            raise UserError(_("Cannot create unbalanced journal entry."))
        return True

    @api.multi
    def _reverse_move(self, date=None, journal_id=None):
        self.ensure_one()
        reversed_move = self.copy(default={
            'date': date,
            'journal_id': journal_id.id if journal_id else self.journal_id.id,
            'ref': _('reversal of: ') + self.name})
        for acm_line in reversed_move.line_ids.with_context(check_move_validity=False):
            acm_line.write({
                'debit': acm_line.credit,
                'credit': acm_line.debit,
                'amount_currency': -acm_line.amount_currency
            })
        return reversed_move

    @api.multi
    def reverse_moves(self, date=None, journal_id=None):
        date = date or fields.Date.today()
        reversed_moves = self.env['account.move']
        for ac_move in self:
            reversed_move = ac_move._reverse_move(date=date,
                                                  journal_id=journal_id)
            reversed_moves |= reversed_move
            #unreconcile all lines reversed
            aml = ac_move.line_ids.filtered(lambda x: x.account_id.reconcile or x.account_id.internal_type == 'liquidity')
            aml.remove_move_reconcile()
            #reconcile together the reconciliable (or the liquidity aml) and their newly created counterpart
            for account in list(set([x.account_id for x in aml])):
                to_rec = aml.filtered(lambda y: y.account_id == account)
                to_rec |= reversed_move.line_ids.filtered(lambda y: y.account_id == account)
                #reconciliation will be full, so speed up the computation by using skip_full_reconcile_check in the context
                to_rec.with_context(skip_full_reconcile_check=True).reconcile()
                to_rec.force_full_reconcile()
        if reversed_moves:
            reversed_moves._post_validate()
            reversed_moves.post()
            return [x.id for x in reversed_moves]
        return []

    @api.multi
    def open_reconcile_view(self):
        return self.line_ids.open_reconcile_view()


class AccountMoveLine(models.Model):
    _name = "account.move.line"
    _description = "Journal Item"
    _order = "date desc, id desc"

    @api.model_cr
    def init(self):
        """ change index on partner_id to a multi-column index on (partner_id, ref), the new index will behave in the
            same way when we search on partner_id, with the addition of being optimal when having a query that will
            search on partner_id and ref at the same time (which is the case when we open the bank reconciliation widget)
        """
        cr = self._cr
        cr.execute('DROP INDEX IF EXISTS account_move_line_partner_id_index')
        cr.execute('SELECT indexname FROM pg_indexes WHERE indexname = %s', ('account_move_line_partner_id_ref_idx',))
        if not cr.fetchone():
            cr.execute('CREATE INDEX account_move_line_partner_id_ref_idx ON account_move_line (partner_id, ref)')

    @api.depends('debit', 'credit', 'amount_currency', 'currency_id', 'matched_debit_ids', 'matched_credit_ids', 'matched_debit_ids.amount', 'matched_credit_ids.amount', 'account_id.currency_id', 'move_id.state')
    def _amount_residual(self):
        """ Computes the residual amount of a move line from a reconciliable account in the company currency and the line's currency.
            This amount will be 0 for fully reconciled lines or lines from a non-reconciliable account, the original line amount
            for unreconciled lines, and something in-between for partially reconciled lines.
        """
        for line in self:
            if not line.account_id.reconcile:
                line.reconciled = False
                line.amount_residual = 0
                line.amount_residual_currency = 0
                continue
            #amounts in the partial reconcile table aren't signed, so we need to use abs()
            amount = abs(line.debit - line.credit)
            amount_residual_currency = abs(line.amount_currency) or 0.0
            sign = 1 if (line.debit - line.credit) > 0 else -1
            if not line.debit and not line.credit and line.amount_currency and line.currency_id:
                #residual for exchange rate entries
                sign = 1 if float_compare(line.amount_currency, 0, precision_rounding=line.currency_id.rounding) == 1 else -1

            for partial_line in (line.matched_debit_ids + line.matched_credit_ids):
                # If line is a credit (sign = -1) we:
                #  - subtract matched_debit_ids (partial_line.credit_move_id == line)
                #  - add matched_credit_ids (partial_line.credit_move_id != line)
                # If line is a debit (sign = 1), do the opposite.
                sign_partial_line = sign if partial_line.credit_move_id == line else (-1 * sign)

                amount += sign_partial_line * partial_line.amount
                #getting the date of the matched item to compute the amount_residual in currency
                if line.currency_id:
                    if partial_line.currency_id and partial_line.currency_id == line.currency_id:
                        amount_residual_currency += sign_partial_line * partial_line.amount_currency
                    else:
                        if line.balance and line.amount_currency:
                            rate = line.amount_currency / line.balance
                        else:
                            date = partial_line.credit_move_id.date if partial_line.debit_move_id == line else partial_line.debit_move_id.date
                            rate = line.currency_id.with_context(date=date).rate
                        amount_residual_currency += sign_partial_line * line.currency_id.round(partial_line.amount * rate)

            #computing the `reconciled` field.
            reconciled = False
            digits_rounding_precision = line.company_id.currency_id.rounding
            if float_is_zero(amount, precision_rounding=digits_rounding_precision):
                if line.currency_id and line.amount_currency:
                    if float_is_zero(amount_residual_currency, precision_rounding=line.currency_id.rounding):
                        reconciled = True
                else:
                    reconciled = True
            line.reconciled = reconciled

            line.amount_residual = line.company_id.currency_id.round(amount * sign)
            line.amount_residual_currency = line.currency_id and line.currency_id.round(amount_residual_currency * sign) or 0.0

    @api.depends('debit', 'credit')
    def _store_balance(self):
        for line in self:
            line.balance = line.debit - line.credit

    @api.model
    def _get_currency(self):
        currency = False
        context = self._context or {}
        if context.get('default_journal_id', False):
            currency = self.env['account.journal'].browse(context['default_journal_id']).currency_id
        return currency

    @api.depends('debit', 'credit', 'move_id.matched_percentage', 'move_id.journal_id')
    def _compute_cash_basis(self):
        for move_line in self:
            if move_line.journal_id.type in ('sale', 'purchase'):
                move_line.debit_cash_basis = move_line.debit * move_line.move_id.matched_percentage
                move_line.credit_cash_basis = move_line.credit * move_line.move_id.matched_percentage
            else:
                move_line.debit_cash_basis = move_line.debit
                move_line.credit_cash_basis = move_line.credit
            move_line.balance_cash_basis = move_line.debit_cash_basis - move_line.credit_cash_basis

    @api.depends('move_id.line_ids', 'move_id.line_ids.tax_line_id', 'move_id.line_ids.debit', 'move_id.line_ids.credit')
    def _compute_tax_base_amount(self):
        for move_line in self:
            if move_line.tax_line_id:
                base_lines = move_line.move_id.line_ids.filtered(lambda line: move_line.tax_line_id in line.tax_ids)
                move_line.tax_base_amount = abs(sum(base_lines.mapped('balance')))
            else:
                move_line.tax_base_amount = 0

    @api.depends('move_id')
    def _compute_parent_state(self):
        for record in self:
            if record.move_id:
                self.parent_state = self.move_id.state

    @api.one
    @api.depends('move_id.line_ids')
    def _get_counterpart(self):
        counterpart = set()
        for line in self.move_id.line_ids:
            if (line.account_id.code != self.account_id.code):
                counterpart.add(line.account_id.code)
        if len(counterpart) > 2:
            counterpart = list(counterpart)[0:2] + ["..."]
        self.counterpart = ",".join(counterpart)

    name = fields.Char(string="Label")
    quantity = fields.Float(digits=dp.get_precision('Product Unit of Measure'),
        help="The optional quantity expressed by this line, eg: number of product sold. The quantity is not a legal requirement but is very useful for some reports.")
    product_uom_id = fields.Many2one('product.uom', string='Unit of Measure')
    product_id = fields.Many2one('product.product', string='Product')
    debit = fields.Monetary(default=0.0, currency_field='company_currency_id')
    credit = fields.Monetary(default=0.0, currency_field='company_currency_id')
    balance = fields.Monetary(compute='_store_balance', store=True, currency_field='company_currency_id',
        help="Technical field holding the debit - credit in order to open meaningful graph views from reports")
    debit_cash_basis = fields.Monetary(currency_field='company_currency_id', compute='_compute_cash_basis', store=True)
    credit_cash_basis = fields.Monetary(currency_field='company_currency_id', compute='_compute_cash_basis', store=True)
    balance_cash_basis = fields.Monetary(compute='_compute_cash_basis', store=True, currency_field='company_currency_id',
        help="Technical field holding the debit_cash_basis - credit_cash_basis in order to open meaningful graph views from reports")
    amount_currency = fields.Monetary(default=0.0, help="The amount expressed in an optional other currency if it is a multi-currency entry.")
    company_currency_id = fields.Many2one('res.currency', related='company_id.currency_id', string="Company Currency", readonly=True,
        help='Utility field to express amount currency', store=True)
    currency_id = fields.Many2one('res.currency', string='Currency', default=_get_currency,
        help="The optional other currency if it is a multi-currency entry.")
    amount_residual = fields.Monetary(compute='_amount_residual', string='Residual Amount', store=True, currency_field='company_currency_id',
        help="The residual amount on a journal item expressed in the company currency.")
    amount_residual_currency = fields.Monetary(compute='_amount_residual', string='Residual Amount in Currency', store=True,
        help="The residual amount on a journal item expressed in its currency (possibly not the company currency).")
    tax_base_amount = fields.Monetary(string="Base Amount", compute='_compute_tax_base_amount', currency_field='company_currency_id', store=True)
    account_id = fields.Many2one('account.account', string='Account', required=True, index=True,
        ondelete="cascade", domain=[('deprecated', '=', False)], default=lambda self: self._context.get('account_id', False))
    move_id = fields.Many2one('account.move', string='Journal Entry', ondelete="cascade",
        help="The move of this entry line.", index=True, required=True, auto_join=True)
    narration = fields.Text(related='move_id.narration', string='Narration')
    ref = fields.Char(related='move_id.ref', string='Reference', store=True, copy=False, index=True)
    payment_id = fields.Many2one('account.payment', string="Originator Payment", help="Payment that created this entry")
    statement_line_id = fields.Many2one('account.bank.statement.line', index=True, string='Bank statement line reconciled with this entry', copy=False, readonly=True)
    statement_id = fields.Many2one('account.bank.statement', related='statement_line_id.statement_id', string='Statement', store=True,
        help="The bank statement used for bank reconciliation", index=True, copy=False)
    reconciled = fields.Boolean(compute='_amount_residual', store=True)
    full_reconcile_id = fields.Many2one('account.full.reconcile', string="Matching Number", copy=False)
    matched_debit_ids = fields.One2many('account.partial.reconcile', 'credit_move_id', String='Matched Debits',
        help='Debit journal items that are matched with this journal item.')
    matched_credit_ids = fields.One2many('account.partial.reconcile', 'debit_move_id', String='Matched Credits',
        help='Credit journal items that are matched with this journal item.')
    journal_id = fields.Many2one('account.journal', related='move_id.journal_id', string='Journal',
        index=True, store=True, copy=False)  # related is required
    blocked = fields.Boolean(string='No Follow-up', default=False,
        help="You can check this box to mark this journal item as a litigation with the associated partner")
    date_maturity = fields.Date(string='Due date', index=True, required=True,
        help="This field is used for payable and receivable journal entries. You can put the limit date for the payment of this line.")
    date = fields.Date(related='move_id.date', string='Date', index=True, store=True, copy=False)  # related is required
    analytic_line_ids = fields.One2many('account.analytic.line', 'move_id', string='Analytic lines', oldname="analytic_lines")
    tax_ids = fields.Many2many('account.tax', string='Taxes')
    tax_line_id = fields.Many2one('account.tax', string='Originator tax', ondelete='restrict')
    analytic_account_id = fields.Many2one('account.analytic.account', string='Analytic Account')
    analytic_tag_ids = fields.Many2many('account.analytic.tag', string='Analytic tags')
    company_id = fields.Many2one('res.company', related='account_id.company_id', string='Company', store=True)
    counterpart = fields.Char("Counterpart", compute='_get_counterpart', help="Compute the counter part accounts of this journal item for this journal entry. This can be needed in reports.")

    # TODO: put the invoice link and partner_id on the account_move
    invoice_id = fields.Many2one('account.invoice', oldname="invoice")
    partner_id = fields.Many2one('res.partner', string='Partner', ondelete='restrict')
    user_type_id = fields.Many2one('account.account.type', related='account_id.user_type_id', index=True, store=True, oldname="user_type")
    tax_exigible = fields.Boolean(string='Appears in VAT report', default=True,
        help="Technical field used to mark a tax line as exigible in the vat report or not (only exigible journal items are displayed). By default all new journal items are directly exigible, but with the feature cash_basis on taxes, some will become exigible only when the payment is recorded.")
    parent_state = fields.Char(compute="_compute_parent_state", help="State of the parent account.move")

    _sql_constraints = [
        ('credit_debit1', 'CHECK (credit*debit=0)', 'Wrong credit or debit value in accounting entry !'),
        ('credit_debit2', 'CHECK (credit+debit>=0)', 'Wrong credit or debit value in accounting entry !'),
    ]

    @api.model
    def default_get(self, fields):
        rec = super(AccountMoveLine, self).default_get(fields)
        if 'line_ids' not in self._context:
            return rec

        #compute the default credit/debit of the next line in case of a manual entry
        balance = 0
        for line in self._context['line_ids']:
            if line[2]:
                balance += line[2]['debit'] - line[2]['credit']
        if balance < 0:
            rec.update({'debit': -balance})
        if balance > 0:
            rec.update({'credit': balance})
        return rec

    @api.multi
    @api.constrains('currency_id', 'account_id')
    def _check_currency(self):
        for line in self:
            account_currency = line.account_id.currency_id
            if account_currency and account_currency != line.company_id.currency_id:
                if not line.currency_id or line.currency_id != account_currency:
                    raise ValidationError(_('The selected account of your Journal Entry forces to provide a secondary currency. You should remove the secondary currency on the account.'))

    @api.multi
    @api.constrains('currency_id', 'amount_currency')
    def _check_currency_and_amount(self):
        for line in self:
            if (line.amount_currency and not line.currency_id):
                raise ValidationError(_("You cannot create journal items with a secondary currency without filling both 'currency' and 'amount currency' field."))

    @api.multi
    @api.constrains('amount_currency')
    def _check_currency_amount(self):
        for line in self:
            if line.amount_currency:
                if (line.amount_currency > 0.0 and line.credit > 0.0) or (line.amount_currency < 0.0 and line.debit > 0.0):
                    raise ValidationError(_('The amount expressed in the secondary currency must be positive when account is debited and negative when account is credited.'))

    ####################################################
    # Reconciliation interface methods
    ####################################################

    @api.model
    def get_data_for_manual_reconciliation_widget(self, partner_ids, account_ids):
        """ Returns the data required for the invoices & payments matching of partners/accounts.
            If an argument is None, fetch all related reconciliations. Use [] to fetch nothing.
        """
        return {
            'customers': self.get_data_for_manual_reconciliation('partner', partner_ids, 'receivable'),
            'suppliers': self.get_data_for_manual_reconciliation('partner', partner_ids, 'payable'),
            'accounts': self.get_data_for_manual_reconciliation('account', account_ids),
        }

    @api.model
    def get_data_for_manual_reconciliation(self, res_type, res_ids=None, account_type=None):
        """ Returns the data required for the invoices & payments matching of partners/accounts (list of dicts).
            If no res_ids is passed, returns data for all partners/accounts that can be reconciled.

            :param res_type: either 'partner' or 'account'
            :param res_ids: ids of the partners/accounts to reconcile, use None to fetch data indiscriminately
                of the id, use [] to prevent from fetching any data at all.
            :param account_type: if a partner is both customer and vendor, you can use 'payable' to reconcile
                the vendor-related journal entries and 'receivable' for the customer-related entries.
        """
        if res_ids is not None and len(res_ids) == 0:
            # Note : this short-circuiting is better for performances, but also required
            # since postgresql doesn't implement empty list (so 'AND id in ()' is useless)
            return []
        res_ids = res_ids and tuple(res_ids)

        assert res_type in ('partner', 'account')
        assert account_type in ('payable', 'receivable', None)
        is_partner = res_type == 'partner'
        res_alias = is_partner and 'p' or 'a'

        query = ("""
            SELECT {0} account_id, account_name, account_code, max_date,
                   to_char(last_time_entries_checked, 'YYYY-MM-DD') AS last_time_entries_checked
            FROM (
                    SELECT {1}
                        {res_alias}.last_time_entries_checked AS last_time_entries_checked,
                        a.id AS account_id,
                        a.name AS account_name,
                        a.code AS account_code,
                        MAX(l.write_date) AS max_date
                    FROM
                        account_move_line l
                        RIGHT JOIN account_account a ON (a.id = l.account_id)
                        RIGHT JOIN account_account_type at ON (at.id = a.user_type_id)
                        {2}
                    WHERE
                        a.reconcile IS TRUE
                        AND l.full_reconcile_id is NULL
                        {3}
                        {4}
                        {5}
                        AND l.company_id = {6}
                        AND EXISTS (
                            SELECT NULL
                            FROM account_move_line l
                            WHERE l.account_id = a.id
                            {7}
                            AND l.amount_residual > 0
                        )
                        AND EXISTS (
                            SELECT NULL
                            FROM account_move_line l
                            WHERE l.account_id = a.id
                            {7}
                            AND l.amount_residual < 0
                        )
                    GROUP BY {8} a.id, a.name, a.code, {res_alias}.last_time_entries_checked
                    ORDER BY {res_alias}.last_time_entries_checked
                ) as s
            WHERE (last_time_entries_checked IS NULL OR max_date > last_time_entries_checked)
        """.format(
                is_partner and 'partner_id, partner_name,' or ' ',
                is_partner and 'p.id AS partner_id, p.name AS partner_name,' or ' ',
                is_partner and 'RIGHT JOIN res_partner p ON (l.partner_id = p.id)' or ' ',
                is_partner and ' ' or "AND at.type <> 'payable' AND at.type <> 'receivable'",
                account_type and "AND at.type = %(account_type)s" or '',
                res_ids and 'AND ' + res_alias + '.id in %(res_ids)s' or '',
                self.env.user.company_id.id,
                is_partner and 'AND l.partner_id = p.id' or ' ',
                is_partner and 'l.partner_id, p.id,' or ' ',
                res_alias=res_alias
            ))
        self.env.cr.execute(query, locals())

        # Apply ir_rules by filtering out
        rows = self.env.cr.dictfetchall()
        ids = [x['account_id'] for x in rows]
        allowed_ids = set(self.env['account.account'].browse(ids).ids)
        rows = [row for row in rows if row['account_id'] in allowed_ids]
        if is_partner:
            ids = [x['partner_id'] for x in rows]
            allowed_ids = set(self.env['res.partner'].browse(ids).ids)
            rows = [row for row in rows if row['partner_id'] in allowed_ids]

        # Fetch other data
        for row in rows:
            account = self.env['account.account'].browse(row['account_id'])
            row['currency_id'] = account.currency_id.id or account.company_id.currency_id.id
            partner_id = is_partner and row['partner_id'] or None
            row['reconciliation_proposition'] = self.get_reconciliation_proposition(account.id, partner_id)
        return rows

    @api.model
    def get_reconciliation_proposition(self, account_id, partner_id=False):
        """ Returns two lines whose amount are opposite """

        # Get pairs
        partner_id_condition = partner_id and 'AND a.partner_id = %(partner_id)s AND b.partner_id = %(partner_id)s' or ''
        query = """
                SELECT a.id, b.id
                FROM account_move_line a, account_move_line b
                WHERE a.amount_residual = -b.amount_residual
                AND NOT a.reconciled AND NOT b.reconciled
                AND a.account_id = %(account_id)s AND b.account_id = %(account_id)s
                {partner_id_condition}
                ORDER BY a.date desc
                LIMIT 10
            """.format(**locals())
        self.env.cr.execute(query, locals())
        pairs = self.env.cr.fetchall()

        # Apply ir_rules by filtering out
        all_pair_ids = [element for tupl in pairs for element in tupl]
        allowed_ids = set(self.env['account.move.line'].browse(all_pair_ids).ids)
        pairs = [pair for pair in pairs if pair[0] in allowed_ids and pair[1] in allowed_ids]

        # Return lines formatted
        if len(pairs) > 0:
            target_currency = (self.currency_id and self.amount_currency) and self.currency_id or self.company_id.currency_id
            lines = self.browse(list(pairs[0]))
            return lines.prepare_move_lines_for_reconciliation_widget(target_currency=target_currency)
        return []

    @api.model
    def domain_move_lines_for_reconciliation(self, str):
        """ Returns the domain from the str search
            :param str: search string
        """
        if not str:
            return []
        str_domain = [
            '|', ('move_id.name', 'ilike', str),
            '|', ('move_id.ref', 'ilike', str),
            '|', ('date_maturity', 'like', str),
            '&', ('name', '!=', '/'), ('name', 'ilike', str)
        ]
        try:
            amount = float(str)
            amount_domain = [
                '|', ('amount_residual', '=', amount),
                '|', ('amount_residual_currency', '=', amount),
                '|', ('amount_residual', '=', -amount),
                '|', ('amount_residual_currency', '=', -amount),
                '&', ('account_id.internal_type', '=', 'liquidity'),
                '|', '|', ('debit', '=', amount), ('credit', '=', amount), ('amount_currency', '=', amount),
            ]
            str_domain = expression.OR([str_domain, amount_domain])
        except:
            pass
        return str_domain

    def _domain_move_lines_for_manual_reconciliation(self, account_id, partner_id=False, excluded_ids=None, str=False):
        """ Create domain criteria that are relevant to manual reconciliation. """
        domain = ['&', ('reconciled', '=', False), ('account_id', '=', account_id)]
        if partner_id:
            domain = expression.AND([domain, [('partner_id', '=', partner_id)]])
        if excluded_ids:
            domain = expression.AND([[('id', 'not in', excluded_ids)], domain])
        if str:
            str_domain = self.domain_move_lines_for_reconciliation(str=str)
            domain = expression.AND([domain, str_domain])
        return domain

    @api.model
    def get_move_lines_for_manual_reconciliation(self, account_id, partner_id=False, excluded_ids=None, str=False, offset=0, limit=None, target_currency_id=False):
        """ Returns unreconciled move lines for an account or a partner+account, formatted for the manual reconciliation widget """
        domain = self._domain_move_lines_for_manual_reconciliation(account_id, partner_id, excluded_ids, str)
        lines = self.search(domain, offset=offset, limit=limit, order="date_maturity desc, id desc")
        if target_currency_id:
            target_currency = self.env['res.currency'].browse(target_currency_id)
        else:
            account = self.env['account.account'].browse(account_id)
            target_currency = account.currency_id or account.company_id.currency_id
        return lines.prepare_move_lines_for_reconciliation_widget(target_currency=target_currency)

    @api.multi
    def prepare_move_lines_for_reconciliation_widget(self, target_currency=False, target_date=False):
        """ Returns move lines formatted for the manual/bank reconciliation widget

            :param target_currency: currency (Model or ID) you want the move line debit/credit converted into
            :param target_date: date to use for the monetary conversion
        """
        context = dict(self._context or {})
        ret = []

        if target_currency:
            # re-browse in case we were passed a currency ID via RPC call
            target_currency = self.env['res.currency'].browse(int(target_currency))

        for line in self:
            company_currency = line.account_id.company_id.currency_id
            ret_line = {
                'id': line.id,
                'name': line.name and line.name != '/' and line.move_id.name + ': ' + line.name or line.move_id.name,
                'ref': line.move_id.ref or '',
                # For reconciliation between statement transactions and already registered payments (eg. checks)
                # NB : we don't use the 'reconciled' field because the line we're selecting is not the one that gets reconciled
                'account_id': [line.account_id.id, line.account_id.display_name],
                'already_paid': line.account_id.internal_type == 'liquidity',
                'account_code': line.account_id.code,
                'account_name': line.account_id.name,
                'account_type': line.account_id.internal_type,
                'date_maturity': line.date_maturity,
                'date': line.date,
                'journal_id': [line.journal_id.id, line.journal_id.display_name],
                'partner_id': line.partner_id.id,
                'partner_name': line.partner_id.name,
                'currency_id': (line.currency_id and line.amount_currency) and line.currency_id.id or False,
            }

            debit = line.debit
            credit = line.credit
            amount = line.amount_residual
            amount_currency = line.amount_residual_currency

            # For already reconciled lines, don't use amount_residual(_currency)
            if line.account_id.internal_type == 'liquidity':
                amount = abs(debit - credit)
                amount_currency = abs(line.amount_currency)

            # Get right debit / credit:
            target_currency = target_currency or company_currency
            line_currency = (line.currency_id and line.amount_currency) and line.currency_id or company_currency
            amount_currency_str = ""
            total_amount_currency_str = ""
            if line_currency != company_currency and target_currency == line_currency:
                # The payment currency is the invoice currency, but they are different than the company currency
                # We use the `amount_currency` computed during the invoice validation, at the invoice date
                # to avoid exchange gain/loss
                # e.g. an invoice of 100€ must be paid with 100€, whatever the company currency and the exchange rates
                total_amount = line.amount_currency
                actual_debit = debit > 0 and amount_currency or 0.0
                actual_credit = credit > 0 and -amount_currency or 0.0
                currency = line_currency
            else:
                # Either:
                #  - the invoice, payment, company currencies are all the same,
                #  - the payment currency is the company currency, but the invoice currency is different,
                #  - the invoice currency is the company currency, but the payment currency is different,
                #  - the invoice, payment and company currencies are all different.
                # For the two first cases, we can simply use the debit/credit of the invoice move line, which are always in the company currency,
                # and this is what the target need.
                # For the two last cases, we can use the debit/credit which are in the company currency, and then change them to the target currency
                total_amount = abs(debit - credit)
                actual_debit = debit > 0 and amount or 0.0
                actual_credit = credit > 0 and -amount or 0.0
                currency = company_currency
            if line_currency != target_currency:
                target_currency.compute(total_amount, line_currency)
                amount_currency_str = formatLang(self.env, target_currency.compute(abs(actual_debit or actual_credit), line_currency), currency_obj=line_currency)
                total_amount_currency_str = formatLang(self.env, target_currency.compute(total_amount, line_currency), currency_obj=line_currency)
            if currency != target_currency:
                ctx = context.copy()
                ctx.update({'date': target_date or line.date})
                total_amount = currency.with_context(ctx).compute(total_amount, target_currency)
                actual_debit = currency.with_context(ctx).compute(actual_debit, target_currency)
                actual_credit = currency.with_context(ctx).compute(actual_credit, target_currency)
            amount_str = formatLang(self.env, abs(actual_debit or actual_credit), currency_obj=target_currency)
            total_amount_str = formatLang(self.env, total_amount, currency_obj=target_currency)

            ret_line['debit'] = abs(actual_debit)
            ret_line['credit'] = abs(actual_credit)
            ret_line['amount_str'] = amount_str
            ret_line['total_amount_str'] = total_amount_str
            ret_line['amount_currency_str'] = amount_currency_str
            ret_line['total_amount_currency_str'] = total_amount_currency_str
            ret.append(ret_line)
        return ret

    @api.model
    def process_reconciliations(self, data):
        """ Used to validate a batch of reconciliations in a single call
            :param data: list of dicts containing:
                - 'type': either 'partner' or 'account'
                - 'id': id of the affected res.partner or account.account
                - 'mv_line_ids': ids of exisiting account.move.line to reconcile
                - 'new_mv_line_dicts': list of dicts containing values suitable for account_move_line.create()
        """
        for datum in data:
            if len(datum['mv_line_ids']) >= 1 or len(datum['mv_line_ids']) + len(datum['new_mv_line_dicts']) >= 2:
                self.browse(datum['mv_line_ids']).process_reconciliation(datum['new_mv_line_dicts'])

            if datum['type'] == 'partner':
                partners = self.env['res.partner'].browse(datum['id'])
                partners.mark_as_reconciled()
            if datum['type'] == 'account':
                accounts = self.env['account.account'].browse(datum['id'])
                accounts.mark_as_reconciled()

    @api.multi
    def process_reconciliation(self, new_mv_line_dicts):
        """ Create new move lines from new_mv_line_dicts (if not empty) then call reconcile_partial on self and new move lines

            :param new_mv_line_dicts: list of dicts containing values suitable fot account_move_line.create()
        """
        if len(self) < 1 or len(self) + len(new_mv_line_dicts) < 2:
            raise UserError(_('A reconciliation must involve at least 2 move lines.'))

        # Create writeoff move lines
        if len(new_mv_line_dicts) > 0:
            writeoff_lines = self.env['account.move.line']
            company_currency = self[0].account_id.company_id.currency_id
            writeoff_currency = self[0].currency_id or company_currency
            for mv_line_dict in new_mv_line_dicts:
                if writeoff_currency != company_currency:
                    mv_line_dict['debit'] = writeoff_currency.compute(mv_line_dict['debit'], company_currency)
                    mv_line_dict['credit'] = writeoff_currency.compute(mv_line_dict['credit'], company_currency)
                writeoff_lines += self._create_writeoff(mv_line_dict)

            (self + writeoff_lines).reconcile()
        else:
            self.reconcile()

    ####################################################
    # Reconciliation methods
    ####################################################

    def _get_pair_to_reconcile(self):
        #field is either 'amount_residual' or 'amount_residual_currency' (if the reconciled account has a secondary currency set)
        field = self[0].account_id.currency_id and 'amount_residual_currency' or 'amount_residual'
        #reconciliation on bank accounts are special cases as we don't want to set them as reconciliable
        #but we still want to reconcile entries that are reversed together in order to clear those lines
        #in the bank reconciliation report.
        if not self[0].account_id.reconcile and self[0].account_id.internal_type == 'liquidity':
            field = 'balance'
        rounding = self[0].company_id.currency_id.rounding
        if self[0].currency_id and all([x.amount_currency and x.currency_id == self[0].currency_id for x in self]):
            #or if all lines share the same currency
            field = 'amount_residual_currency'
            rounding = self[0].currency_id.rounding
        if self._context.get('skip_full_reconcile_check') == 'amount_currency_excluded':
            field = 'amount_residual'
        elif self._context.get('skip_full_reconcile_check') == 'amount_currency_only':
            field = 'amount_residual_currency'
        #target the pair of move in self that are the oldest
        sorted_moves = sorted(self, key=lambda a: a.date)
        debit = credit = False
        for aml in sorted_moves:
            if credit and debit:
                break
            if float_compare(aml[field], 0, precision_rounding=rounding) == 1 and not debit:
                debit = aml
            elif float_compare(aml[field], 0, precision_rounding=rounding) == -1 and not credit:
                credit = aml
        return debit, credit

    def auto_reconcile_lines(self):
        """ This function iterates recursively on the recordset given as parameter as long as it
            can find a debit and a credit to reconcile together. It returns the recordset of the
            account move lines that were not reconciled during the process.
        """
        if not self.ids:
            return self
        sm_debit_move, sm_credit_move = self._get_pair_to_reconcile()
        #there is no more pair to reconcile so return what move_line are left
        if not sm_credit_move or not sm_debit_move:
            return self

        field = self[0].account_id.currency_id and 'amount_residual_currency' or 'amount_residual'
        if not sm_debit_move.debit and not sm_debit_move.credit:
            #both debit and credit field are 0, consider the amount_residual_currency field because it's an exchange difference entry
            field = 'amount_residual_currency'
        if self[0].currency_id and all([x.currency_id == self[0].currency_id for x in self]):
            #all the lines have the same currency, so we consider the amount_residual_currency field
            field = 'amount_residual_currency'
        if self._context.get('skip_full_reconcile_check') == 'amount_currency_excluded':
            field = 'amount_residual'
        elif self._context.get('skip_full_reconcile_check') == 'amount_currency_only':
            field = 'amount_residual_currency'
        #Reconcile the pair together
        amount_reconcile = min(sm_debit_move[field], -sm_credit_move[field])
        #Remove from recordset the one(s) that will be totally reconciled
        if amount_reconcile == sm_debit_move[field]:
            self -= sm_debit_move
        if amount_reconcile == -sm_credit_move[field]:
            self -= sm_credit_move

        #Check for the currency and amount_currency we can set
        currency = False
        amount_reconcile_currency = 0
        if sm_debit_move.currency_id == sm_credit_move.currency_id and sm_debit_move.currency_id.id:
            currency = sm_credit_move.currency_id.id
            amount_reconcile_currency = min(sm_debit_move.amount_residual_currency, -sm_credit_move.amount_residual_currency)

        amount_reconcile = min(sm_debit_move.amount_residual, -sm_credit_move.amount_residual)

        if self._context.get('skip_full_reconcile_check') == 'amount_currency_excluded':
            amount_reconcile_currency = 0.0

        self.env['account.partial.reconcile'].create({
            'debit_move_id': sm_debit_move.id,
            'credit_move_id': sm_credit_move.id,
            'amount': amount_reconcile,
            'amount_currency': amount_reconcile_currency,
            'currency_id': currency,
        })

        #Iterate process again on self
        return self.auto_reconcile_lines()

    @api.multi
    def reconcile(self, writeoff_acc_id=False, writeoff_journal_id=False):
        # Empty self can happen if the user tries to reconcile entries which are already reconciled.
        # The calling method might have filtered out reconciled lines.
        if not self:
            return True

        #Perform all checks on lines
        company_ids = set()
        all_accounts = []
        partners = set()
        for line in self:
            company_ids.add(line.company_id.id)
            all_accounts.append(line.account_id)
            if (line.account_id.internal_type in ('receivable', 'payable')):
                partners.add(line.partner_id.id)
            if line.reconciled:
                raise UserError(_('You are trying to reconcile some entries that are already reconciled!'))
        if len(company_ids) > 1:
            raise UserError(_('To reconcile the entries company should be the same for all entries!'))
        if len(set(all_accounts)) > 1:
            raise UserError(_('Entries are not of the same account!'))
        if not (all_accounts[0].reconcile or all_accounts[0].internal_type == 'liquidity'):
            raise UserError(_('The account %s (%s) is not marked as reconciliable !') % (all_accounts[0].name, all_accounts[0].code))
        if len(partners) > 1:
            raise UserError(_('The partner has to be the same on all lines for receivable and payable accounts!'))

        #reconcile everything that can be
        remaining_moves = self.auto_reconcile_lines()

        #if writeoff_acc_id specified, then create write-off move with value the remaining amount from move in self
        if writeoff_acc_id and writeoff_journal_id and remaining_moves:
            all_aml_share_same_currency = all([x.currency_id == self[0].currency_id for x in self])
            writeoff_vals = {
                'account_id': writeoff_acc_id.id,
                'journal_id': writeoff_journal_id.id
            }
            if not all_aml_share_same_currency:
                writeoff_vals['amount_currency'] = False
            writeoff_to_reconcile = remaining_moves._create_writeoff(writeoff_vals)
            #add writeoff line to reconcile algo and finish the reconciliation
            remaining_moves = (remaining_moves + writeoff_to_reconcile).auto_reconcile_lines()
            return writeoff_to_reconcile
        return True

    def _create_writeoff(self, vals):
        """ Create a writeoff move for the account.move.lines in self. If debit/credit is not specified in vals,
            the writeoff amount will be computed as the sum of amount_residual of the given recordset.

            :param vals: dict containing values suitable fot account_move_line.create(). The data in vals will
                be processed to create bot writeoff acount.move.line and their enclosing account.move.
        """
        # Check and complete vals
        if 'account_id' not in vals or 'journal_id' not in vals:
            raise UserError(_("It is mandatory to specify an account and a journal to create a write-off."))
        if ('debit' in vals) ^ ('credit' in vals):
            raise UserError(_("Either pass both debit and credit or none."))
        if 'date' not in vals:
            vals['date'] = self._context.get('date_p') or time.strftime('%Y-%m-%d')
        if 'name' not in vals:
            vals['name'] = self._context.get('comment') or _('Write-Off')
        if 'analytic_account_id' not in vals:
            vals['analytic_account_id'] = self.env.context.get('analytic_id', False)
        #compute the writeoff amount if not given
        if 'credit' not in vals and 'debit' not in vals:
            amount = sum([r.amount_residual for r in self])
            vals['credit'] = amount > 0 and amount or 0.0
            vals['debit'] = amount < 0 and abs(amount) or 0.0
        vals['partner_id'] = self.env['res.partner']._find_accounting_partner(self[0].partner_id).id
        company_currency = self[0].account_id.company_id.currency_id
        writeoff_currency = self[0].currency_id or company_currency
        if not self._context.get('skip_full_reconcile_check') == 'amount_currency_excluded' and 'amount_currency' not in vals and writeoff_currency != company_currency:
            vals['currency_id'] = writeoff_currency.id
            sign = 1 if vals['debit'] > 0 else -1
            vals['amount_currency'] = sign * abs(sum([r.amount_residual_currency for r in self]))

        # Writeoff line in the account of self
        first_line_dict = self._prepare_writeoff_first_line_values(vals)

        # Writeoff line in specified writeoff account
        second_line_dict = self._prepare_writeoff_second_line_values(vals)

        # Create the move
        writeoff_move = self.env['account.move'].with_context(apply_taxes=True).create({
            'journal_id': vals['journal_id'],
            'date': vals['date'],
            'state': 'draft',
            'line_ids': [(0, 0, first_line_dict), (0, 0, second_line_dict)],
        })
        writeoff_move.post()

        # Return the writeoff move.line which is to be reconciled
        return writeoff_move.line_ids.filtered(lambda r: r.account_id == self[0].account_id)

<<<<<<< HEAD
    def force_full_reconcile(self):
=======
    @api.multi
    def _prepare_writeoff_first_line_values(self, values):
        line_values = values.copy()
        line_values['account_id'] = self[0].account_id.id
        if 'analytic_account_id' in line_values:
            del line_values['analytic_account_id']
        if 'tax_ids' in line_values:
            tax_ids = []
            # vals['tax_ids'] is a list of commands [[4, tax_id, None], ...]
            for tax_id in values['tax_ids']:
                tax_ids.append(tax_id[1])
            amount = line_values['credit'] - line_values['debit']
            amount_tax = self.env['account.tax'].browse(tax_ids).compute_all(amount)['total_included']
            line_values['credit'] = amount_tax > 0 and amount_tax or 0.0
            line_values['debit'] = amount_tax < 0 and abs(amount_tax) or 0.0
            del line_values['tax_ids']
        return line_values

    @api.multi
    def _prepare_writeoff_second_line_values(self, values):
        line_values = values.copy()
        line_values['debit'], line_values['credit'] = line_values['credit'], line_values['debit']
        if 'amount_currency' in values:
            line_values['amount_currency'] = -line_values['amount_currency']
        return line_values

    @api.model
    def compute_full_after_batch_reconcile(self):
>>>>>>> 877e7098
        """ After running the manual reconciliation wizard and making full reconciliation, we need to run this method to create
            potentially exchange rate entries that will balance the remaining amount_residual_currency (possibly several aml in
            different currencies).

            This ensure that all aml in the full reconciliation are reconciled (amount_residual = amount_residual_currency = 0).
        """
        aml_to_balance_currency = {}
        partial_rec_set = self.env['account.partial.reconcile']
<<<<<<< HEAD
        maxdate = '0000-00-00'

        #gather the max date for the move creation, and all aml that are unbalanced
=======
        aml_id = False
        partial_rec_id = False
        maxdate = '0000-00-00'
>>>>>>> 877e7098
        for aml in self:
            maxdate = max(aml.date, maxdate)
            if aml.amount_residual_currency:
                if aml.currency_id not in aml_to_balance_currency:
                    aml_to_balance_currency[aml.currency_id] = [self.env['account.move.line'], 0]
                aml_to_balance_currency[aml.currency_id][0] |= aml
                aml_to_balance_currency[aml.currency_id][1] += aml.amount_residual_currency
            partial_rec_set |= aml.matched_debit_ids | aml.matched_credit_ids

        #create an empty move that will hold all the exchange rate adjustments
        exchange_move = False
        if aml_to_balance_currency:
            exchange_move = self.env['account.move'].create(
                self.env['account.full.reconcile']._prepare_exchange_diff_move(move_date=maxdate, company=self[0].company_id))

        for currency, values in aml_to_balance_currency.items():
            aml_to_balance = values[0]
            total_amount_currency = values[1]
            #eventually create journal entries to book the difference due to foreign currency's exchange rate that fluctuates
            aml_recs, partial_recs = self.env['account.partial.reconcile'].create_exchange_rate_entry(aml_to_balance, 0.0, total_amount_currency, currency, exchange_move)

            #add the ecxhange rate line and the exchange rate partial reconciliation in the et of the full reconcile
            self |= aml_recs
            partial_rec_set |= partial_recs

        if exchange_move:
            exchange_move.post()

        #mark the reference on the partial reconciliations and the entries
        #Note that we should always have all lines with an amount_residual and an amount_residual_currency equal to 0
        partial_rec_ids = [x.id for x in list(partial_rec_set)]
        self.env['account.full.reconcile'].create({
            'partial_reconcile_ids': [(6, 0, partial_rec_ids)],
            'reconciled_line_ids': [(6, 0, self.ids)],
            'exchange_move_id': exchange_move.id if exchange_move else False,
        })

    @api.multi
    def remove_move_reconcile(self):
        """ Undo a reconciliation """
        if not self:
            return True
        rec_move_ids = self.env['account.partial.reconcile']
        for account_move_line in self:
            for invoice in account_move_line.payment_id.invoice_ids:
                if invoice.id == self.env.context.get('invoice_id') and account_move_line in invoice.payment_move_line_ids:
                    account_move_line.payment_id.write({'invoice_ids': [(3, invoice.id, None)]})
            rec_move_ids += account_move_line.matched_debit_ids
            rec_move_ids += account_move_line.matched_credit_ids
        return rec_move_ids.unlink()

    ####################################################
    # CRUD methods
    ####################################################

    #TODO: to check/refactor
    @api.model
    def create(self, vals):
        """ :context's key apply_taxes: set to True if you want vals['tax_ids'] to result in the creation of move lines for taxes and eventual
                adjustment of the line amount (in case of a tax included in price).

            :context's key `check_move_validity`: check data consistency after move line creation. Eg. set to false to disable verification that the move
                debit-credit == 0 while creating the move lines composing the move.

        """
        context = dict(self._context or {})
        amount = vals.get('debit', 0.0) - vals.get('credit', 0.0)
        if not vals.get('partner_id') and context.get('partner_id'):
            vals['partner_id'] = context.get('partner_id')
        move = self.env['account.move'].browse(vals['move_id'])
        account = self.env['account.account'].browse(vals['account_id'])
        if account.deprecated:
            raise UserError(_('You cannot use deprecated account.'))
        if 'journal_id' in vals and vals['journal_id']:
            context['journal_id'] = vals['journal_id']
        if 'date' in vals and vals['date']:
            context['date'] = vals['date']
        if 'journal_id' not in context:
            context['journal_id'] = move.journal_id.id
            context['date'] = move.date
        #we need to treat the case where a value is given in the context for period_id as a string
        if not context.get('journal_id', False) and context.get('search_default_journal_id', False):
            context['journal_id'] = context.get('search_default_journal_id')
        if 'date' not in context:
            context['date'] = fields.Date.context_today(self)
        journal = vals.get('journal_id') and self.env['account.journal'].browse(vals['journal_id']) or move.journal_id
        vals['date_maturity'] = vals.get('date_maturity') or vals.get('date') or move.date
        ok = not (journal.type_control_ids or journal.account_control_ids)

        if journal.type_control_ids:
            type = account.user_type_id
            for t in journal.type_control_ids:
                if type == t:
                    ok = True
                    break
        if journal.account_control_ids and not ok:
            for a in journal.account_control_ids:
                if a.id == vals['account_id']:
                    ok = True
                    break
        # Automatically convert in the account's secondary currency if there is one and
        # the provided values were not already multi-currency
        if account.currency_id and 'amount_currency' not in vals and account.currency_id.id != account.company_id.currency_id.id:
            vals['currency_id'] = account.currency_id.id
            if self._context.get('skip_full_reconcile_check') == 'amount_currency_excluded':
                vals['amount_currency'] = 0.0
            else:
                ctx = {}
                if 'date' in vals:
                    ctx['date'] = vals['date']
                vals['amount_currency'] = account.company_id.currency_id.with_context(ctx).compute(amount, account.currency_id)

        if not ok:
            raise UserError(_('You cannot use this general account in this journal, check the tab \'Entry Controls\' on the related journal.'))

        # Create tax lines
        tax_lines_vals = []
        if context.get('apply_taxes') and vals.get('tax_ids'):
            # Get ids from triplets : https://www.odoo.com/documentation/10.0/reference/orm.html#odoo.models.Model.write
            tax_ids = [tax['id'] for tax in self.resolve_2many_commands('tax_ids', vals['tax_ids']) if tax.get('id')]
            # Since create() receives ids instead of recordset, let's just use the old-api bridge
            taxes = self.env['account.tax'].browse(tax_ids)
            currency = self.env['res.currency'].browse(vals.get('currency_id'))
            partner = self.env['res.partner'].browse(vals.get('partner_id'))
            res = taxes.with_context(round=True).compute_all(amount,
                currency, 1, vals.get('product_id'), partner)
            # Adjust line amount if any tax is price_include
            if abs(res['total_excluded']) < abs(amount):
                if vals['debit'] != 0.0: vals['debit'] = res['total_excluded']
                if vals['credit'] != 0.0: vals['credit'] = -res['total_excluded']
                if vals.get('amount_currency'):
                    vals['amount_currency'] = self.env['res.currency'].browse(vals['currency_id']).round(vals['amount_currency'] * (res['total_excluded']/amount))
            # Create tax lines
            for tax_vals in res['taxes']:
                if tax_vals['amount']:
                    tax = self.env['account.tax'].browse([tax_vals['id']])
                    account_id = (amount > 0 and tax_vals['account_id'] or tax_vals['refund_account_id'])
                    if not account_id: account_id = vals['account_id']
                    temp = {
                        'account_id': account_id,
                        'name': vals['name'] + ' ' + tax_vals['name'],
                        'tax_line_id': tax_vals['id'],
                        'move_id': vals['move_id'],
                        'partner_id': vals.get('partner_id'),
                        'statement_id': vals.get('statement_id'),
                        'debit': tax_vals['amount'] > 0 and tax_vals['amount'] or 0.0,
                        'credit': tax_vals['amount'] < 0 and -tax_vals['amount'] or 0.0,
                        'analytic_account_id': vals.get('analytic_account_id') if tax.analytic else False,
                    }
                    bank = self.env["account.bank.statement"].browse(vals.get('statement_id'))
                    if bank.currency_id != bank.company_id.currency_id:
                        ctx = {}
                        if 'date' in vals:
                            ctx['date'] = vals['date']
                        temp['currency_id'] = bank.currency_id.id
                        temp['amount_currency'] = bank.company_id.currency_id.with_context(ctx).compute(tax_vals['amount'], bank.currency_id, round=True)
                    tax_lines_vals.append(temp)

        #Toggle the 'tax_exigible' field to False in case it is not yet given and the tax in 'tax_line_id' or one of
        #the 'tax_ids' is a cash based tax.
        taxes = False
        if vals.get('tax_line_id'):
            taxes = [{'use_cash_basis': self.env['account.tax'].browse(vals['tax_line_id']).use_cash_basis}]
        if vals.get('tax_ids'):
            taxes = self.env['account.move.line'].resolve_2many_commands('tax_ids', vals['tax_ids'])
        if taxes and any([tax['use_cash_basis'] for tax in taxes]) and not vals.get('tax_exigible'):
            vals['tax_exigible'] = False

        new_line = super(AccountMoveLine, self).create(vals)
        for tax_line_vals in tax_lines_vals:
            # TODO: remove .with_context(context) once this context nonsense is solved
            self.with_context(context).create(tax_line_vals)

        if self._context.get('check_move_validity', True):
            move.with_context(context)._post_validate()

        return new_line

    @api.multi
    def unlink(self):
        self._update_check()
        move_ids = set()
        for line in self:
            if line.move_id.id not in move_ids:
                move_ids.add(line.move_id.id)
        result = super(AccountMoveLine, self).unlink()
        if self._context.get('check_move_validity', True) and move_ids:
            self.env['account.move'].browse(list(move_ids))._post_validate()
        return result

    @api.multi
    def write(self, vals):
        if ('account_id' in vals) and self.env['account.account'].browse(vals['account_id']).deprecated:
            raise UserError(_('You cannot use deprecated account.'))
        if any(key in vals for key in ('account_id', 'journal_id', 'date', 'move_id', 'debit', 'credit')):
            self._update_check()
        if not self._context.get('allow_amount_currency') and any(key in vals for key in ('amount_currency', 'currency_id')):
            #hackish workaround to write the amount_currency when assigning a payment to an invoice through the 'add' button
            #this is needed to compute the correct amount_residual_currency and potentially create an exchange difference entry
            self._update_check()
        #when we set the expected payment date, log a note on the invoice_id related (if any)
        if vals.get('expected_pay_date') and self.invoice_id:
            msg = _('New expected payment date: ') + vals['expected_pay_date'] + '.\n' + vals.get('internal_note', '')
            self.invoice_id.message_post(body=msg) #TODO: check it is an internal note (not a regular email)!
        #when making a reconciliation on an existing liquidity journal item, mark the payment as reconciled
        for record in self:
            if 'statement_line_id' in vals and record.payment_id:
                # In case of an internal transfer, there are 2 liquidity move lines to match with a bank statement
                if all(line.statement_id for line in record.payment_id.move_line_ids.filtered(lambda r: r.id != record.id and r.account_id.internal_type=='liquidity')):
                    record.payment_id.state = 'reconciled'

        result = super(AccountMoveLine, self).write(vals)
        if self._context.get('check_move_validity', True):
            move_ids = set()
            for line in self:
                if line.move_id.id not in move_ids:
                    move_ids.add(line.move_id.id)
            self.env['account.move'].browse(list(move_ids))._post_validate()
        return result

    @api.multi
    def _update_check(self):
        """ Raise Warning to cause rollback if the move is posted, some entries are reconciled or the move is older than the lock date"""
        move_ids = set()
        for line in self:
            err_msg = _('Move name (id): %s (%s)') % (line.move_id.name, str(line.move_id.id))
            if line.move_id.state != 'draft':
                raise UserError(_('You cannot do this modification on a posted journal entry, you can just change some non legal fields. You must revert the journal entry to cancel it.\n%s.') % err_msg)
            if line.reconciled and not (line.debit == 0 and line.credit == 0):
                raise UserError(_('You cannot do this modification on a reconciled entry. You can just change some non legal fields or you must unreconcile first.\n%s.') % err_msg)
            if line.move_id.id not in move_ids:
                move_ids.add(line.move_id.id)
            self.env['account.move'].browse(list(move_ids))._check_lock_date()
        return True

    ####################################################
    # Misc / utility methods
    ####################################################

    @api.multi
    @api.depends('ref', 'move_id')
    def name_get(self):
        result = []
        for line in self:
            if line.ref:
                result.append((line.id, (line.move_id.name or '') + '(' + line.ref + ')'))
            else:
                result.append((line.id, line.move_id.name))
        return result

    def _get_matched_percentage(self):
        """ This function returns a dictionary giving for each move_id of self, the percentage to consider as cash basis factor.
        This is actuallty computing the same as the matched_percentage field of account.move, except in case of multi-currencies
        where we recompute the matched percentage based on the amount_currency fields.
        Note that this function is used only by the tax cash basis module since we want to consider the matched_percentage only
        based on the company currency amounts in reports.
        """
        matched_percentage_per_move = {}
        for line in self:
            if not matched_percentage_per_move.get(line.move_id.id, False):
                lines_to_consider = line.move_id.line_ids.filtered(lambda x: x.account_id.internal_type in ('receivable', 'payable'))
                total_amount_currency = 0.0
                total_reconciled_currency = 0.0
                all_same_currency = False
                #if all receivable/payable aml and their payments have the same currency, we can safely consider
                #the amount_currency fields to avoid including the exchange rate difference in the matched_percentage
                if lines_to_consider and all([x.currency_id.id == lines_to_consider[0].currency_id.id for x in lines_to_consider]):
                    all_same_currency = lines_to_consider[0].currency_id.id
                    for line in lines_to_consider:
                        if all_same_currency:
                            total_amount_currency += abs(line.amount_currency)
                            for partial_line in (line.matched_debit_ids + line.matched_credit_ids):
                                if partial_line.currency_id and partial_line.currency_id.id == all_same_currency:
                                    total_reconciled_currency += partial_line.amount_currency
                                else:
                                    all_same_currency = False
                                    break
                if not all_same_currency:
                    #we cannot rely on amount_currency fields as it is not present on all partial reconciliation
                    matched_percentage_per_move[line.move_id.id] = line.move_id.matched_percentage
                else:
                    #we can rely on amount_currency fields, which allow us to post a tax cash basis move at the initial rate
                    #to avoid currency rate difference issues.
                    if total_amount_currency == 0.0:
                        matched_percentage_per_move[line.move_id.id] = 1.0
                    else:
                        matched_percentage_per_move[line.move_id.id] = total_reconciled_currency / total_amount_currency
        return matched_percentage_per_move

    @api.model
    def compute_amount_fields(self, amount, src_currency, company_currency, invoice_currency=False):
        """ Helper function to compute value for fields debit/credit/amount_currency based on an amount and the currencies given in parameter"""
        amount_currency = False
        currency_id = False
        if src_currency and src_currency != company_currency:
            amount_currency = amount
            amount = src_currency.with_context(self._context).compute(amount, company_currency)
            currency_id = src_currency.id
        debit = amount > 0 and amount or 0.0
        credit = amount < 0 and -amount or 0.0
        if invoice_currency and invoice_currency != company_currency and not amount_currency:
            amount_currency = src_currency.with_context(self._context).compute(amount, invoice_currency)
            currency_id = invoice_currency.id
        return debit, credit, amount_currency, currency_id

    @api.multi
    def create_analytic_lines(self):
        """ Create analytic items upon validation of an account.move.line having an analytic account. This
            method first remove any existing analytic item related to the line before creating any new one.
        """
        self.mapped('analytic_line_ids').unlink()
        for obj_line in self:
            if obj_line.analytic_account_id:
                vals_line = obj_line._prepare_analytic_line()[0]
                self.env['account.analytic.line'].create(vals_line)

    @api.one
    def _prepare_analytic_line(self):
        """ Prepare the values used to create() an account.analytic.line upon validation of an account.move.line having
            an analytic account. This method is intended to be extended in other modules.
        """
        amount = (self.credit or 0.0) - (self.debit or 0.0)
        return {
            'name': self.name,
            'date': self.date,
            'account_id': self.analytic_account_id.id,
            'tag_ids': [(6, 0, self.analytic_tag_ids.ids)],
            'unit_amount': self.quantity,
            'product_id': self.product_id and self.product_id.id or False,
            'product_uom_id': self.product_uom_id and self.product_uom_id.id or False,
            'amount': self.company_currency_id.with_context(date=self.date or fields.Date.context_today(self)).compute(amount, self.analytic_account_id.currency_id) if self.analytic_account_id.currency_id else amount,
            'general_account_id': self.account_id.id,
            'ref': self.ref,
            'move_id': self.id,
            'user_id': self.invoice_id.user_id.id or self._uid,
        }

    @api.model
    def _query_get(self, domain=None):
        context = dict(self._context or {})
        domain = domain and safe_eval(str(domain)) or []

        date_field = 'date'
        if context.get('aged_balance'):
            date_field = 'date_maturity'
        if context.get('date_to'):
            domain += [(date_field, '<=', context['date_to'])]
        if context.get('date_from'):
            if not context.get('strict_range'):
                domain += ['|', (date_field, '>=', context['date_from']), ('account_id.user_type_id.include_initial_balance', '=', True)]
            elif context.get('initial_bal'):
                domain += [(date_field, '<', context['date_from'])]
            else:
                domain += [(date_field, '>=', context['date_from'])]

        if context.get('journal_ids'):
            domain += [('journal_id', 'in', context['journal_ids'])]

        state = context.get('state')
        if state and state.lower() != 'all':
            domain += [('move_id.state', '=', state)]

        if context.get('company_id'):
            domain += [('company_id', '=', context['company_id'])]

        if 'company_ids' in context:
            domain += [('company_id', 'in', context['company_ids'])]

        if context.get('reconcile_date'):
            domain += ['|', ('reconciled', '=', False), '|', ('matched_debit_ids.max_date', '>', context['reconcile_date']), ('matched_credit_ids.max_date', '>', context['reconcile_date'])]

        if context.get('account_tag_ids'):
            domain += [('account_id.tag_ids', 'in', context['account_tag_ids'].ids)]

        if context.get('account_ids'):
            domain += [('account_id', 'in', context['account_ids'].ids)]

        if context.get('analytic_tag_ids'):
            domain += ['|', ('analytic_account_id.tag_ids', 'in', context['analytic_tag_ids'].ids), ('analytic_tag_ids', 'in', context['analytic_tag_ids'].ids)]

        if context.get('analytic_account_ids'):
            domain += [('analytic_account_id', 'in', context['analytic_account_ids'].ids)]

        where_clause = ""
        where_clause_params = []
        tables = ''
        if domain:
            query = self._where_calc(domain)
            tables, where_clause, where_clause_params = query.get_sql()
        return tables, where_clause, where_clause_params

    @api.multi
    def open_reconcile_view(self):
        [action] = self.env.ref('account.action_account_moves_all_a').read()
        ids = []
        for aml in self:
            if aml.account_id.reconcile:
                ids.extend([r.debit_move_id.id for r in aml.matched_debit_ids] if aml.credit > 0 else [r.credit_move_id.id for r in aml.matched_credit_ids])
                ids.append(aml.id)
        action['domain'] = [('id', 'in', ids)]
        return action


class AccountPartialReconcile(models.Model):
    _name = "account.partial.reconcile"
    _description = "Partial Reconcile"

    debit_move_id = fields.Many2one('account.move.line', index=True, required=True)
    credit_move_id = fields.Many2one('account.move.line', index=True, required=True)
    amount = fields.Monetary(currency_field='company_currency_id', help="Amount concerned by this matching. Assumed to be always positive")
    amount_currency = fields.Monetary(string="Amount in Currency")
    currency_id = fields.Many2one('res.currency', string='Currency')
    company_currency_id = fields.Many2one('res.currency', related='company_id.currency_id', readonly=True,
        help='Utility field to express amount currency')
    company_id = fields.Many2one('res.company', related='debit_move_id.company_id', store=True, string='Currency')
    full_reconcile_id = fields.Many2one('account.full.reconcile', string="Full Reconcile", copy=False)
    max_date = fields.Date(string='Max Date of Matched Lines', compute='_compute_max_date',
        readonly=True, copy=False, store=True,
        help='Technical field used to determine at which date this reconciliation needs to be shown on the aged receivable/payable reports.')

    @api.multi
    @api.depends('debit_move_id.date', 'credit_move_id.date')
    def _compute_max_date(self):
        for rec in self:
            rec.max_date = max(
                fields.Datetime.from_string(rec.debit_move_id.date),
                fields.Datetime.from_string(rec.credit_move_id.date)
            )

<<<<<<< HEAD
    @api.model
=======
    @api.multi
    def _prepare_exchange_diff_line_to_reconcile(self, amount_diff, currency, diff_in_currency, move):
        self.ensure_one()
        return {
            'name': _('Currency exchange rate difference'),
            'debit': amount_diff < 0 and -amount_diff or 0.0,
            'credit': amount_diff > 0 and amount_diff or 0.0,
            'account_id': self.debit_move_id.account_id.id,
            'move_id': move.id,
            'currency_id': currency.id,
            'amount_currency': -diff_in_currency,
            'partner_id': self.debit_move_id.partner_id.id,
        }

    @api.multi
    def _prepare_exchange_diff_move_line(self, amount_diff, currency, diff_in_currency, move):
        self.ensure_one()
        exchange_journal = self.company_id.currency_exchange_journal_id
        return {
            'name': _('Currency exchange rate difference'),
            'debit': amount_diff > 0 and amount_diff or 0.0,
            'credit': amount_diff < 0 and -amount_diff or 0.0,
            'account_id':  amount_diff > 0 and exchange_journal.default_debit_account_id.id or exchange_journal.default_credit_account_id.id,
            'move_id': move.id,
            'currency_id': currency.id,
            'amount_currency': diff_in_currency,
            'partner_id': self.debit_move_id.partner_id.id,
        }

    @api.multi
    def _prepare_exchange_diff_move(self, move_date):
        self.ensure_one()
        res = {'journal_id': self.company_id.currency_exchange_journal_id.id}
        # The move date should be the maximum date between payment and invoice
        # (in case of payment in advance). However, we should make sure the
        # move date is not recorded after the end of year closing.
        if (move_date or '0000-00-00' > self.company_id.fiscalyear_lock_date or '0000-00-00'):
            res['date'] = move_date
        return res

    @api.multi
>>>>>>> 877e7098
    def _prepare_exchange_diff_partial_reconcile(self, aml, line_to_reconcile, currency):
        return {
            'debit_move_id': aml.credit and line_to_reconcile.id or aml.id,
            'credit_move_id': aml.debit and line_to_reconcile.id or aml.id,
            'amount': abs(aml.amount_residual),
            'amount_currency': abs(aml.amount_residual_currency),
            'currency_id': currency.id,
        }

    @api.model
    def create_exchange_rate_entry(self, aml_to_fix, amount_diff, diff_in_currency, currency, move):
        """
        Automatically create a journal items to book the exchange rate
        differences that can occure in multi-currencies environment. That
        new journal item will be made into the given `move` in the company
        `currency_exchange_journal_id`, and one of its journal items is
        matched with the other lines to balance the full reconciliation.

        :param aml_to_fix: recordset of account.move.line (possible several
            but sharing the same currency)
        :param amount_diff: float. Amount in company currency to fix
        :param diff_in_currency: float. Amount in foreign currency `currency`
            to fix
        :param currency: res.currency
        :param move: account.move
        :return: tuple.
            [0]: account.move.line created to balance the `aml_to_fix`
            [1]: recordset of account.partial.reconcile created between the
                tuple first element and the `aml_to_fix`
        """
        partial_rec = self.env['account.partial.reconcile']
        aml_model = self.env['account.move.line']

        amount_diff = move.company_id.currency_id.round(amount_diff)
        diff_in_currency = currency and currency.round(diff_in_currency) or 0

        created_lines = self.env['account.move.line']
        for aml in aml_to_fix:
            #create the line that will compensate all the aml_to_fix
            line_to_rec = aml_model.with_context(check_move_validity=False).create({
                'name': _('Currency exchange rate difference'),
                'debit': amount_diff < 0 and -aml.amount_residual or 0.0,
                'credit': amount_diff > 0 and aml.amount_residual or 0.0,
                'account_id': aml.account_id.id,
                'move_id': move.id,
                'currency_id': currency.id,
                'amount_currency': diff_in_currency and -aml.amount_residual_currency or 0.0,
                'partner_id': aml.partner_id.id,
            })
            #create the counterpart on exchange gain/loss account
            exchange_journal = move.company_id.currency_exchange_journal_id
            aml_model.with_context(check_move_validity=False).create({
                'name': _('Currency exchange rate difference'),
                'debit': amount_diff > 0 and aml.amount_residual or 0.0,
                'credit': amount_diff < 0 and -aml.amount_residual or 0.0,
                'account_id': amount_diff > 0 and exchange_journal.default_debit_account_id.id or exchange_journal.default_credit_account_id.id,
                'move_id': move.id,
                'currency_id': currency.id,
                'amount_currency': diff_in_currency and aml.amount_residual_currency or 0.0,
                'partner_id': aml.partner_id.id,
            })

            #reconcile all aml_to_fix
            partial_rec |= self.with_context(skip_full_reconcile_check=True).create(
                self._prepare_exchange_diff_partial_reconcile(
                        aml=aml,
                        line_to_reconcile=line_to_rec,
                        currency=currency)
            )
            created_lines |= line_to_rec
        return created_lines, partial_rec

    def create_tax_cash_basis_entry(self, percentage_before_rec):
        self.ensure_one()
        move_date = self.debit_move_id.date
        newly_created_move = self.env['account.move']
        for move in (self.debit_move_id.move_id, self.credit_move_id.move_id):
            #move_date is the max of the 2 reconciled items
            if move_date < move.date:
                move_date = move.date
            for line in move.line_ids:
                #TOCHECK: normal and cash basis taxes shoudn't be mixed together (on the same invoice line for example) as it will
                # create reporting issues. Not sure of the behavior to implement in that case, though.
                if not line.tax_exigible:
                    percentage_before = percentage_before_rec[move.id]
                    percentage_after = line._get_matched_percentage()[move.id]
                    #amount is the current cash_basis amount minus the one before the reconciliation
                    amount = line.balance * percentage_after - line.balance * percentage_before
                    rounded_amt = line.company_id.currency_id.round(amount)
                    if float_is_zero(rounded_amt, precision_rounding=line.company_id.currency_id.rounding):
                        continue
                    if line.tax_line_id and line.tax_line_id.use_cash_basis:
                        if not newly_created_move:
                            newly_created_move = self._create_tax_basis_move()
                        #create cash basis entry for the tax line
                        to_clear_aml = self.env['account.move.line'].with_context(check_move_validity=False).create({
                            'name': line.move_id.name,
                            'debit': abs(rounded_amt) if rounded_amt < 0 else 0.0,
                            'credit': rounded_amt if rounded_amt > 0 else 0.0,
                            'account_id': line.account_id.id,
                            'tax_exigible': True,
                            'amount_currency': self.amount_currency and line.currency_id.round(-line.amount_currency * amount / line.balance) or 0.0,
                            'currency_id': line.currency_id.id,
                            'move_id': newly_created_move.id,
                            'partner_id': line.partner_id.id,
                            })
                        # Group by cash basis account and tax
                        self.env['account.move.line'].with_context(check_move_validity=False).create({
                            'name': line.name,
                            'debit': rounded_amt if rounded_amt > 0 else 0.0,
                            'credit': abs(rounded_amt) if rounded_amt < 0 else 0.0,
                            'account_id': line.tax_line_id.cash_basis_account.id,
                            'tax_line_id': line.tax_line_id.id,
                            'tax_exigible': True,
                            'amount_currency': self.amount_currency and line.currency_id.round(line.amount_currency * amount / line.balance) or 0.0,
                            'currency_id': line.currency_id.id,
                            'move_id': newly_created_move.id,
                            'partner_id': line.partner_id.id,
                        })
                        if line.account_id.reconcile:
                            #setting the account to allow reconciliation will help to fix rounding errors
                            to_clear_aml |= line
                            to_clear_aml.reconcile()

                    if any([tax.use_cash_basis for tax in line.tax_ids]):
                        if not newly_created_move:
                            newly_created_move = self._create_tax_basis_move()
                        #create cash basis entry for the base
                        for tax in line.tax_ids:
                            self.env['account.move.line'].with_context(check_move_validity=False).create({
                                'name': line.name,
                                'debit': rounded_amt > 0 and rounded_amt or 0.0,
                                'credit': rounded_amt < 0 and abs(rounded_amt) or 0.0,
                                'account_id': line.account_id.id,
                                'tax_exigible': True,
                                'tax_ids': [(6, 0, [tax.id])],
                                'move_id': newly_created_move.id,
                                'currency_id': line.currency_id.id,
                                'amount_currency': self.amount_currency and line.currency_id.round(line.amount_currency * amount / line.balance) or 0.0,
                                'partner_id': line.partner_id.id,
                            })
                            self.env['account.move.line'].with_context(check_move_validity=False).create({
                                'name': line.name,
                                'credit': rounded_amt > 0 and rounded_amt or 0.0,
                                'debit': rounded_amt < 0 and abs(rounded_amt) or 0.0,
                                'account_id': line.account_id.id,
                                'tax_exigible': True,
                                'move_id': newly_created_move.id,
                                'currency_id': line.currency_id.id,
                                'amount_currency': self.amount_currency and line.currency_id.round(-line.amount_currency * amount / line.balance) or 0.0,
                                'partner_id': line.partner_id.id,
                            })
            if newly_created_move:
                if move_date > self.company_id.period_lock_date and newly_created_move.date != move_date:
                    # The move date should be the maximum date between payment and invoice (in case
                    # of payment in advance). However, we should make sure the move date is not
                    # recorded before the period lock date as the tax statement for this period is
                    # probably already sent to the estate.
                    newly_created_move.write({'date': move_date})
                # post move
                newly_created_move.post()

    def _create_tax_basis_move(self):
        # Check if company_journal for cash basis is set if not, raise exception
        if not self.company_id.tax_cash_basis_journal_id:
            raise UserError(_('There is no tax cash basis journal defined '
                              'for this company: "%s" \nConfigure it in Accounting/Configuration/Settings') %
                            (self.company_id.name))
        move_vals = {
            'journal_id': self.company_id.tax_cash_basis_journal_id.id,
            'tax_cash_basis_rec_id': self.id,
        }
        return self.env['account.move'].create(move_vals)

    def _compute_partial_lines(self):
        if self._context.get('skip_full_reconcile_check'):
            #when running the manual reconciliation wizard, don't check the partials separately for full
            #reconciliation or exchange rate because it is handled manually after the whole processing
            return self
        #check if the reconcilation is full
        #first, gather all journal items involved in the reconciliation just created
        partial_rec_set = OrderedDict.fromkeys([x for x in self])
        aml_set = aml_to_balance = self.env['account.move.line']
        total_debit = 0
        total_credit = 0
        total_amount_currency = 0
        #make sure that all partial reconciliations share the same secondary currency otherwise it's not
        #possible to compute the exchange difference entry and it has to be done manually.
        currency = list(partial_rec_set)[0].currency_id
        maxdate = '0000-00-00'

        for partial_rec in partial_rec_set:
            if partial_rec.currency_id != currency:
                #no exchange rate entry will be created
                currency = None
            for aml in [partial_rec.debit_move_id, partial_rec.credit_move_id]:
                if aml not in aml_set:
                    if aml.amount_residual or aml.amount_residual_currency:
                        aml_to_balance |= aml
                    maxdate = max(aml.date, maxdate)
                    total_debit += aml.debit
                    total_credit += aml.credit
                    aml_set |= aml
                    if aml.currency_id and aml.currency_id == currency:
                        total_amount_currency += aml.amount_currency
                    elif partial_rec.currency_id and partial_rec.currency_id == currency:
                        #if the aml has no secondary currency but is reconciled with other journal item(s) in secondary currency, the amount
                        #currency is recorded on the partial rec and in order to check if the reconciliation is total, we need to convert the
                        #aml.balance in that foreign currency
                        total_amount_currency += aml.company_id.currency_id.with_context(date=aml.date).compute(aml.balance, partial_rec.currency_id)
                for x in aml.matched_debit_ids | aml.matched_credit_ids:
                    partial_rec_set[x] = None
        partial_rec_ids = [x.id for x in partial_rec_set]
        aml_ids = aml_set.ids
        #then, if the total debit and credit are equal, or the total amount in currency is 0, the reconciliation is full
        digits_rounding_precision = aml_set[0].company_id.currency_id.rounding

        if (currency and float_is_zero(total_amount_currency, precision_rounding=currency.rounding)) or float_compare(total_debit, total_credit, precision_rounding=digits_rounding_precision) == 0:
            exchange_move_id = False
            if currency and aml_to_balance:
                exchange_move = self.env['account.move'].create(
                    self.env['account.full.reconcile']._prepare_exchange_diff_move(move_date=maxdate, company=aml_to_balance[0].company_id))
                #eventually create a journal entry to book the difference due to foreign currency's exchange rate that fluctuates
                rate_diff_amls, rate_diff_partial_rec = self.create_exchange_rate_entry(aml_to_balance, total_debit - total_credit, total_amount_currency, currency, exchange_move)
                aml_ids += rate_diff_amls.ids
                partial_rec_ids += rate_diff_partial_rec.ids
                exchange_move.post()
                exchange_move_id = exchange_move.id
            #mark the reference of the full reconciliation on the partial ones and on the entries
            self.env['account.full.reconcile'].create({
                'partial_reconcile_ids': [(6, 0, partial_rec_ids)],
                'reconciled_line_ids': [(6, 0, aml_ids)],
                'exchange_move_id': exchange_move_id,
            })

    @api.model
    def create(self, vals):
        aml = []
        if vals.get('debit_move_id', False):
            aml.append(vals['debit_move_id'])
        if vals.get('credit_move_id', False):
            aml.append(vals['credit_move_id'])
        # Get value of matched percentage from both move before reconciliating
        lines = self.env['account.move.line'].browse(aml)
        if lines[0].account_id.internal_type in ('receivable', 'payable'):
            percentage_before_rec = lines._get_matched_percentage()
        # Reconcile
        res = super(AccountPartialReconcile, self).create(vals)
        # if the reconciliation is a matching on a receivable or payable account, eventually create a tax cash basis entry
        if lines[0].account_id.internal_type in ('receivable', 'payable'):
            res.create_tax_cash_basis_entry(percentage_before_rec)
        res._compute_partial_lines()
        return res

    @api.multi
    def unlink(self):
        """ When removing a partial reconciliation, also unlink its full reconciliation if it exists """
        full_to_unlink = self.env['account.full.reconcile']
        for rec in self:
            #without the deleted partial reconciliations, the full reconciliation won't be full anymore
            if rec.full_reconcile_id:
                full_to_unlink |= rec.full_reconcile_id
        #reverse the tax basis move created at the reconciliation time
        move = self.env['account.move'].search([('tax_cash_basis_rec_id', 'in', self._ids)])
        move.reverse_moves()
        res = super(AccountPartialReconcile, self).unlink()
        if full_to_unlink:
            full_to_unlink.unlink()
        return res


class AccountFullReconcile(models.Model):
    _name = "account.full.reconcile"
    _description = "Full Reconcile"

    name = fields.Char(string='Number', required=True, copy=False, default=lambda self: self.env['ir.sequence'].next_by_code('account.reconcile'))
    partial_reconcile_ids = fields.One2many('account.partial.reconcile', 'full_reconcile_id', string='Reconciliation Parts')
    reconciled_line_ids = fields.One2many('account.move.line', 'full_reconcile_id', string='Matched Journal Items')
    exchange_move_id = fields.Many2one('account.move')

    @api.multi
    def unlink(self):
        """ When removing a full reconciliation, we need to revert the eventual journal entries we created to book the
            fluctuation of the foreign currency's exchange rate.
            We need also to reconcile together the origin currency difference line and its reversal in order to completly
            cancel the currency difference entry on the partner account (otherwise it will still appear on the aged balance
            for example).
        """
        for rec in self:
            if rec.exchange_move_id:
                # reverse the exchange rate entry after de-referencing it to avoid looping
                # (reversing will cause a nested attempt to drop the full reconciliation)
                to_reverse = rec.exchange_move_id
                rec.exchange_move_id = False
                to_reverse.reverse_moves()
        return super(AccountFullReconcile, self).unlink()

    @api.model
    def _prepare_exchange_diff_move(self, move_date, company):
        if not company.currency_exchange_journal_id:
            raise UserError(_("You should configure the 'Exchange Rate Journal' in the accounting settings, to manage automatically the booking of accounting entries related to differences between exchange rates."))
        if not company.income_currency_exchange_account_id.id:
            raise UserError(_("You should configure the 'Gain Exchange Rate Account' in the accounting settings, to manage automatically the booking of accounting entries related to differences between exchange rates."))
        if not company.expense_currency_exchange_account_id.id:
            raise UserError(_("You should configure the 'Loss Exchange Rate Account' in the accounting settings, to manage automatically the booking of accounting entries related to differences between exchange rates."))
        res = {'journal_id': company.currency_exchange_journal_id.id}
        # The move date should be the maximum date between payment and invoice
        # (in case of payment in advance). However, we should make sure the
        # move date is not recorded after the end of year closing.
        if move_date > (company.fiscalyear_lock_date or '0000-00-00'):
            res['date'] = move_date
        return res<|MERGE_RESOLUTION|>--- conflicted
+++ resolved
@@ -1004,9 +1004,6 @@
         # Return the writeoff move.line which is to be reconciled
         return writeoff_move.line_ids.filtered(lambda r: r.account_id == self[0].account_id)
 
-<<<<<<< HEAD
-    def force_full_reconcile(self):
-=======
     @api.multi
     def _prepare_writeoff_first_line_values(self, values):
         line_values = values.copy()
@@ -1033,9 +1030,7 @@
             line_values['amount_currency'] = -line_values['amount_currency']
         return line_values
 
-    @api.model
-    def compute_full_after_batch_reconcile(self):
->>>>>>> 877e7098
+    def force_full_reconcile(self):
         """ After running the manual reconciliation wizard and making full reconciliation, we need to run this method to create
             potentially exchange rate entries that will balance the remaining amount_residual_currency (possibly several aml in
             different currencies).
@@ -1044,15 +1039,9 @@
         """
         aml_to_balance_currency = {}
         partial_rec_set = self.env['account.partial.reconcile']
-<<<<<<< HEAD
         maxdate = '0000-00-00'
 
-        #gather the max date for the move creation, and all aml that are unbalanced
-=======
-        aml_id = False
-        partial_rec_id = False
-        maxdate = '0000-00-00'
->>>>>>> 877e7098
+        # gather the max date for the move creation, and all aml that are unbalanced
         for aml in self:
             maxdate = max(aml.date, maxdate)
             if aml.amount_residual_currency:
@@ -1482,51 +1471,7 @@
                 fields.Datetime.from_string(rec.credit_move_id.date)
             )
 
-<<<<<<< HEAD
     @api.model
-=======
-    @api.multi
-    def _prepare_exchange_diff_line_to_reconcile(self, amount_diff, currency, diff_in_currency, move):
-        self.ensure_one()
-        return {
-            'name': _('Currency exchange rate difference'),
-            'debit': amount_diff < 0 and -amount_diff or 0.0,
-            'credit': amount_diff > 0 and amount_diff or 0.0,
-            'account_id': self.debit_move_id.account_id.id,
-            'move_id': move.id,
-            'currency_id': currency.id,
-            'amount_currency': -diff_in_currency,
-            'partner_id': self.debit_move_id.partner_id.id,
-        }
-
-    @api.multi
-    def _prepare_exchange_diff_move_line(self, amount_diff, currency, diff_in_currency, move):
-        self.ensure_one()
-        exchange_journal = self.company_id.currency_exchange_journal_id
-        return {
-            'name': _('Currency exchange rate difference'),
-            'debit': amount_diff > 0 and amount_diff or 0.0,
-            'credit': amount_diff < 0 and -amount_diff or 0.0,
-            'account_id':  amount_diff > 0 and exchange_journal.default_debit_account_id.id or exchange_journal.default_credit_account_id.id,
-            'move_id': move.id,
-            'currency_id': currency.id,
-            'amount_currency': diff_in_currency,
-            'partner_id': self.debit_move_id.partner_id.id,
-        }
-
-    @api.multi
-    def _prepare_exchange_diff_move(self, move_date):
-        self.ensure_one()
-        res = {'journal_id': self.company_id.currency_exchange_journal_id.id}
-        # The move date should be the maximum date between payment and invoice
-        # (in case of payment in advance). However, we should make sure the
-        # move date is not recorded after the end of year closing.
-        if (move_date or '0000-00-00' > self.company_id.fiscalyear_lock_date or '0000-00-00'):
-            res['date'] = move_date
-        return res
-
-    @api.multi
->>>>>>> 877e7098
     def _prepare_exchange_diff_partial_reconcile(self, aml, line_to_reconcile, currency):
         return {
             'debit_move_id': aml.credit and line_to_reconcile.id or aml.id,
