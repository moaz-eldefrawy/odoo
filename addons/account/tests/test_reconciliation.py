from openerp.addons.account.tests.account_test_classes import AccountingTestCase
import time
import unittest

class TestReconciliation(AccountingTestCase):

    """Tests for reconciliation (account.tax)

    Test used to check that when doing a sale or purchase invoice in a different currency,
    the result will be balanced.
    """

    def setUp(self):
        super(TestReconciliation, self).setUp()
        self.account_invoice_model = self.env['account.invoice']
        self.account_invoice_line_model = self.env['account.invoice.line']
        self.acc_bank_stmt_model = self.env['account.bank.statement']
        self.acc_bank_stmt_line_model = self.env['account.bank.statement.line']
        self.res_currency_model = self.registry('res.currency')
        self.res_currency_rate_model = self.registry('res.currency.rate')

        self.partner_agrolait_id = self.env.ref("base.res_partner_2").id
        self.currency_swiss_id = self.env.ref("base.CHF").id
        self.currency_usd_id = self.env.ref("base.USD").id
        self.currency_euro_id = self.env.ref("base.EUR").id
        self.env.ref('base.main_company').write({'currency_id': self.currency_euro_id})
        self.account_rcv = self.env['account.account'].search([('user_type_id', '=', self.env.ref('account.data_account_type_receivable').id)], limit=1)
        self.account_rsa = self.env['account.account'].search([('user_type_id', '=', self.env.ref('account.data_account_type_payable').id)], limit=1)
        self.product = self.env.ref("product.product_product_4")

        self.bank_journal_euro = self.env['account.journal'].create({'name': 'Bank', 'type': 'bank', 'code': 'BNK67'})
        self.account_euro = self.bank_journal_euro.default_debit_account_id

        self.bank_journal_usd = self.env['account.journal'].create({'name': 'Bank US', 'type': 'bank', 'code': 'BNK68', 'currency_id': self.currency_usd_id})
        self.account_usd = self.bank_journal_usd.default_debit_account_id
        
        self.diff_income_account = self.env['res.users'].browse(self.env.uid).company_id.income_currency_exchange_account_id
        self.diff_expense_account = self.env['res.users'].browse(self.env.uid).company_id.expense_currency_exchange_account_id

    def create_invoice(self, type='out_invoice', invoice_amount=50, currency_id=None):
        #we create an invoice in given currency
        invoice = self.account_invoice_model.create({'partner_id': self.partner_agrolait_id,
            'reference_type': 'none',
            'currency_id': currency_id,
            'name': type == 'out_invoice' and 'invoice to client' or 'invoice to vendor',
            'account_id': self.account_rcv.id,
            'type': type,
            'date_invoice': time.strftime('%Y') + '-07-01',
            })
        self.account_invoice_line_model.create({'product_id': self.product.id,
            'quantity': 1,
            'price_unit': invoice_amount,
            'invoice_id': invoice.id,
            'name': 'product that cost ' + str(invoice_amount),
            'account_id': self.env['account.account'].search([('user_type_id', '=', self.env.ref('account.data_account_type_revenue').id)], limit=1).id,
        })

        #validate invoice
        invoice.signal_workflow('invoice_open')
        return invoice

    def make_payment(self, invoice_record, bank_journal, amount=0.0, amount_currency=0.0, currency_id=None):
        bank_stmt = self.acc_bank_stmt_model.create({
            'journal_id': bank_journal.id,
            'date': time.strftime('%Y') + '-07-15',
        })

        bank_stmt_line = self.acc_bank_stmt_line_model.create({'name': 'payment',
            'statement_id': bank_stmt.id,
            'partner_id': self.partner_agrolait_id,
            'amount': amount,
            'amount_currency': amount_currency,
            'currency_id': currency_id,
            'date': time.strftime('%Y') + '-07-15',})

        #reconcile the payment with the invoice
        for l in invoice_record.move_id.line_ids:
            if l.account_id.id == self.account_rcv.id:
                line_id = l
                break
        amount_in_widget = currency_id and amount_currency or amount
        bank_stmt_line.process_reconciliation(counterpart_aml_dicts=[{
            'move_line': line_id,
            'debit': amount_in_widget < 0 and -amount_in_widget or 0.0,
            'credit': amount_in_widget > 0 and amount_in_widget or 0.0,
            'name': line_id.name,
            }])
        return bank_stmt

    def check_results(self, move_line_recs, aml_dict):
        #we check that the line is balanced (bank statement line)
        self.assertEquals(len(move_line_recs), len(aml_dict))
        for move_line in move_line_recs:
            self.assertEquals(round(move_line.debit, 2), aml_dict[move_line.account_id.id]['debit'])
            self.assertEquals(round(move_line.credit, 2), aml_dict[move_line.account_id.id]['credit'])
            self.assertEquals(round(move_line.amount_currency, 2), aml_dict[move_line.account_id.id]['amount_currency'])
            self.assertEquals(move_line.currency_id.id, aml_dict[move_line.account_id.id]['currency_id'])
            if 'currency_diff' in aml_dict[move_line.account_id.id]:
<<<<<<< HEAD
                currency_diff_move = move_line.full_reconcile_id.exchange_move_id
                for currency_diff_line in currency_diff_move.line_ids:
=======
                if move_line.credit:
                    rec_ids = [r.id for r in move_line.matched_debit_ids]
                else:
                    rec_ids = [r.id for r in move_line.matched_credit_ids]
                currency_diff_move = self.env['account.move'].search([('rate_diff_partial_rec_id', 'in', rec_ids)])
                self.assertEqual(len(currency_diff_move), 1)
                for currency_diff_line in currency_diff_move[0].line_ids:
>>>>>>> 59d3f63c
                    if aml_dict[move_line.account_id.id].get('currency_diff') == 0:
                        if currency_diff_line.account_id.id == move_line.account_id.id:
                            self.assertAlmostEquals(currency_diff_line.amount_currency, aml_dict[move_line.account_id.id].get('amount_currency_diff'))
                    if aml_dict[move_line.account_id.id].get('currency_diff') > 0:
                        if currency_diff_line.account_id.id == move_line.account_id.id:
                            self.assertAlmostEquals(currency_diff_line.debit, aml_dict[move_line.account_id.id].get('currency_diff'))
                        else:
                            self.assertAlmostEquals(currency_diff_line.credit, aml_dict[move_line.account_id.id].get('currency_diff'))
                            self.assertIn(currency_diff_line.account_id.id, [self.diff_expense_account.id, self.diff_income_account.id], 'The difference accounts should be used correctly. ')
                    else:
                        if currency_diff_line.account_id.id == move_line.account_id.id:
                            self.assertAlmostEquals(currency_diff_line.credit, abs(aml_dict[move_line.account_id.id].get('currency_diff')))
                        else:
                            self.assertAlmostEquals(currency_diff_line.debit, abs(aml_dict[move_line.account_id.id].get('currency_diff')))
                            self.assertIn(currency_diff_line.account_id.id, [self.diff_expense_account.id, self.diff_income_account.id], 'The difference accounts should be used correctly. ')

    def make_customer_and_supplier_flows(self, invoice_currency_id, invoice_amount, bank_journal, amount, amount_currency, transaction_currency_id):
        #we create an invoice in given invoice_currency
        invoice_record = self.create_invoice(type='out_invoice', invoice_amount=invoice_amount, currency_id=invoice_currency_id)
        #we encode a payment on it, on the given bank_journal with amount, amount_currency and transaction_currency given
        bank_stmt = self.make_payment(invoice_record, bank_journal, amount=amount, amount_currency=amount_currency, currency_id=transaction_currency_id)
        customer_move_lines = bank_stmt.move_line_ids

        #we create a supplier bill in given invoice_currency
        invoice_record = self.create_invoice(type='in_invoice', invoice_amount=invoice_amount, currency_id=invoice_currency_id)
        #we encode a payment on it, on the given bank_journal with amount, amount_currency and transaction_currency given
        bank_stmt = self.make_payment(invoice_record, bank_journal, amount=-amount, amount_currency=-amount_currency, currency_id=transaction_currency_id)
        supplier_move_lines = bank_stmt.move_line_ids
        return customer_move_lines, supplier_move_lines

    def test_statement_usd_invoice_eur_transaction_eur(self):
        customer_move_lines, supplier_move_lines = self.make_customer_and_supplier_flows(self.currency_euro_id, 30, self.bank_journal_usd, 42, 30, self.currency_euro_id)
        self.check_results(customer_move_lines, {
            self.account_usd.id: {'debit': 30.0, 'credit': 0.0, 'amount_currency': 42, 'currency_id': self.currency_usd_id},
            self.account_rcv.id: {'debit': 0.0, 'credit': 30.0, 'amount_currency': -42, 'currency_id': self.currency_usd_id},
        })
        self.check_results(supplier_move_lines, {
            self.account_usd.id: {'debit': 0.0, 'credit': 30.0, 'amount_currency': -42, 'currency_id': self.currency_usd_id},
            self.account_rcv.id: {'debit': 30.0, 'credit': 0.0, 'amount_currency': 42, 'currency_id': self.currency_usd_id},
        })

    def test_statement_usd_invoice_usd_transaction_usd(self):
        customer_move_lines, supplier_move_lines = self.make_customer_and_supplier_flows(self.currency_usd_id, 50, self.bank_journal_usd, 50, 0, False)
        self.check_results(customer_move_lines, {
            self.account_usd.id: {'debit': 32.70, 'credit': 0.0, 'amount_currency': 50, 'currency_id': self.currency_usd_id},
            self.account_rcv.id: {'debit': 0.0, 'credit': 32.70, 'amount_currency': -50, 'currency_id': self.currency_usd_id},
        })
        self.check_results(supplier_move_lines, {
            self.account_usd.id: {'debit': 0.0, 'credit': 32.70, 'amount_currency': -50, 'currency_id': self.currency_usd_id},
            self.account_rcv.id: {'debit': 32.70, 'credit': 0.0, 'amount_currency': 50, 'currency_id': self.currency_usd_id},
        })

    def test_statement_usd_invoice_usd_transaction_eur(self):
        customer_move_lines, supplier_move_lines = self.make_customer_and_supplier_flows(self.currency_usd_id, 50, self.bank_journal_usd, 50, 40, self.currency_euro_id)
        self.check_results(customer_move_lines, {
            self.account_usd.id: {'debit': 40.0, 'credit': 0.0, 'amount_currency': 50, 'currency_id': self.currency_usd_id},
            self.account_rcv.id: {'debit': 0.0, 'credit': 40.0, 'amount_currency': -50, 'currency_id': self.currency_usd_id, 'currency_diff': 7.30},
        })
        self.check_results(supplier_move_lines, {
            self.account_usd.id: {'debit': 0.0, 'credit': 40.0, 'amount_currency': -50, 'currency_id': self.currency_usd_id},
            self.account_rcv.id: {'debit': 40.0, 'credit': 0.0, 'amount_currency': 50, 'currency_id': self.currency_usd_id, 'currency_diff': -7.30},
        })

    def test_statement_usd_invoice_chf_transaction_chf(self):
        customer_move_lines, supplier_move_lines = self.make_customer_and_supplier_flows(self.currency_swiss_id, 50, self.bank_journal_usd, 42, 50, self.currency_swiss_id)
        self.check_results(customer_move_lines, {
            self.account_usd.id: {'debit': 27.47, 'credit': 0.0, 'amount_currency': 42, 'currency_id': self.currency_usd_id},
            self.account_rcv.id: {'debit': 0.0, 'credit': 27.47, 'amount_currency': -50, 'currency_id': self.currency_swiss_id, 'currency_diff': -10.74},
        })
        self.check_results(supplier_move_lines, {
            self.account_usd.id: {'debit': 0.0, 'credit': 27.47, 'amount_currency': -42, 'currency_id': self.currency_usd_id},
            self.account_rcv.id: {'debit': 27.47, 'credit': 0.0, 'amount_currency': 50, 'currency_id': self.currency_swiss_id, 'currency_diff': 10.74},
        })

    def test_statement_eur_invoice_usd_transaction_usd(self):
        customer_move_lines, supplier_move_lines = self.make_customer_and_supplier_flows(self.currency_usd_id, 50, self.bank_journal_euro, 40, 50, self.currency_usd_id)
        self.check_results(customer_move_lines, {
            self.account_euro.id: {'debit': 40.0, 'credit': 0.0, 'amount_currency': 50, 'currency_id': self.currency_usd_id},
            self.account_rcv.id: {'debit': 0.0, 'credit': 40.0, 'amount_currency': -50, 'currency_id': self.currency_usd_id, 'currency_diff': 7.30},
        })
        self.check_results(supplier_move_lines, {
            self.account_euro.id: {'debit': 0.0, 'credit': 40.0, 'amount_currency': -50, 'currency_id': self.currency_usd_id},
            self.account_rcv.id: {'debit': 40.0, 'credit': 0.0, 'amount_currency': 50, 'currency_id': self.currency_usd_id, 'currency_diff': -7.30},
        })

    def test_statement_eur_invoice_usd_transaction_eur(self):
        customer_move_lines, supplier_move_lines = self.make_customer_and_supplier_flows(self.currency_usd_id, 50, self.bank_journal_euro, 40, 0.0, False)
        self.check_results(customer_move_lines, {
            self.account_euro.id: {'debit': 40.0, 'credit': 0.0, 'amount_currency': 0.0, 'currency_id': False},
            self.account_rcv.id: {'debit': 0.0, 'credit': 40.0, 'amount_currency': -61.16, 'currency_id': self.currency_usd_id},
        })
        self.check_results(supplier_move_lines, {
            self.account_euro.id: {'debit': 0.0, 'credit': 40.0, 'amount_currency': 0.0, 'currency_id': False},
            self.account_rcv.id: {'debit': 40.0, 'credit': 0.0, 'amount_currency': 61.16, 'currency_id': self.currency_usd_id},
        })

    def test_statement_euro_invoice_usd_transaction_chf(self):
        customer_move_lines, supplier_move_lines = self.make_customer_and_supplier_flows(self.currency_usd_id, 50, self.bank_journal_euro, 42, 50, self.currency_swiss_id)
        self.check_results(customer_move_lines, {
            self.account_euro.id: {'debit': 42.0, 'credit': 0.0, 'amount_currency': 50, 'currency_id': self.currency_swiss_id},
            self.account_rcv.id: {'debit': 0.0, 'credit': 42.0, 'amount_currency': -50, 'currency_id': self.currency_swiss_id},
        })
        self.check_results(supplier_move_lines, {
            self.account_euro.id: {'debit': 0.0, 'credit': 42.0, 'amount_currency': -50, 'currency_id': self.currency_swiss_id},
            self.account_rcv.id: {'debit': 42.0, 'credit': 0.0, 'amount_currency': 50, 'currency_id': self.currency_swiss_id},
        })

    def test_statement_euro_invoice_usd_transaction_euro_full(self):
        #we create an invoice in given invoice_currency
        invoice_record = self.create_invoice(type='out_invoice', invoice_amount=50, currency_id=self.currency_usd_id)
        #we encode a payment on it, on the given bank_journal with amount, amount_currency and transaction_currency given
        bank_stmt = self.acc_bank_stmt_model.create({
            'journal_id': self.bank_journal_euro.id,
            'date': time.strftime('%Y') + '-01-01',
        })

        bank_stmt_line = self.acc_bank_stmt_line_model.create({'name': 'payment',
            'statement_id': bank_stmt.id,
            'partner_id': self.partner_agrolait_id,
            'amount': 40,
            'date': time.strftime('%Y') + '-01-01',})

        #reconcile the payment with the invoice
        for l in invoice_record.move_id.line_ids:
            if l.account_id.id == self.account_rcv.id:
                line_id = l
                break
        bank_stmt_line.process_reconciliation(counterpart_aml_dicts=[{
              'move_line': line_id,
              'debit': 0.0,
              'credit': 32.7,
              'name': line_id.name,
            }], new_aml_dicts=[{
              'debit': 0.0,
              'credit': 7.3,
              'name': 'exchange difference',
              'account_id': self.diff_income_account.id
            }])
        self.check_results(bank_stmt.move_line_ids, {
            self.account_euro.id: {'debit': 40.0, 'credit': 0.0, 'amount_currency': 0, 'currency_id': False},
            self.account_rcv.id: {'debit': 0.0, 'credit': 32.7, 'amount_currency': -41.97, 'currency_id': self.currency_usd_id, 'currency_diff': 0, 'amount_currency_diff': -8.03},
            self.diff_income_account.id: {'debit': 0.0, 'credit': 7.3, 'amount_currency': 0, 'currency_id': False},
        })

        # The invoice should be paid, as the payments totally cover its total
        self.assertEquals(invoice_record.state, 'paid', 'The invoice should be paid by now')
        invoice_rec_line = invoice_record.move_id.line_ids.filtered(lambda x: x.account_id.reconcile)
        self.assertTrue(invoice_rec_line.reconciled, 'The invoice should be totally reconciled')
        self.assertEquals(invoice_rec_line.amount_residual, 0, 'The invoice should be totally reconciled')
        self.assertEquals(invoice_rec_line.amount_residual_currency, 0, 'The invoice should be totally reconciled')

    @unittest.skip('adapt to new accounting')
    def test_balanced_exchanges_gain_loss(self):
        # The point of this test is to show that we handle correctly the gain/loss exchanges during reconciliations in foreign currencies.
        # For instance, with a company set in EUR, and a USD rate set to 0.033,
        # the reconciliation of an invoice of 2.00 USD (60.61 EUR) and a bank statement of two lines of 1.00 USD (30.30 EUR)
        # will lead to an exchange loss, that should be handled correctly within the journal items.
        cr, uid = self.cr, self.uid
        # We update the currency rate of the currency USD in order to force the gain/loss exchanges in next steps
        self.res_currency_rate_model.create(cr, uid, {
            'name': time.strftime('%Y-%m-%d') + ' 00:00:00',
            'currency_id': self.currency_usd_id,
            'rate': 0.033,
        })
        # We create a customer invoice of 2.00 USD
        invoice_id = self.account_invoice_model.create(cr, uid, {
            'partner_id': self.partner_agrolait_id,
            'currency_id': self.currency_usd_id,
            'name': 'Foreign invoice with exchange gain',
            'account_id': self.account_rcv_id,
            'type': 'out_invoice',
            'date_invoice': time.strftime('%Y-%m-%d'),
            'journal_id': self.bank_journal_usd_id,
            'invoice_line': [
                (0, 0, {
                    'name': 'line that will lead to an exchange gain',
                    'quantity': 1,
                    'price_unit': 2,
                })
            ]
        })
        self.registry('account.invoice').signal_workflow(cr, uid, [invoice_id], 'invoice_open')
        invoice = self.account_invoice_model.browse(cr, uid, invoice_id)
        # We create a bank statement with two lines of 1.00 USD each.
        bank_stmt_id = self.acc_bank_stmt_model.create(cr, uid, {
            'journal_id': self.bank_journal_usd_id,
            'date': time.strftime('%Y-%m-%d'),
            'line_ids': [
                (0, 0, {
                    'name': 'half payment',
                    'partner_id': self.partner_agrolait_id,
                    'amount': 1.0,
                    'date': time.strftime('%Y-%m-%d')
                }),
                (0, 0, {
                    'name': 'second half payment',
                    'partner_id': self.partner_agrolait_id,
                    'amount': 1.0,
                    'date': time.strftime('%Y-%m-%d')
                })
            ]
        })

        statement = self.acc_bank_stmt_model.browse(cr, uid, bank_stmt_id)

        # We process the reconciliation of the invoice line with the two bank statement lines
        line_id = None
        for l in invoice.move_id.line_id:
            if l.account_id.id == self.account_rcv_id:
                line_id = l
                break
        for statement_line in statement.line_ids:
            self.acc_bank_stmt_line_model.process_reconciliation(cr, uid, statement_line.id, [
                {'counterpart_move_line_id': line_id.id, 'credit': 1.0, 'debit': 0.0, 'name': line_id.name}
            ])

        # The invoice should be paid, as the payments totally cover its total
        self.assertEquals(invoice.state, 'paid', 'The invoice should be paid by now')
        reconcile = None
        for payment in invoice.payment_ids:
            reconcile = payment.reconcile_id
            break
        # The invoice should be reconciled (entirely, not a partial reconciliation)
        self.assertTrue(reconcile, 'The invoice should be totally reconciled')
        result = {}
        exchange_loss_line = None
        for line in reconcile.line_id:
            res_account = result.setdefault(line.account_id, {'debit': 0.0, 'credit': 0.0, 'count': 0})
            res_account['debit'] = res_account['debit'] + line.debit
            res_account['credit'] = res_account['credit'] + line.credit
            res_account['count'] += 1
            if line.credit == 0.01:
                exchange_loss_line = line
        # We should be able to find a move line of 0.01 EUR on the Debtors account, being the cent we lost during the currency exchange
        self.assertTrue(exchange_loss_line, 'There should be one move line of 0.01 EUR in credit')
        # The journal items of the reconciliation should have their debit and credit total equal
        # Besides, the total debit and total credit should be 60.61 EUR (2.00 USD)
        self.assertEquals(sum([res['debit'] for res in result.values()]), 60.61)
        self.assertEquals(sum([res['credit'] for res in result.values()]), 60.61)
        counterpart_exchange_loss_line = None
        for line in exchange_loss_line.move_id.line_id:
            if line.account_id.id == self.account_fx_expense_id:
                counterpart_exchange_loss_line = line
        #  We should be able to find a move line of 0.01 EUR on the Foreign Exchange Loss account
        self.assertTrue(counterpart_exchange_loss_line, 'There should be one move line of 0.01 EUR on account "Foreign Exchange Loss"')<|MERGE_RESOLUTION|>--- conflicted
+++ resolved
@@ -96,18 +96,11 @@
             self.assertEquals(round(move_line.amount_currency, 2), aml_dict[move_line.account_id.id]['amount_currency'])
             self.assertEquals(move_line.currency_id.id, aml_dict[move_line.account_id.id]['currency_id'])
             if 'currency_diff' in aml_dict[move_line.account_id.id]:
-<<<<<<< HEAD
                 currency_diff_move = move_line.full_reconcile_id.exchange_move_id
                 for currency_diff_line in currency_diff_move.line_ids:
-=======
-                if move_line.credit:
-                    rec_ids = [r.id for r in move_line.matched_debit_ids]
-                else:
-                    rec_ids = [r.id for r in move_line.matched_credit_ids]
-                currency_diff_move = self.env['account.move'].search([('rate_diff_partial_rec_id', 'in', rec_ids)])
-                self.assertEqual(len(currency_diff_move), 1)
-                for currency_diff_line in currency_diff_move[0].line_ids:
->>>>>>> 59d3f63c
+                    if aml_dict[move_line.account_id.id].get('currency_diff') == 0:
+                        if currency_diff_line.account_id.id == move_line.account_id.id:
+                            self.assertAlmostEquals(currency_diff_line.amount_currency, aml_dict[move_line.account_id.id].get('amount_currency_diff'))
                     if aml_dict[move_line.account_id.id].get('currency_diff') == 0:
                         if currency_diff_line.account_id.id == move_line.account_id.id:
                             self.assertAlmostEquals(currency_diff_line.amount_currency, aml_dict[move_line.account_id.id].get('amount_currency_diff'))
