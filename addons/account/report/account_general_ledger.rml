--- conflicted
+++ resolved
@@ -569,42 +569,6 @@
       <blockTable rowHeights="0.55cm" colWidths="349.0,57.0,57.0,77.0" style="Table11">[[ data['form']['amount_currency'] == False or removeParentNode('blockTable') ]]
         <tr>
           <td>
-<<<<<<< HEAD
-          <blockTable colWidths="230.0,30.0,62.5,62.5,77.5,77.5" style="Table5">
-              <tr>
-                <td><para style="Standard"><font color="white">[[ '..'*(o.level-1) ]]</font>[[ o.code or '' ]] [[ o.name or '' ]]</para></td>
-                <td><para style="Standard"></para></td>
-                <td alignment="right"><para style="P9b"><u>[[formatLang(sum_debit_account(o)) ]]</u></para></td>
-                <td alignment="right"><para style="P9b"><u>[[formatLang(sum_credit_account(o)) ]]</u></para></td>
-                <td><para style="P9b"><u>[[formatLang(sum_balance_account(o)) ]] [[ company.currency_id.symbol ]]</u></para></td>
-                <td><para style="P9b"><u>[[ o.currency_id and sum_currency_amount_account(o) +o.currency_id.symbol or '' ]]</u></para></td>
-              </tr>
-          </blockTable>
-      </td>
-      <td><para style="Standard"></para></td>
-        <td><para style="Standard"></para></td>
-        <td><para style="Standard"></para></td>
-        <td><para style="Standard"></para></td>
-        <td><para style="Standard"></para></td>
-        <td><para style="Standard"></para></td>
-        <td><para style="Standard"></para></td>
-        <td><para style="Standard"></para></td>
-      </tr>
-    <tr>
-       <td><para style="P3">[[ repeatIn(lines(o), 'line') ]] <font>[[ formatLang(line['ldate'],date=True) ]]</font></para></td>
-       <td><para style="P3">[[ line['partner'] or '' ]]</para></td>
-       <td><para style="P3">[[ line['lref'] or '']]</para></td>
-       <td><para style="P3">[[ line['move'] or '' ]]</para></td>
-       <td><para style="P3">[[ line['lname'] or '' ]]</para></td>
-       <td><para style="P4">[[ formatLang(line['debit']) ]]</para></td>
-       <td><para style="P4">[[ formatLang(line['credit']) ]]</para></td>
-       <td><para style="P4">[[ formatLang(line['progress']) ]] [[ company.currency_id.symbol ]]</para></td>
-	   <td><para style="P4"><font>[[ (len(line['cur_id'])==1 and o.currency_id.id==line['currency_id'] and formatLang(line['amount_currency'])) or removeParentNode('font') ]] [[  line['currency_code'] or '']]</font></para></td>
-     </tr>
-  </blockTable>
-  </section>
-  </pto>
-=======
             <para style="terp_default_Bold_9"><font color="white">[[ '..'*(o.level-1) ]]</font>[[ o.code ]] [[ o.name ]]</para>
           </td>
           <td>
@@ -657,6 +621,5 @@
       </section>
     </section>
     </pto>
->>>>>>> d227e145
   </story>
 </document>