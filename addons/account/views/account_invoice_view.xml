--- conflicted
+++ resolved
@@ -238,11 +238,7 @@
                             <field name="number" class="oe_inline"  attrs="{'invisible': [('state', '=', 'draft')]}"/>
                             <div  attrs="{'invisible': [('sequence_number_next_prefix','=',False)]}">
                                 <field name="sequence_number_next_prefix" class="oe_inline"/>
-<<<<<<< HEAD
-                                <field name="sequence_number_next" class="oe_inline" style="width: 80px !important;"/>
-=======
-                                <field name="sequence_number_next" class="oe_inline" required="1"/>
->>>>>>> bfd8224d
+                                <field name="sequence_number_next" class="oe_inline"/>
                             </div>
                         </h1>
                     </div>
@@ -382,11 +378,7 @@
                         <div  attrs="{'invisible': [('sequence_number_next_prefix','=',False)]}">
                             <label string="Invoice Number:"/><br/>
                             <field name="sequence_number_next_prefix" class="oe_inline"/>
-<<<<<<< HEAD
-                            <field name="sequence_number_next" class="oe_inline" style="width: 80px !important;"/>
-=======
-                            <field name="sequence_number_next" class="oe_inline" required="1"/>
->>>>>>> bfd8224d
+                            <field name="sequence_number_next" class="oe_inline"/>
                         </div>
                     </h1>
                     <field name="type" invisible="1"/>
