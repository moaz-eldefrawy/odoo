<?xml version="1.0" encoding="utf-8"?>
<openerp>
    <data>

        <!-- Invoices -->
        <record id="view_invoice_line_calendar" model="ir.ui.view">
            <field name="name">account.invoice.calendar</field>
            <field name="model">account.invoice</field>
            <field name="arch" type="xml">
                <calendar string="Invoices" color="journal_id" date_start="date_invoice">
                    <field name="partner_id"/>
                    <field name="amount_total"/>
                </calendar>
            </field>
        </record>

        <record model="ir.ui.view" id="view_invoice_graph">
            <field name="name">account.invoice.graph</field>
            <field name="model">account.invoice</field>
            <field name="arch" type="xml">
                <graph string="Invoices" type="bar">
                    <field name="partner_id"/>
                    <field name="amount_total" operator="+"/>
                </graph>
            </field>
        </record>

        <record id="view_invoice_line_tree" model="ir.ui.view">
            <field name="name">account.invoice.line.tree</field>
            <field name="model">account.invoice.line</field>
            <field name="arch" type="xml">
                <tree string="Invoice Line">
                    <field name="name"/>
                    <field name="account_id" groups="account.group_account_user"/>
                    <field name="quantity"/>
                    <field name="uos_id" groups="product.group_uom"/>
                    <field name="price_unit"/>
                    <field name="discount" groups="sale.group_discount_per_so_line"/>
                    <field name="price_subtotal"/>
                </tree>
            </field>
        </record>

        <record id="view_invoice_line_form" model="ir.ui.view">
            <field name="name">account.invoice.line.form</field>
            <field name="model">account.invoice.line</field>
            <field name="arch" type="xml">
                <form string="Invoice Line" version="7.0">
                    <group>
                        <group>
                            <field name="product_id" on_change="product_id_change(product_id, uos_id, quantity, name, parent.type, parent.partner_id, parent.fiscal_position, price_unit, parent.currency_id, context, parent.company_id)"/>
                            <label for="quantity"/>
                            <div>
                                <field name="quantity" class="oe_inline"/>
                                <field name="uos_id" class="oe_inline" groups="product.group_uom"
                                  on_change="uos_id_change(product_id, uos_id, quantity, name, parent.type, parent.partner_id, parent.fiscal_position, price_unit, parent.currency_id, context, parent.company_id)"/>
                            </div>
                            <field name="price_unit"/>
                            <field name="discount" groups="sale.group_discount_per_so_line"/>
                        </group>
                        <group>
                            <field domain="[('company_id', '=', parent.company_id), ('journal_id', '=', parent.journal_id), ('type', '&lt;&gt;', 'view')]" name="account_id" on_change="onchange_account_id(product_id, parent.partner_id, parent.type, parent.fiscal_position,account_id)" groups="account.group_account_user"/>
                            <field name="invoice_line_tax_id" context="{'type':parent.type}" domain="[('parent_id','=',False),('company_id', '=', parent.company_id)]" widget="many2many_tags"/>
                            <field domain="[('type','&lt;&gt;','view'), ('company_id', '=', parent.company_id), ('parent_id', '!=', False)]" name="account_analytic_id" groups="analytic.group_analytic_accounting"/>
                            <field name="company_id" groups="base.group_multi_company" readonly="1"/>
                        </group>
                    </group>
                    <label for="name"/>
                    <field name="name"/>
                </form>
            </field>
        </record>

        <record id="view_invoice_tax_tree" model="ir.ui.view">
            <field name="name">account.invoice.tax.tree</field>
            <field name="model">account.invoice.tax</field>
            <field name="arch" type="xml">
                <tree string="Manual Invoice Taxes">
                    <field name="sequence"/>
                    <field name="manual"/>
                    <field name="name"/>
                    <field name="account_id" groups="base.group_account_user"/>
                    <field name="base"/>
                    <field name="amount"/>
                </tree>
            </field>
        </record>

        <record id="view_invoice_tax_form" model="ir.ui.view">
            <field name="name">account.invoice.tax.form</field>
            <field name="model">account.invoice.tax</field>
            <field name="arch" type="xml">
                <form string="Manual Invoice Taxes" version="7.0">
                    <group col="4">
                        <field name="name"/>
                        <field name="sequence"/>
                        <field name="account_id" groups="account.group_account_user"/>
                        <field name="account_analytic_id" domain="[('type','&lt;&gt;','view'), ('company_id', '=', parent.company_id), ('parent_id', '!=', False)]" groups="analytic.group_analytic_accounting"/>
                        <field name="manual"/>
                        <field name="amount"/>
                        <field name="base" readonly="0"/>
                        <separator colspan="4" string="Tax Codes"/>
                        <field name="base_code_id"/>
                        <field name="base_amount"/>
                        <field name="tax_code_id"/>
                        <field name="tax_amount"/>
                        <field name="factor_base" invisible="True"/>
                        <field name="factor_tax" invisible="True"/>
                    </group>
                </form>
            </field>
        </record>

        <record id="invoice_tree" model="ir.ui.view">
            <field name="name">account.invoice.tree</field>
            <field name="model">account.invoice</field>
            <field name="arch" type="xml">
                <tree colors="blue:state == 'draft';black:state in ('proforma','proforma2','open');gray:state == 'cancel'" string="Invoice">
                    <field name="partner_id" groups="base.group_user"/>
                    <field name="date_invoice"/>
                    <field name="number"/>
                    <field name="reference" invisible="1"/>
                    <field name="name" invisible="1"/>
                    <field name="journal_id" invisible="1"/>
                    <field name="period_id" invisible="1" groups="account.group_account_user"/>
                    <field name="company_id" groups="base.group_multi_company" widget="selection"/>
                    <field name="user_id"/>
                    <field name="date_due"/>
                    <field name="origin"/>
                    <field name="currency_id"/>
                    <field name="residual" sum="Residual Amount"/>
                    <field name="amount_untaxed" sum="Untaxed Amount"/>
                    <field name="amount_total" sum="Total Amount"/>
                    <field name="state"/>
                </tree>
            </field>
        </record>

        <record id="invoice_supplier_form" model="ir.ui.view">
            <field name="name">account.invoice.supplier.form</field>
            <field name="model">account.invoice</field>
            <field name="priority">2</field>
            <field name="arch" type="xml">
                <form string="Supplier Invoice" version="7.0">
                <header>
                    <span groups="base.group_user">
                        <button name="invoice_open" states="draft,proforma2" string="Validate" class="oe_highlight"/>
                        <button name="%(action_account_invoice_refund)d" type='action' string='Ask Refund' states='open,paid' />
                        <button name="invoice_cancel" states="draft,proforma2,sale,open" string="Cancel" groups="base.group_no_one"/>
                        <button name="action_cancel_draft" states="cancel" string="Set to Draft" type="object"/>
                        <button name='%(action_account_state_open)d' type='action' string='Re-Open' groups="account.group_account_invoice" attrs="{'invisible':['|', ('state','&lt;&gt;','paid'), ('reconciled', '=', True)]}" help="This button only appears when the state of the invoice is 'paid' (showing that it has been fully reconciled) and auto-computed boolean 'reconciled' is False (depicting that it's not the case anymore). In other words, the invoice has been dereconciled and it does not fit anymore the 'paid' state. You should press this button to re-open it and let it continue its normal process after having resolved the eventual exceptions it may have created."/>
                    </span>
                    <field name="state" widget="statusbar" statusbar_visible="draft,open,paid" statusbar_colors='{"proforma":"blue","proforma2":"blue"}'/>
                </header>
                <sheet string="Supplier Invoice">
                    <div class="oe_title">
                        <h1>
                            <label string="Draft Invoice" attrs="{'invisible': ['|',('state','&lt;&gt;','draft'), ('type','&lt;&gt;','in_invoice')]}"/>
                            <label string="Draft Refund" attrs="{'invisible': ['|',('state','&lt;&gt;','draft'), ('type','&lt;&gt;','in_refund')]}"/>
                            <label string="Invoice" attrs="{'invisible': ['|',('state', '=', 'draft'), ('type','&lt;&gt;','in_invoice')]}"/>
                            <label string="Refund" attrs="{'invisible': ['|',('state', '=', 'draft'), ('type','&lt;&gt;','in_refund')]}"/>
                            <field name="number" class="oe_inline"  attrs="{'invisible': [('state', '=', 'draft')]}"/>
                        </h1>
                    </div>
                    <field name="type" invisible="1"/>
                    <group>
                        <group>
                            <field string="Supplier" name="partner_id"
                              on_change="onchange_partner_id(type,partner_id,date_invoice,payment_term, partner_bank_id,company_id)"
                              context="{'default_customer': 0, 'search_default_supplier': 1, 'default_supplier': 1}"
                              domain="[('supplier', '=', True)]"/>
                            <field name="fiscal_position" widget="selection"/>
                            <field name="origin"/>
			                <label for="reference_type"/>
			                <div>
                                <field name="reference_type" class="oe_inline oe_edit_only"/>
                                <field name="reference" class="oe_inline"/>
			                </div>
                        </group>
                        <group>
                            <field name="date_invoice"/>
                            <field name="date_due"/>
                            <field domain="[('company_id', '=', company_id), ('type', '=', 'payable')]"
                                name="account_id" groups="account.group_account_user"/>
                            <field name="journal_id" groups="account.group_account_user"
                                on_change="onchange_journal_id(journal_id, context)" widget="selection"/>
                            <field name="currency_id"/>
                        </group>
                    </group>
                    <notebook>
                        <page string="Invoice">
                            <field context="{'partner_id': partner_id, 'price_type': 'price_type' in dir() and price_type or False, 'type': type}" name="invoice_line">
                                <tree string="Invoice lines" editable="bottom">
                                    <field name="product_id" on_change="product_id_change(product_id, uos_id, quantity, name, parent.type, parent.partner_id, parent.fiscal_position, price_unit, parent.currency_id, context, parent.company_id)"/>
                                    <field domain="[('company_id', '=', parent.company_id), ('journal_id', '=', parent.journal_id), ('type', '&lt;&gt;', 'view')]" name="account_id" on_change="onchange_account_id(product_id,parent.partner_id,parent.type,parent.fiscal_position,account_id)" groups="base.group_account_user"/>
                                    <field name="invoice_line_tax_id" view_mode="2" context="{'type':parent.type}" domain="[('parent_id','=',False)]"/>
                                    <field domain="[('type','&lt;&gt;','view'), ('company_id', '=', parent.company_id), ('parent_id', '!=', False)]" name="account_analytic_id" groups="analytic.group_analytic_accounting"/>
                                    <field name="quantity"/>
                                    <field name="price_unit"/>
                                    <field name="price_subtotal"/>
                                    <field domain="[('company_id', '=', parent.company_id), ('journal_id', '=', parent.journal_id), ('type', '&lt;&gt;', 'view')]" name="account_id" on_change="onchange_account_id(product_id,parent.partner_id,parent.type,parent.fiscal_position,account_id)" invisible="1"/>
                                    <!-- Removed if subtotal is set -->
                                    <field name="name" invisible="1"/>
                                    <field name="uos_id" invisible="1"/>
                                </tree>
                            </field>
                            <group class="oe_subtotal_footer oe_right">
                                <field name="amount_untaxed"/>
                                <div>
                                    <label for="amount_tax"/>
                                    <button name="button_reset_taxes" states="draft,proforma2"
                                        string="(update)" class="oe_link oe_edit_only"
                                        type="object" help="Recompute taxes and total"/>
                                </div>
                                <field name="amount_tax" nolabel="1"/>
                                <field name="amount_total" class="oe_subtotal_footer_separator"/>

                                <field name="residual"/>
                                <field name="reconciled" invisible="1"/>
                            </group>
                            <div style="width: 50%%">
                                <field name="tax_line">
                                    <tree editable="bottom" string="Taxes">
                                        <field name="name"/>
                                        <field name="account_id" groups="account.group_account_invoice"/>
                                        <field name="account_analytic_id" domain="[('type','&lt;&gt;','view'), ('company_id', '=', parent.company_id), ('parent_id', '!=', False)]" groups="analytic.group_analytic_accounting"/>
                                        <field name="base" on_change="base_change(base,parent.currency_id,parent.company_id,parent.date_invoice)" readonly="1"/>
                                        <field name="amount" on_change="amount_change(amount,parent.currency_id,parent.company_id,parent.date_invoice)"/>

                                        <field invisible="True" name="base_amount"/>
                                        <field invisible="True" name="tax_amount"/>
                                        <field name="factor_base" invisible="True"/>
                                        <field name="factor_tax" invisible="True"/>
                                    </tree>
                                </field>
                            </div>
                            <div class="oe_clear">
                                <label for="comment"/>
                            </div>
                            <field name="comment"/>
                        </page>
                        <page string="Other Info">
                            <group>
                                <group>
                                    <field domain="[('partner_id', '=', partner_id)]" name="partner_bank_id" on_change="onchange_partner_bank(partner_bank_id)"/>
                                    <field name="user_id"/>
                                    <field name="name" invisible="1"/>
                                    <field name="payment_term" widget="selection"/>
                                </group>
                                <group>
                                    <field name="move_id" groups="account.group_account_user"/>
                                    <field name="period_id" domain="[('state', '=', 'draft')]" groups="account.group_account_user" widget="selection"/>
                                    <field name="company_id" on_change="onchange_company_id(company_id,partner_id,type,invoice_line,currency_id)" widget="selection" groups="base.group_multi_company"/>
                                </group>
                            </group>
                        </page>
                        <page string="Payments">
                            <field name="payment_ids">
                                <tree string="Payments">
                                    <field name="date" string="Payment Date"/>
                                    <field name="move_id"/>
                                    <field name="ref"/>
                                    <field name="name"/>
                                    <field name="journal_id"/>
                                    <field name="debit"/>
                                    <field name="credit"/>
                                    <field name="amount_currency"/>
                                    <field name="currency_id"/>
                                </tree>
                            </field>
                        </page>
                    </notebook>
                </sheet>
                <div class="oe_chatter">
                    <field name="message_ids" widget="mail_thread"/>
                    <field name="message_follower_ids" widget="mail_followers"/>
                </div>
                </form>
            </field>
        </record>

        <record id="invoice_form" model="ir.ui.view">
            <field name="name">account.invoice.form</field>
            <field name="model">account.invoice</field>
            <field name="arch" type="xml">
                <form string="Invoice" version="7.0">
                <header>
                    <span groups="base.group_user">
                        <button name="action_invoice_sent" type="object" string="Send by Email" attrs="{'invisible':['|',('sent','=',True), ('state', '!=', 'open')]}" class="oe_highlight"/>
                        <button name="invoice_print" string="Print Invoice" type="object" attrs="{'invisible':['|',('sent','=',True), ('state', '!=', 'open')]}" class="oe_highlight"/>
                        <button name="action_invoice_sent" type="object" string="Send by Email" attrs="{'invisible':['|',('sent','=',False), ('state', '!=', 'open')]}"/>
                        <button name="invoice_print" string="Print Invoice" type="object" attrs="{'invisible':['|',('sent','=',False), ('state', '!=', 'open')]}"/>
                        <button name="invoice_open" states="draft" string="Validate" class="oe_highlight"/>
                        <button name="invoice_open" states="proforma2" string="Validate"/>
                        <button name="invoice_proforma2" states="draft" string="PRO-FORMA" groups="account.group_proforma_invoices"/>
                        <button name="%(action_account_invoice_refund)d" type='action' string='Refund Invoice' states='paid'/>
                        <button name="invoice_cancel" states="draft,proforma2,sale,open" string="Cancel" groups="base.group_no_one"/>
                        <button name="action_cancel_draft" states="cancel" string="Reset to Draft" type="object"/>
                        <button name='%(action_account_state_open)d' type='action' string='Re-Open' groups="account.group_account_invoice" attrs="{'invisible':['|', ('state','&lt;&gt;','paid'), ('reconciled', '=', True)]}" help="This button only appears when the state of the invoice is 'paid' (showing that it has been fully reconciled) and auto-computed boolean 'reconciled' is False (depicting that it's not the case anymore). In other words, the invoice has been dereconciled and it does not fit anymore the 'paid' state. You should press this button to re-open it and let it continue its normal process after having resolved the eventual exceptions it may have created."/>
                        <!--button name="%(account_invoices)d" string="Print Invoice" type="action" states="open,paid,proforma,sale,proforma2"/-->
                    </span>
                    <field name="state" widget="statusbar" nolabel="1" statusbar_visible="draft,open,paid" statusbar_colors='{"proforma":"blue","proforma2":"blue"}'/>
                </header>
                <sheet string="Invoice">
                    <h1>
                        <label string="Draft Invoice " attrs="{'invisible': ['|',('state','not in',('draft',)), ('type','&lt;&gt;','out_invoice')]}"/>
                        <label string="Draft Refund " attrs="{'invisible': ['|',('state','not in',('draft',)), ('type','&lt;&gt;','out_refund')]}"/>
                        <label string="Pro Forma Invoice " attrs="{'invisible': [('state','not in',('proforma','proforma2'))]}"/>
                        <label string="Invoice " attrs="{'invisible': ['|',('state','in',('draft','proforma','proforma2')), ('type','&lt;&gt;','out_invoice')]}"/>
                        <label string="Refund " attrs="{'invisible': ['|',('state','in',('draft','proforma','proforma2')), ('type','&lt;&gt;','out_refund')]}"/>
                        <field name="number" readonly="1" class="oe_inline"/>
                    </h1>
                    <field name="type" invisible="1"/>
                    <group>
                        <group>
                            <field string="Customer" name="partner_id"
                                on_change="onchange_partner_id(type,partner_id,date_invoice,payment_term, partner_bank_id,company_id)"
                                groups="base.group_user" context="{'search_default_customer':1, 'show_address': 1}"
                                options='{"always_reload": true}'/>
                            <field name="fiscal_position" widget="selection" />
                        </group>
                        <group>
                            <field name="date_invoice"/>
                            <field name="journal_id" groups="account.group_account_user"
                                on_change="onchange_journal_id(journal_id, context)" widget="selection"/>
                            <field domain="[('company_id', '=', company_id),('type','=', 'receivable')]"
                                name="account_id" groups="account.group_account_user"/>

                            <label for="currency_id"/>
                            <div>
                                <field name="currency_id" class="oe_inline"/>
                                <!-- note fp: I don't think we need this feature ?
                                <button name="%(action_account_change_currency)d" type="action"
                                  icon="terp-stock_effects-object-colorize"
                                  attrs="{'invisible':[('state','!=','draft')]}"
                                  groups="account.group_account_user"/> -->
                            </div>
                        </group>
                    </group>
                    <field name="sent" invisible="1"/>
                    <notebook colspan="4">
                        <page string="Invoice Lines">
                            <field name="invoice_line" nolabel="1" widget="one2many_list" context="{'type': type}">
                                <tree string="Invoice Lines" editable="bottom">
                                    <field name="invoice_line_tax_id" invisible="1"/>
<<<<<<< HEAD
                                    <field name="product_id" on_change="product_id_change(product_id, uos_id, quantity, name, parent.type, parent.partner_id, parent.fiscal_position, price_unit, parent.currency_id, context, parent.company_id)"/>
=======
                                    <field name="product_id" />
>>>>>>> f4f7de13
                                    <field name="name"/>
                                    <field name="account_id" groups="account.group_account_user"
                                        domain="[('company_id', '=', parent.company_id), ('journal_id', '=', parent.journal_id), ('type', '&lt;&gt;', 'view')]"
                                        on_change="onchange_account_id(product_id, parent.partner_id, parent.type, parent.fiscal_position,account_id)"/>
                                    <field name="quantity"/>
                                    <field name="uos_id" groups="product.group_uom"
                                        on_change="uos_id_change(product_id, uos_id, quantity, name, parent.type, parent.partner_id, parent.fiscal_position, price_unit, parent.currency_id, context, parent.company_id)"/>
                                    <field name="price_unit"/>
                                    <field name="discount" groups="sale.group_discount_per_so_line"/>
                                    <field name="price_subtotal"/>
                                </tree>
                            </field>
                            <group class="oe_subtotal_footer oe_right">
                                <field name="amount_untaxed"/>
                                <div>
                                    <label for="amount_tax"/>
                                    <button name="button_reset_taxes" states="draft,proforma2"
                                        string="(update)" class="oe_link oe_edit_only"
                                        type="object" help="Recompute taxes and total"/>
                                </div>
                                <field name="amount_tax" nolabel="1"/>
                                <field name="amount_total" class="oe_subtotal_footer_separator"/>
                                <field name="residual" groups="account.group_account_user"/>
                                <field name="reconciled" invisible="1"/>
                            </group>
                            <group>
                                    <field name="payment_term" class="oe_inline"/>
                            </group>
                            <div class="oe_clear">
                                <label for="comment"/>
                            </div>
                            <field name="comment" class="oe_inline" placeholder="Additional notes..."/>
                        </page>
                        <page string="Other Info">
                            <group col="4">
                                <group>
                                    <field name="company_id" on_change="onchange_company_id(company_id,partner_id,type,invoice_line,currency_id)" widget="selection" groups="base.group_multi_company"/>
                                    <field name="user_id" groups="base.group_user"/>
                                    <field domain="[('partner_id.ref_companies', 'in', [company_id])]" name="partner_bank_id"/>
                                    <field name="period_id" domain="[('state', '=', 'draft')]"
                                        groups="account.group_account_manager"
                                        string="Accounting Period"
                                        placeholder="force period"/>
                                    <field name="date_due"/>
                                </group>
                                <group>
                                    <field name="origin" groups="base.group_user"/>
                                    <field name="name" string="Customer Reference"/>
                                    <field name="move_id" groups="account.group_account_user"/>
                                </group>
                            </group>
                            <field name="tax_line">
                                <tree editable="bottom" string="Taxes">
                                    <field name="name"/>
                                    <field name="account_id" groups="account.group_account_user"/>
                                    <field name="base" on_change="base_change(base,parent.currency_id,parent.company_id,parent.date_invoice)" readonly="1"/>
                                    <field name="amount" on_change="amount_change(amount,parent.currency_id,parent.company_id,parent.date_invoice)"/>
                                    <field invisible="True" name="base_amount"/>
                                    <field invisible="True" name="tax_amount"/>
                                    <field name="factor_base" invisible="True"/>
                                    <field name="factor_tax" invisible="True"/>
                                </tree>
                            </field>
                        </page>
                        <page string="Payments" groups="base.group_user">
                            <field name="payment_ids">
                                <tree string="Payments">
                                    <field name="date"/>
                                    <field name="move_id"/>
                                    <field name="ref"/>
                                    <field name="name"/>
                                    <field name="journal_id" groups="base.group_user"/>
                                    <field name="debit"/>
                                    <field name="credit"/>
                                    <field name="amount_currency"/>
                                    <field name="currency_id"/>
                                </tree>
                            </field>
                        </page>
                    </notebook>
                </sheet>
                <div class="oe_chatter">
                    <field name="message_ids" colspan="4" widget="mail_thread" nolabel="1"/>
                    <field name="message_follower_ids" widget="mail_followers"/>
                </div>
                </form>
            </field>
        </record>

        <record id="view_account_invoice_filter" model="ir.ui.view">
            <field name="name">account.invoice.select</field>
            <field name="model">account.invoice</field>
            <field name="arch" type="xml">
                <search string="Search Invoice">
                    <field name="number" string="Invoice" filter_domain="['|', ('number','ilike',self),('origin','ilike',self)]"/>
                    <filter name="draft" icon="terp-document-new" string="Draft" domain="[('state','=','draft')]" help="Draft Invoices"/>
                    <filter name="proforma" icon="terp-gtk-media-pause" string="Proforma" domain="[('state','=','proforma2')]" help="Proforma Invoices" groups="account.group_proforma_invoices"/>
                    <filter name="invoices" icon="terp-dolar" string="Invoices" domain="[('state','not in',['draft','cancel'])]" help="Proforma/Open/Paid Invoices"/>
                    <filter name="unpaid" icon="terp-dolar_ok!" string="Unpaid" domain="[('state','=','open')]" help="Unpaid Invoices"/>
                    <separator/>
                    <filter domain="[('user_id','=',uid)]" help="My Invoices" icon="terp-personal"/>
                    <field name="partner_id"/>
                    <field name="user_id" string="Salesperson"/>
                    <field name="journal_id"/>
                    <field name="period_id" string="Period"/>
                    <group expand="0" string="Group By...">
                        <filter string="Partner" icon="terp-partner" domain="[]" context="{'group_by':'partner_id'}"/>
                        <filter string="Responsible" icon="terp-personal" domain="[]"  context="{'group_by':'user_id'}"/>
                        <filter string="Journal" icon="terp-folder-orange" domain="[]" context="{'group_by':'journal_id'}"/>
                        <filter string="Status" icon="terp-stock_effects-object-colorize" domain="[]"  context="{'group_by':'state'}"/>
                        <filter string="Period" icon="terp-go-month" domain="[]" context="{'group_by':'period_id'}"/>
                        <filter string="Invoice Date" icon="terp-go-month" domain="[]"  context="{'group_by':'date_invoice'}"/>
                        <filter string="Due Date" icon="terp-go-month" domain="[]"  context="{'group_by':'date_due'}"/>
                    </group>
               </search>
            </field>
        </record>

        <record id="action_invoice_tree" model="ir.actions.act_window">
            <field name="name">Invoices</field>
            <field name="res_model">account.invoice</field>
            <field name="view_type">form</field>
            <field name="view_mode">tree,form,calendar,graph</field>
            <field name="view_id" ref="invoice_tree"/>
            <field name="context">{'type':'out_invoice'}</field>
            <field name="search_view_id" ref="view_account_invoice_filter"/>
        </record>

        <record id="action_invoice_tree_pending_invoice" model="ir.actions.act_window">
            <field name="name">Pending Invoice</field>
            <field name="res_model">account.invoice</field>
            <field name="view_type">form</field>
            <field name="view_mode">tree,form,calendar,graph</field>
            <field name="view_id" ref="invoice_tree"/>
            <field name="context">{'type':'out_invoice'}</field>
            <field name="domain">[('state','=','draft')]</field>
           <!-- <field name="search_view_id" ref="view_account_invoice_filter"/>-->
        </record>

        <record id="action_invoice_tree_view1" model="ir.actions.act_window.view">
            <field eval="1" name="sequence"/>
            <field name="view_mode">tree</field>
            <field name="act_window_id" ref="action_invoice_tree"/>
        </record>

        <record id="action_invoice_tree_view2" model="ir.actions.act_window.view">
            <field eval="2" name="sequence"/>
            <field name="view_mode">form</field>
            <field name="view_id" ref="invoice_form"/>
            <field name="act_window_id" ref="action_invoice_tree"/>
        </record>

        <record id="action_invoice_tree1" model="ir.actions.act_window">
            <field name="name">Customer Invoices</field>
            <field name="res_model">account.invoice</field>
            <field name="view_type">form</field>
            <field name="view_mode">tree,form,calendar,graph</field>
            <field eval="False" name="view_id"/>
            <field name="domain">[('type','=','out_invoice')]</field>
            <field name="context">{'default_type':'out_invoice', 'type':'out_invoice', 'journal_type': 'sale'}</field>
            <field name="search_view_id" ref="view_account_invoice_filter"/>
            <field name="help" type="html">
              <p class="oe_view_nocontent_create">
                Click to create a customer invoice.
              </p><p>
                OpenERP's electronic invoicing allows to ease and fasten the
                collection of customer payments. Your customer receives the
                invoice by email and he can pay online and/or import it
                in his own system.
              </p><p>
                The discussions with your customer are automatically displayed at
                the bottom of each invoice.
              </p>
            </field>
        </record>


        <record id="action_invoice_tree1_view1" model="ir.actions.act_window.view">
            <field eval="1" name="sequence"/>
            <field name="view_mode">tree</field>
            <field name="act_window_id" ref="action_invoice_tree1"/>
        </record>

        <record id="action_invoice_tree1_view2" model="ir.actions.act_window.view">
            <field eval="2" name="sequence"/>
            <field name="view_mode">form</field>
            <field name="view_id" ref="invoice_form"/>
            <field name="act_window_id" ref="action_invoice_tree1"/>
        </record>

        <menuitem action="action_invoice_tree1" id="menu_action_invoice_tree1" parent="menu_finance_receivables"/>

        <record id="action_invoice_tree2" model="ir.actions.act_window">
            <field name="name">Supplier Invoices</field>
            <field name="res_model">account.invoice</field>
            <field name="view_type">form</field>
            <field name="view_mode">tree,form,calendar,graph</field>
            <field eval="False" name="view_id"/>
            <field name="domain">[('type','=','in_invoice')]</field>
            <field name="context">{'default_type': 'in_invoice', 'type': 'in_invoice', 'journal_type': 'purchase'}</field>
            <field name="search_view_id" ref="view_account_invoice_filter"/>
            <field name="help" type="html">
              <p class="oe_view_nocontent_create">
                Click to record a new supplier invoice.
              </p><p>
                You can control the invoice from your supplier according to
                what you purchased or received. OpenERP can also generate
                draft invoices automatically from purchase orders or receipts.
              </p>
            </field>
        </record>
        <menuitem action="action_invoice_tree2" id="menu_action_invoice_tree2" parent="menu_finance_payables"/>

        <record id="action_invoice_tree3" model="ir.actions.act_window">
            <field name="name">Customer Refunds</field>
            <field name="res_model">account.invoice</field>
            <field name="view_type">form</field>
            <field name="view_mode">tree,form,calendar,graph</field>
            <field eval="False" name="view_id"/>
            <field name="domain">[('type','=','out_refund')]</field>
            <field name="context">{'default_type':'out_refund', 'type':'out_refund', 'journal_type': 'sale_refund'}</field>
            <field name="search_view_id" ref="view_account_invoice_filter"/>
            <field name="help" type="html">
              <p class="oe_view_nocontent_create">
                Click to create a customer refund. 
              </p><p>
                A refund is a document that credits an invoice completely or
                partially.
              </p><p>
                Instead of manually creating a customer refund, you
                can generate it directly from the related customer invoice.
              </p>
            </field>
        </record>

        <record id="action_invoice_tree3_view1" model="ir.actions.act_window.view">
            <field eval="1" name="sequence"/>
            <field name="view_mode">tree</field>
            <field name="act_window_id" ref="action_invoice_tree3"/>
        </record>

        <record id="action_invoice_tree3_view2" model="ir.actions.act_window.view">
            <field eval="2" name="sequence"/>
            <field name="view_mode">form</field>
            <field name="view_id" ref="invoice_form"/>
            <field name="act_window_id" ref="action_invoice_tree3"/>
        </record>
        <menuitem action="action_invoice_tree3" id="menu_action_invoice_tree3" parent="menu_finance_receivables"/>

        <record id="action_invoice_tree4" model="ir.actions.act_window">
            <field name="name">Supplier Refunds</field>
            <field name="res_model">account.invoice</field>
            <field name="view_type">form</field>
            <field name="view_mode">tree,form,calendar,graph</field>
            <field eval="False" name="view_id"/>
            <field name="domain">[('type','=','in_refund')]</field>
            <field name="context">{'default_type': 'in_refund', 'type': 'in_refund', 'journal_type': 'purchase_refund'}</field>
            <field name="search_view_id" ref="view_account_invoice_filter"/>
            <field name="help" type="html">
              <p class="oe_view_nocontent_create">
                Click to register a refund you received from a supplier.
              </p><p>
                Instead of creating the supplier refund manually, you can generate
                refunds and reconcile them directly from the related supplier invoice.
              </p>
            </field>
        </record>
        <menuitem action="action_invoice_tree4" id="menu_action_invoice_tree4" parent="menu_finance_payables"/>

        <act_window context="{'search_default_partner_id':[active_id], 'default_partner_id': active_id}" id="act_res_partner_2_account_invoice_opened" name="Invoices" res_model="account.invoice" src_model="res.partner"/>

        <act_window
           id="act_account_journal_2_account_invoice_opened"
           name="Unpaid Invoices"
           context="{'search_default_journal_id': [active_id], 'search_default_unpaid':1, 'default_journal_id': active_id}"
           res_model="account.invoice"
           src_model="account.journal"/>

    </data>
</openerp><|MERGE_RESOLUTION|>--- conflicted
+++ resolved
@@ -343,11 +343,7 @@
                             <field name="invoice_line" nolabel="1" widget="one2many_list" context="{'type': type}">
                                 <tree string="Invoice Lines" editable="bottom">
                                     <field name="invoice_line_tax_id" invisible="1"/>
-<<<<<<< HEAD
                                     <field name="product_id" on_change="product_id_change(product_id, uos_id, quantity, name, parent.type, parent.partner_id, parent.fiscal_position, price_unit, parent.currency_id, context, parent.company_id)"/>
-=======
-                                    <field name="product_id" />
->>>>>>> f4f7de13
                                     <field name="name"/>
                                     <field name="account_id" groups="account.group_account_user"
                                         domain="[('company_id', '=', parent.company_id), ('journal_id', '=', parent.journal_id), ('type', '&lt;&gt;', 'view')]"
