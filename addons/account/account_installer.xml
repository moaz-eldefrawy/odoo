--- conflicted
+++ resolved
@@ -82,12 +82,7 @@
             <field name="action_id" ref="action_account_configuration_installer"/>
             <field name="category_id" ref="category_accounting_configuration"/>
             <field name="sequence">3</field>
-<<<<<<< HEAD
-            <field name="type">normal</field>
-            <field name="state">open</field>
-=======
             <field name="type">automatic</field>
->>>>>>> 09cf4d40
         </record>
 
     </data>
