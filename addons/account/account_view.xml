--- conflicted
+++ resolved
@@ -168,22 +168,6 @@
             <field name="model">account.account</field>
             <field name="type">form</field>
             <field name="arch" type="xml">
-<<<<<<< HEAD
-                <form string="Account">
-                    <group col="6" colspan="4">
-                        <field name="name"/>
-                        <field name="code" />
-                        <field name="company_id" widget="selection" groups="base.group_multi_company"/>
-                        <newline/>
-                        <field name="parent_id"/>
-                        <field name="type"/>
-                        <field name="user_type"/>
-                        <field name="active"/>
-                        <newline/>
-                        <field name="debit" invisible="context.get('config_invisible', True)" attrs="{'readonly':[('type','=','view')]}"/>
-                        <field name="credit" invisible="context.get('config_invisible', True)" attrs="{'readonly':[('type','=','view')]}"/>
-                        <field name="balance" invisible="context.get('config_invisible', True)"/>
-=======
                 <form string="Account" version="7.0">
                     <label for="name" class="oe_edit_only" string="Account Name and Code:"/>
                     <h1>
@@ -219,7 +203,6 @@
                         <group string="Reconcile">
                             <field name="reconcile"/>
                         </group>
->>>>>>> cc98560c
                     </group>
                     <field name="note"/>
                 </form>
@@ -370,13 +353,8 @@
             <field name="model">account.journal.column</field>
             <field name="type">form</field>
             <field name="arch" type="xml">
-<<<<<<< HEAD
-                <form string="Journal Column">
-                    <field colspan="4" name="name"/>
-=======
                 <form string="Journal Column" version="7.0">
                     <field name="name"/>
->>>>>>> cc98560c
                     <field name="field"/>
                     <field name="sequence"/>
                 </form>
@@ -485,26 +463,6 @@
             <field name="model">account.journal</field>
             <field name="type">form</field>
             <field name="arch" type="xml">
-<<<<<<< HEAD
-                <form string="Account Journal">
-                    <group colspan="4" col="6">
-                        <field name="name"/>
-                        <field name="code"/>
-                        <field name="type" on_change="onchange_type(type, currency, context)"/>
-                    </group>
-                    <notebook colspan="4">
-                        <page string="General Information">
-                            <group col="2" colspan="2">
-                                <group colspan="2" col="2">
-                                    <separator string="Accounts" colspan="4"/>
-                                    <field name="default_debit_account_id" attrs="{'required':[('type','in', ('cash', 'bank'))]}" domain="[('type','&lt;&gt;','view'),('type','&lt;&gt;','consolidation')]"/>
-                                    <field name="default_credit_account_id" attrs="{'required':[('type','in',('cash', 'bank'))]}" domain="[('type','&lt;&gt;','view'),('type','&lt;&gt;','consolidation')]"/>
-                                </group>
-                                <group colspan="2" col="2">
-                                    <separator string="Journal View" colspan="4"/>
-                                    <field name="view_id" widget="selection"/>
-                                </group>
-=======
                 <form string="Account Journal" version="7.0">
                     <div class="oe_title">
                         <label for="name" class="oe_edit_only"/>
@@ -518,7 +476,6 @@
                             <group>
                                 <field name="code"/>
                                 <field name="currency"/>
->>>>>>> cc98560c
                             </group>
                             <group>
                                 <field name="company_id" groups="base.group_multi_company"/>
@@ -533,22 +490,14 @@
                             <group>
                                 <field name="centralisation"/>
                                 <field name="entry_posted"/>
-<<<<<<< HEAD
                                 <field name="with_last_closing_balance" />
-                            </group>
-                            <group colspan="2" col="2">
-                                <separator string="Invoicing Data" colspan="4"/>
-<!--                                <field name="invoice_sequence_id"/>-->
-=======
                                 <field name="allow_date"/>
->>>>>>> cc98560c
                                 <field name="group_invoice_lines"/>
                             </group>
                             <group>
                                 <field name="type_control_ids" widget="many2many_tags"/>
                                 <field name="account_control_ids" widget="many2many_tags"/>
                             </group>
-<<<<<<< HEAD
                         </page>
                         <page string="Entry Controls">
                             <separator colspan="4" string="Accounts Type Allowed (empty for no control)"/>
@@ -570,10 +519,8 @@
                                 </tree>
                             </field>
                         </page>
-=======
                         </group>
                     </page>
->>>>>>> cc98560c
                     </notebook>
                 </form>
             </field>
@@ -793,20 +740,6 @@
             <field name="model">account.account.type</field>
             <field name="type">form</field>
             <field name="arch" type="xml">
-<<<<<<< HEAD
-                <form string="Account Type">
-                    <group col="6" colspan="4">
-                        <field name="name"/>
-                        <field name="code"/>
-                    </group>
-                    <group col="2" colspan="2">
-                        <separator string="Reporting Configuration" colspan="4"/>
-                        <field name="report_type"/>
-                    </group>
-                    <group col="2" colspan="2">
-                        <separator string="Closing Method" colspan="4"/>
-                        <field name="close_method"/>
-=======
                 <form string="Account Type" version="7.0">
                     <group>
                         <group>
@@ -817,7 +750,6 @@
                             <field name="report_type"/>
                             <field name="close_method"/>
                         </group>
->>>>>>> cc98560c
                     </group>
                     <separator string="Description"/>
                     <field name="note"/>
@@ -863,13 +795,8 @@
             <field name="model">account.move.reconcile</field>
             <field name="type">form</field>
             <field name="arch" type="xml">
-<<<<<<< HEAD
-                <form string="Journal Entry Reconcile">
-                    <group col="6" colspan="4">
-=======
                 <form string="Journal Entry Reconcile" version="7.0">
                     <group col="4">
->>>>>>> cc98560c
                         <field name="name"/>
                         <field name="create_date"/>
                         <field name="type"/>
@@ -1105,13 +1032,8 @@
             <field name="type">form</field>
             <field eval="2" name="priority"/>
             <field name="arch" type="xml">
-<<<<<<< HEAD
-                <form string="Journal Item">
-                    <group col="6" colspan="4">
-=======
                 <form string="Journal Item" version="7.0">
                     <group col="6">
->>>>>>> cc98560c
                         <field name="name"/>
                         <field name="ref"/>
                         <field name="partner_id" on_change="onchange_partner_id(False,partner_id,account_id,debit,credit,date)"/>
@@ -1122,15 +1044,6 @@
                     </group>
                     <notebook colspan="4">
                         <page string="Information">
-<<<<<<< HEAD
-                            <group col="2" colspan="2">
-                                <separator colspan="2" string="Amount"/>
-                                <field name="account_id" domain="[('company_id', '=', company_id), ('type','&lt;&gt;','view'), ('type','&lt;&gt;','consolidation')]"/>
-                                <field name="debit"/>
-                                <field name="credit"/>
-                                <field name="quantity"/>
-                            </group>
-=======
                             <group>
                                 <group string="Amount">
                                     <field name="account_id" domain="[('company_id', '=', company_id), ('type','&lt;&gt;','view'), ('type','&lt;&gt;','consolidation')]"/>
@@ -1138,7 +1051,6 @@
                                     <field name="credit"/>
                                     <field name="quantity"/>
                                 </group>
->>>>>>> cc98560c
 
                                 <group string="Accounting Documents">
                                     <field name="invoice" readonly="True"/>
@@ -1146,20 +1058,11 @@
                                     <field name="statement_id" readonly="True"/>
                                 </group>
 
-<<<<<<< HEAD
-                            <group col="2" colspan="2">
-                                <separator colspan="2" string="Dates"/>
-                                <field name="date"/>
-                                <field name="date_maturity"/>
-                                <field name="date_created" readonly="True"/>
-                            </group>
-=======
                                 <group string="Dates">
                                     <field name="date"/>
                                     <field name="date_maturity"/>
                                     <field name="date_created" readonly="True"/>
                                 </group>
->>>>>>> cc98560c
 
                                 <group string="Taxes">
                                     <field name="tax_code_id"/>
@@ -1206,37 +1109,6 @@
                 <form string="Journal Item" version="7.0">
                     <notebook colspan="4">
                         <page string="Information">
-<<<<<<< HEAD
-                            <separator colspan="4" string="General Information"/>
-                            <field name="name"/>
-                            <field name="date"/>
-                            <field name="journal_id" readonly="False"/>
-                            <field name="period_id" readonly="False"/>
-                            <field name="account_id" domain="[('type','&lt;&gt;','view'),('type','&lt;&gt;','consolidation'),('company_id', '=', company_id)]"/>
-                            <field name="partner_id" on_change="onchange_partner_id(False,partner_id,account_id,debit,credit,date)"/>
-                            <newline/>
-                            <field name="debit"/>
-                            <field name="credit"/>
-
-                            <separator colspan="4" string="Optional Information"/>
-                            <field name="currency_id"/>
-                            <field name="amount_currency"/>
-                            <field name="quantity"/>
-                            <field name="move_id" required="False"/>
-                            <newline/>
-                            <field name="date_maturity"/>
-                            <field name="date_created"/>
-                            <field name="date_created"/>
-                            <field name="blocked"/>
-                            <newline/>
-                            <field name="account_tax_id" domain="[('parent_id','=',False)]"/>
-                            <field name="analytic_account_id" domain="[('parent_id','!=',False)]" groups="analytic.group_analytic_accounting"/>
-                            <separator colspan="4" string="State"/>
-                            <newline/>
-                            <field name="reconcile_id"/>
-                            <field name="reconcile_partial_id"/>
-                            <field name="state"/>
-=======
                             <group col="4">
                                 <separator colspan="4" string="General Information"/>
                                 <field name="name"/>
@@ -1268,7 +1140,6 @@
                                 <field name="reconcile_partial_id"/>
                                 <field name="state"/>
                             </group>
->>>>>>> cc98560c
                         </page>
                         <page string="Analytic Lines" groups="analytic.group_analytic_accounting">
                             <field name="analytic_lines"/>
@@ -2701,15 +2572,9 @@
                     <group col="4">
                         <field name="name"/>
                         <field name='company_id' widget="selection" groups="base.group_multi_company" />
-<<<<<<< HEAD
-                        <field name="journal_id" on_change="onchange_journal_id(journal_id)" select="1" widget="selection" domain="[('type', '=', 'cash')]"/>
-                        <field name="user_id" select="1" readonly="1"/>
-                        <field name="period_id" select="1"/>
-=======
                         <field name="journal_id" on_change="onchange_journal_id(journal_id)" widget="selection"/>
                         <field name="user_id" readonly="1"/>
                         <field name="period_id"/>
->>>>>>> cc98560c
                         <field name="currency" invisible="1"/>
                     </group>
 
@@ -2744,22 +2609,14 @@
                                 </form>
                             </field>
                         </page>
-<<<<<<< HEAD
                         <page string="Cash Control">
                             <group col="2" expand="1">
                                 <field name="opening_details_ids" nolabel="1" colspan="4" attrs="{'invisible' : [('state', '!=', 'draft')]}">
                                     <tree string="Opening Cashbox Lines" editable="bottom">
-=======
-                        <page string="CashBox">
-                            <group>
-                                <field name="starting_details_ids" attrs="{'readonly':[('state','!=','draft')]}" nolabel="1">
-                                    <tree string = "Opening Balance" editable="bottom">
->>>>>>> cc98560c
                                         <field name="pieces"/>
                                         <field name="number_opening" string="Opening Unit Numbers" on_change="on_change_sub_opening(pieces, number_opening, parent.balance_end)"/>
                                         <field name="subtotal_opening" string="Opening Subtotal"/>
                                     </tree>
-<<<<<<< HEAD
                                 </field>
                                 <field name="closing_details_ids" nolabel="1" colspan="4" attrs="{'invisible' : [('state', '=', 'draft')]}">
                                     <tree string="Closing Cashbox Lines" editable="bottom">
@@ -2770,25 +2627,6 @@
                                         <field name="number_closing" string="Closing Unit Numbers" on_change="on_change_sub_closing(pieces, number_closing, parent.balance_end)"/>
                                         <field name="subtotal_closing" string="Closing Subtotal"/>
                                     </tree>
-=======
-                                    <form string = "Opening Balance" version="7.0">
-                                        <field name="pieces"/>
-                                        <field name="number" on_change="on_change_sub(pieces,number, parent.balance_end)"/>
-                                        <field name="subtotal"/>
-                                    </form>
-                                </field>
-                                <field name="ending_details_ids" attrs="{'readonly':[('state','!=','open')]}" nolabel="1">
-                                    <tree string = "Closing Balance" editable="bottom">
-                                        <field name="pieces"/>
-                                        <field name="number" on_change="on_change_sub(pieces,number, parent.balance_end)"/>
-                                        <field name="subtotal" sum="Total"/>
-                                    </tree>
-                                    <form string = "Closing Balance" version="7.0">
-                                        <field name="pieces"/>
-                                        <field name="number" on_change="on_change_sub(pieces,number, parent.balance_end)"/>
-                                        <field name="subtotal"/>
-                                    </form>
->>>>>>> cc98560c
                                 </field>
                             </group>
                         </page>
@@ -2796,23 +2634,12 @@
                             <field name="move_line_ids" string="Journal Entries"/>
                         </page>
                     </notebook>
-<<<<<<< HEAD
                     <group col="6" colspan="4">
                         <group col="2" colspan="2">
                             <separator string="Opening Balance" colspan="4"/>
                             <field name="balance_start" readonly="1" string="Opening Cash Control"/>
                             <field name="last_closing_balance" readonly="1" string="Last Closing Balance" />
                             <field name="total_entry_encoding" />
-=======
-                    <group col="3">
-                        <group string="Dates">
-                            <field name="date" attrs="{'readonly':[('state','!=','draft')]}"  on_change="onchange_date(date, company_id)"/>
-                            <field name="closing_date" readonly="1"/>
-                        </group>
-                        <group string="Opening Balance">
-                            <field name="balance_start" readonly="1" string="Opening Balance"/>
-                            <field name="total_entry_encoding"/>
->>>>>>> cc98560c
                         </group>
                         <group string="Closing Balance">
                             <field name="balance_end"/>
