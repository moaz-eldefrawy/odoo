--- conflicted
+++ resolved
@@ -1550,22 +1550,13 @@
             <field name="act_window_id" ref="action_move_line_search"/>
         </record>
 
-<<<<<<< HEAD
-        <act_window
-            context="{'search_default_unreconciled': 1,'view_mode':True}"
-            id="action_account_manual_reconcile" name="Journal Items"
-            res_model="account.move.line"
-            view_id="view_move_line_tree"
-            view_mode="account_reconciliation_list" />
-
-=======
         <record id="action_account_manual_reconcile" model="ir.actions.act_window">
-            <field name="context">{'search_default_next_partner':1,'view_mode':True}</field>
+            <field name="context">{'search_default_unreconciled': 1,'view_mode':True}</field>
             <field name="name">Journal Items to Reconcile</field>
             <field name="res_model">account.move.line</field>
             <field name="view_id" ref="view_move_line_tree_reconcile"/>
             <field name="view_type">form</field>
-            <field name="view_mode">tree,form</field>
+            <field name="view_mode">account_reconciliation_list</field>
             <field name="help" type="html">
                 <p>
                     Good job!
@@ -1581,7 +1572,6 @@
              id="menu_manual_reconcile_bank"
              sequence="20"
              parent="account.menu_finance_bank_and_cash"/>
->>>>>>> bc72e3da
 
         <menuitem
              name="Manual Reconciliation"
