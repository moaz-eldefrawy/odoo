--- conflicted
+++ resolved
@@ -1,10 +1,6 @@
 <?xml version="1.0" encoding="utf-8"?>
 <openerp>
-<<<<<<< HEAD
-<data>
-=======
 <data noupdate="0">
->>>>>>> 5101771c
 
     <record id="group_account_invoice" model="res.groups">
         <field name="name">Invoicing &amp; Payments</field>
@@ -30,16 +26,13 @@
         <field name="category_id" ref="base.module_category_hidden"/>
     </record>
 
-<<<<<<< HEAD
     <record id="group_supplier_inv_check_total" model="res.groups">
         <field name="name">Check Total on supplier invoices</field>
         <field name="category_id" ref="base.module_category_hidden"/>
     </record>
-=======
 </data>
+
 <data noupdate="1">
->>>>>>> 5101771c
-
     <record id="account_move_comp_rule" model="ir.rule">
         <field name="name">Account Entry</field>
         <field name="model_id" ref="model_account_move"/>
