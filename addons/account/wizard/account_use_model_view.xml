--- conflicted
+++ resolved
@@ -7,31 +7,17 @@
             <field name="model">account.use.model</field>
             <field name="type">form</field>
             <field name="arch" type="xml">
-<<<<<<< HEAD
             <form string="Create Entries From Models" version="7.0">
                 <header>
-                    <button icon="gtk-execute" string="Create Entries" name="create_entries" type="object"/>
-                    <button icon="gtk-cancel" special="cancel" string="Cancel"/>
+	            <button string="Create Entries" name="create_entries" type="object" class="oe_highlight"/>
+	            or
+	            <button string="Cancel" class="oe_link" special="cancel"/>
                 </header>
                 <label string="Create manual recurring entries in a chosen journal."/>
                 <group>
                     <field name="model" nolabel="1"/>
                 </group>
             </form>
-=======
-	            <form string="Create Entries From Models" version="7.0">
-	                <header>
-	                    <button string="Create Entries" name="create_entries" type="object" class="oe_highlight"/>
-	                    or
-	                    <button string="Cancel" class="oe_link" special="cancel"/>
-	                </header>
-	                <separator string="This wizard will create recurring accounting entries"/>
-	                <label string="Create manual recurring entries in a chosen journal."/>
-	                <group>
-	                    <field name="model"/>
-	                </group>
-	            </form>
->>>>>>> 9c9141cc
             </field>
         </record>
 
