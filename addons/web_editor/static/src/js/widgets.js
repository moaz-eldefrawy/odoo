--- conflicted
+++ resolved
@@ -39,17 +39,12 @@
     close: function () {
         this.$el.modal('hide');
     },
-<<<<<<< HEAD
-    stop_escape: function (event) {
-        if($(".modal.in").length>0 && event.which == 27) {
-=======
     destroy: function () {
         this._super();
         $("body:has('> .modal:visible')").addClass('modal-open');
     },
-    stop_escape: function(event) {
-        if($(".modal.in").length>0 && event.which == 27){
->>>>>>> 087729f3
+    stop_escape: function (event) {
+        if($(".modal.in").length>0 && event.which == 27) {
             event.stopPropagation();
         }
     }
