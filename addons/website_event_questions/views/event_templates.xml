--- conflicted
+++ resolved
@@ -2,24 +2,6 @@
 <odoo>
 
 <template id="registration_attendee_details_questions" inherit_id="website_event.registration_attendee_details" name="Registration Attendee Details with questions">
-<<<<<<< HEAD
-        <!-- Attendee specific questions -->
-        <xpath expr="//t[@name='attendee_loop']" position="inside">
-            <t t-if="event.specific_question_ids">
-                <div class="mb16 mt16">
-                    <div t-foreach='event.specific_question_ids' t-as='question'>
-                        <div class="row mb4">
-                            <span class="col-lg-7 mt4 text-right"><t t-esc="question.title"/></span>
-                            <div class="col-lg-5">
-                                <select t-attf-name="#{counter}-answer_ids-#{question.id}" class="o_specific_answer" required="true">
-                                    <t t-foreach='question.answer_ids' t-as="answer">
-                                        <option t-esc='answer.name' t-att-value='answer.id'/>
-                                    </t>
-                                </select>
-                            </div>
-                        </div>
-                    </div>
-=======
     <!-- Attendee specific questions -->
     <xpath expr="//t[@name='attendee_loop']//*[hasclass('modal-body')]" position="inside">
         <t t-if="event.specific_question_ids">
@@ -31,7 +13,6 @@
                             <option t-esc="answer.name" t-att-value="answer.id"/>
                         </t>
                     </select>
->>>>>>> f4105eb9
                 </div>
             </div>
         </t>
@@ -50,14 +31,9 @@
                         </select>
                     </div>
                 </div>
-<<<<<<< HEAD
-            </t>
-        </xpath>
-=======
             </div>
         </t>
     </xpath>
->>>>>>> f4105eb9
 </template>
 
 </odoo>