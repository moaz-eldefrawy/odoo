<?xml version="1.0" encoding="utf-8"?>
<odoo>
    <data noupdate="1">
        <!-- Activities -->
        <record id="mail_act_sale_upsell" model="mail.activity.type">
            <field name="name">Order Upsell</field>
            <field name="icon">fa-line-chart</field>
            <field name="res_model_id" ref="sale.model_sale_order"/>
        </record>

        <!-- Sale-related subtypes for messaging / Chatter -->
        <record id="mt_order_sent" model="mail.message.subtype">
            <field name="name">Quotation sent</field>
            <field name="res_model">sale.order</field>
            <field name="default" eval="False"/>
            <field name="description">Quotation sent</field>
        </record>
        <record id="mt_order_confirmed" model="mail.message.subtype">
            <field name="name">Sales Order Confirmed</field>
            <field name="res_model">sale.order</field>
            <field name="default" eval="False"/>
            <field name="description">Quotation confirmed</field>
        </record>

        <!-- Salesteam-related subtypes for messaging / Chatter -->
        <record id="mt_salesteam_order_sent" model="mail.message.subtype">
            <field name="name">Quotation sent</field>
            <field name="sequence">20</field>
            <field name="res_model">crm.team</field>
            <field name="parent_id" eval="ref('sale.mt_order_sent')"/>
            <field name="relation_field">team_id</field>
        </record>
        <record id="mt_salesteam_order_confirmed" model="mail.message.subtype">
            <field name="name">Sales Order Confirmed</field>
            <field name="sequence">21</field>
            <field name="res_model">crm.team</field>
            <field name="parent_id" eval="ref('sale.mt_order_confirmed')"/>
            <field name="relation_field">team_id</field>
        </record>
        <record id="mt_salesteam_invoice_created" model="mail.message.subtype">
            <field name="name">Invoice Created</field>
            <field name="sequence">22</field>
            <field name="res_model">crm.team</field>
            <field name="parent_id" eval="ref('account.mt_invoice_created')"/>
            <field name="relation_field">team_id</field>
        </record>
        <record id="mt_salesteam_invoice_confirmed" model="mail.message.subtype">
            <field name="name">Invoice Confirmed</field>
            <field name="sequence">23</field>
            <field name="res_model">crm.team</field>
            <field name="parent_id" eval="ref('account.mt_invoice_validated')"/>
            <field name="relation_field">team_id</field>
        </record>

        <!--Email template -->
        <record id="email_template_edi_sale" model="mail.template">
            <field name="name">Sales Order - Send by Email</field>
            <field name="email_from">${(object.user_id.email and '&quot;%s&quot; &lt;%s&gt;' % (object.user_id.name, object.user_id.email) or '')|safe}</field>
            <field name="subject">${object.company_id.name} ${object.state in ('draft', 'sent') and 'Quotation' or 'Order'} (Ref ${object.name or 'n/a' })</field>
            <field name="partner_to">${object.partner_id.id}</field>
            <field name="model_id" ref="sale.model_sale_order"/>
            <field name="auto_delete" eval="True"/>
            <field name="report_template" ref="action_report_saleorder"/>
            <field name="report_name">${(object.name or '').replace('/','_')}${object.state == 'draft' and '_draft' or ''}</field>
            <field name="lang">${object.partner_id.lang}</field>
            <field name="body_html"><![CDATA[
<p>Dear ${object.partner_id.name}
% set access_action = object.with_context(force_website=True).get_access_action()
% set is_online = access_action and access_action['type'] == 'ir.actions.act_url'
% set doc_name = 'quotation' if object.state in ('draft', 'sent') else 'order confirmation'
% set pay_sign_name =  object.get_portal_confirmation_action()
<<<<<<< HEAD
=======
% set access_name = is_online and object.state in ('draft', 'sent') and pay_sign_name == 'pay' and 'Accept and pay online' or pay_sign_name == 'sign' and 'Accept and sign online' or 'View %s' % doc_name
>>>>>>> d54a3726
% set access_url = is_online and object.get_mail_url() or ''
% set access_name = 'View %s' % doc_name

% if is_online and object.state in ('draft', 'sent') and pay_sign_name in ('pay', 'sign'):
    % if pay_sign_name == 'sign' and object.has_to_be_paid():
        % set access_name = 'Sign and pay online'
    % else:
        % set access_name = 'Accept and %s online' % pay_sign_name
    % endif
% endif

% if object.partner_id.parent_id:
    (<i>${object.partner_id.parent_id.name}</i>)
% endif
,</p>
<p>
Here is
% if ctx.get('proforma')
in attachment, your pro-forma invoice
% else
the ${doc_name} <strong>${object.name}</strong>
% endif
% if object.origin:
(with reference: ${object.origin} )
% endif
amounting in <strong>${format_amount(object.amount_total, object.pricelist_id.currency_id)}</strong>
from ${object.company_id.name}.
</p>

% if is_online and not ctx.get('proforma'):
    <br/><br/>
    <center>
        <a href="${access_url}" style="background-color: #1abc9c; padding: 20px; text-decoration: none; color: #fff; border-radius: 5px; font-size: 16px;" class="o_default_snippet_text">${access_name}</a>
        <br/><br/><br/>
        <span style="color:#888888">(or view attached PDF)</span>
    </center>
    <br/>
% endif

<p>You can reply to this email if you have any questions.</p>
<p>Thank you,</p>

<p style="color:#888888;">
% if object.user_id and object.user_id.signature:
    ${object.user_id.signature | safe}
% endif
</p>
]]></field>
        </record>
    </data>
</odoo><|MERGE_RESOLUTION|>--- conflicted
+++ resolved
@@ -69,14 +69,10 @@
 % set is_online = access_action and access_action['type'] == 'ir.actions.act_url'
 % set doc_name = 'quotation' if object.state in ('draft', 'sent') else 'order confirmation'
 % set pay_sign_name =  object.get_portal_confirmation_action()
-<<<<<<< HEAD
-=======
-% set access_name = is_online and object.state in ('draft', 'sent') and pay_sign_name == 'pay' and 'Accept and pay online' or pay_sign_name == 'sign' and 'Accept and sign online' or 'View %s' % doc_name
->>>>>>> d54a3726
 % set access_url = is_online and object.get_mail_url() or ''
 % set access_name = 'View %s' % doc_name
 
-% if is_online and object.state in ('draft', 'sent') and pay_sign_name in ('pay', 'sign'):
+% if is_online and object.state in ('draft', 'sent') and pay_sign_name == 'pay':
     % if pay_sign_name == 'sign' and object.has_to_be_paid():
         % set access_name = 'Sign and pay online'
     % else:
