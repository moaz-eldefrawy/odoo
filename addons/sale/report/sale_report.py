# -*- coding: utf-8 -*-
# Part of Odoo. See LICENSE file for full copyright and licensing details.

from openerp import tools
from openerp.osv import fields, osv

class sale_report(osv.osv):
    _name = "sale.report"
    _description = "Sales Orders Statistics"
    _auto = False
    _rec_name = 'date'

    _columns = {
        'date': fields.datetime('Date Order', readonly=True),
        'product_id': fields.many2one('product.product', 'Product', readonly=True),
        'product_uom': fields.many2one('product.uom', 'Unit of Measure', readonly=True),
        'product_uom_qty': fields.float('# of Qty', readonly=True),
        'qty_delivered': fields.float('Qty Delivered', readonly=True),
        'qty_to_invoice': fields.float('Qty To Invoice', readonly=True),
        'qty_invoiced': fields.float('Qty Invoiced', readonly=True),
        'partner_id': fields.many2one('res.partner', 'Partner', readonly=True),
        'company_id': fields.many2one('res.company', 'Company', readonly=True),
        'user_id': fields.many2one('res.users', 'Salesperson', readonly=True),
        'price_total': fields.float('Total Price', readonly=True),
        'price_subtotal': fields.float('Untaxed Total Price', readonly=True),
        'product_tmpl_id': fields.many2one('product.template', 'Product Template', readonly=True),
        'categ_id': fields.many2one('product.category','Product Category', readonly=True),
        'nbr': fields.integer('# of Lines', readonly=True),
        'pricelist_id': fields.many2one('product.pricelist', 'Pricelist', readonly=True),
        'analytic_account_id': fields.many2one('account.analytic.account', 'Analytic Account', readonly=True),
        'team_id': fields.many2one('crm.team', 'Sales Team', readonly=True, oldname='section_id'),
        'country_id': fields.many2one('res.country', 'Partner Country', readonly=True),
        'commercial_partner_id': fields.many2one('res.partner', 'Commercial Entity', readonly=True),
        'state': fields.selection([
                ('draft', 'Draft Quotation'),
                ('sent', 'Quotation Sent'),
                ('sale', 'Sales Order'),
                ('done', 'Sales Done'),
                ('cancel', 'Cancelled'),
            ], string='Status', readonly=True),
        'weight': fields.float('Gross Weight', readonly=True),
        'volume': fields.float('Volume', readonly=True),
    }
    _order = 'date desc'

    def _select(self):
        select_str = """
            WITH currency_rate as (%s)
             SELECT min(l.id) as id,
                    l.product_id as product_id,
                    t.uom_id as product_uom,
                    sum(l.product_uom_qty / u.factor * u2.factor) as product_uom_qty,
                    sum(l.qty_delivered / u.factor * u2.factor) as qty_delivered,
                    sum(l.qty_invoiced / u.factor * u2.factor) as qty_invoiced,
                    sum(l.qty_to_invoice / u.factor * u2.factor) as qty_to_invoice,
                    sum(l.price_total * COALESCE(cr.rate, 1.0)) as price_total,
                    sum(l.price_subtotal * COALESCE(cr.rate, 1.0)) as price_subtotal,
                    count(*) as nbr,
                    s.date_order as date,
                    s.state as state,
                    s.partner_id as partner_id,
                    s.user_id as user_id,
                    s.company_id as company_id,
                    extract(epoch from avg(date_trunc('day',s.date_order)-date_trunc('day',s.create_date)))/(24*60*60)::decimal(16,2) as delay,
                    t.categ_id as categ_id,
                    s.pricelist_id as pricelist_id,
                    s.project_id as analytic_account_id,
                    s.team_id as team_id,
                    p.product_tmpl_id,
                    partner.country_id as country_id,
<<<<<<< HEAD
                    partner.commercial_partner_id as commercial_partner_id,
                    sum(p.weight * l.product_uom_qty / u.factor * u2.factor) as weight,
                    sum(p.volume * l.product_uom_qty / u.factor * u2.factor) as volume
        """
=======
                    partner.commercial_partner_id as commercial_partner_id
        """ % self.pool['res.currency']._select_companies_rates()
>>>>>>> 5be43b8d
        return select_str

    def _from(self):
        from_str = """
                sale_order_line l
                      join sale_order s on (l.order_id=s.id)
                      join res_partner partner on s.partner_id = partner.id
                        left join product_product p on (l.product_id=p.id)
                            left join product_template t on (p.product_tmpl_id=t.id)
                    left join product_uom u on (u.id=l.product_uom)
                    left join product_uom u2 on (u2.id=t.uom_id)
                    left join product_pricelist pp on (s.pricelist_id = pp.id)
                    left join currency_rate cr on (cr.currency_id = pp.currency_id and
                        cr.company_id = s.company_id and
                        cr.date_start <= coalesce(s.date_order, now()) and
                        (cr.date_end is null or cr.date_end > coalesce(s.date_order, now())))
        """
        return from_str

    def _group_by(self):
        group_by_str = """
            GROUP BY l.product_id,
                    l.order_id,
                    t.uom_id,
                    t.categ_id,
                    s.date_order,
                    s.partner_id,
                    s.user_id,
                    s.state,
                    s.company_id,
                    s.pricelist_id,
                    s.project_id,
                    s.team_id,
                    p.product_tmpl_id,
                    partner.country_id,
                    partner.commercial_partner_id
        """
        return group_by_str

    def init(self, cr):
        # self._table = sale_report
        tools.drop_view_if_exists(cr, self._table)
        cr.execute("""CREATE or REPLACE VIEW %s as (
            %s
            FROM ( %s )
            %s
            )""" % (self._table, self._select(), self._from(), self._group_by()))<|MERGE_RESOLUTION|>--- conflicted
+++ resolved
@@ -68,15 +68,10 @@
                     s.team_id as team_id,
                     p.product_tmpl_id,
                     partner.country_id as country_id,
-<<<<<<< HEAD
                     partner.commercial_partner_id as commercial_partner_id,
                     sum(p.weight * l.product_uom_qty / u.factor * u2.factor) as weight,
                     sum(p.volume * l.product_uom_qty / u.factor * u2.factor) as volume
-        """
-=======
-                    partner.commercial_partner_id as commercial_partner_id
         """ % self.pool['res.currency']._select_companies_rates()
->>>>>>> 5be43b8d
         return select_str
 
     def _from(self):
