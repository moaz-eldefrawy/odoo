--- conflicted
+++ resolved
@@ -242,12 +242,8 @@
                     <div id='product_name' t-att-class="'col-lg-3 col-sm-5 col-xs-4' if display_discount else 'col-lg-4 col-sm-6 col-xs-3'">
                       <span t-esc="ol.product_id.name"/>
                     </div>
-<<<<<<< HEAD
+                    <div t-if="request.env.user._is_public()" class="visible-lg col-lg-1 text-center" /> <!-- Just for alignment -->
                   <div class="col-sm-3 hidden-xs text-right">
-=======
-                    <div t-if="request.env.user._is_public()" class="visible-lg col-lg-1 text-center" /> <!-- Just for alignment -->
-                  <div class="col-xs-3 text-right">
->>>>>>> 3376bad1
                     <span t-field="ol.price_unit" t-options='{"widget": "monetary", "display_currency": order.pricelist_id.currency_id}'/>
                   </div>
                   <div t-if="display_discount" class="col-sm-1 hidden-xs text-right" style='white-space: nowrap'>
