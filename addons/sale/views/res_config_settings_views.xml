--- conflicted
+++ resolved
@@ -338,11 +338,7 @@
                     <h2>Invoicing</h2>
                     <div class="row mt16 o_settings_container">
                         <div id="sales_settings_invoicing_policy"
-<<<<<<< HEAD
-                             class="col-12 col-lg-6 o_setting_box d-none"
-=======
-                             class="col-xs-12 col-md-6 o_setting_box"
->>>>>>> edd58600
+                             class="col-12 col-lg-6 o_setting_box"
                              title="This default value is applied to any new product created. This can be changed in the product detail form.">
                             <div class="o_setting_right_pane">
                                 <label for="default_invoice_policy"/>
