# -*- encoding: utf-8 -*-
##############################################################################
#
#    OpenERP, Open Source Management Solution
#    Copyright (C) 2004-2008 Tiny SPRL (<http://tiny.be>). All Rights Reserved
#    $Id$
#
#    This program is free software: you can redistribute it and/or modify
#    it under the terms of the GNU Affero General Public License as published by
#    the Free Software Foundation, either version 3 of the License, or
#    (at your option) any later version.
#
#    This program is distributed in the hope that it will be useful,
#    but WITHOUT ANY WARRANTY; without even the implied warranty of
#    MERCHANTABILITY or FITNESS FOR A PARTICULAR PURPOSE.  See the
#    GNU Affero General Public License for more details.
#
#    You should have received a copy of the GNU Affero General Public License
#    along with this program.  If not, see <http://www.gnu.org/licenses/>.
#
##############################################################################

from osv import fields, osv
import decimal_precision as dp

class sale_order_line(osv.osv):

    def _amount_line(self, cr, uid, ids, field_name, arg, context=None):
        res = {}
        for line in self.browse(cr, uid, ids, context=context):
            if line.layout_type == 'article':
                return super(sale_order_line, self)._amount_line(cr, uid, ids, field_name, arg, context)
        return res
<<<<<<< HEAD

    def invoice_line_create(self, cr, uid, ids, context={}):
=======
    
    def invoice_line_create(self, cr, uid, ids, context=None):
>>>>>>> 6a2a30fa
        new_ids = []
        list_seq = []
        for line in self.browse(cr, uid, ids, context=context):
            if line.layout_type == 'article':
                new_ids.append(line.id)
                list_seq.append(line.sequence)
        invoice_line_ids = super(sale_order_line, self).invoice_line_create(cr, uid, new_ids, context)
        pool_inv_line = self.pool.get('account.invoice.line')
        seq = 0
        for obj_inv_line in pool_inv_line.browse(cr, uid, invoice_line_ids, context=context):
            pool_inv_line.write(cr, uid, [obj_inv_line.id], {'sequence': list_seq[seq]}, context=context)
            seq += 1
        return invoice_line_ids

    def onchange_sale_order_line_view(self, cr, uid, id, type, context={}, *args):
        temp = {}
        temp['value'] = {}
        if (not type):
            return {}
        if type != 'article':
            temp = {
                'value': {
                'product_id': False,
                'uos_id': False,
                'account_id': False,
                'price_unit': 0.0,
                'price_subtotal': 0.0,
                'quantity': 0,
                'discount': 0.0,
                'invoice_line_tax_id': False,
                'account_analytic_id': False,
                'product_uom_qty': 0.0,
                },
            }
            if type == 'line':
                temp['value']['name'] = ' '
            if type == 'break':
                temp['value']['name'] = ' '
            if type == 'subtotal':
                temp['value']['name'] = 'Sub Total'
            return temp
        return {}

    def create(self, cr, user, vals, context=None):
        if vals.has_key('layout_type'):
            if vals['layout_type'] == 'line':
                vals['name'] = ' '
            if vals['layout_type'] == 'break':
                vals['name'] = ' '
            if vals['layout_type'] != 'article':
                vals['product_uom_qty']= 0
        return super(sale_order_line, self).create(cr, user, vals, context)

    def write(self, cr, user, ids, vals, context=None):
        if vals.has_key('layout_type'):
            if vals['layout_type'] == 'line':
                vals['name'] = ' '
            if vals['layout_type'] == 'break':
                vals['name'] = ' '
        return super(sale_order_line, self).write(cr, user, ids, vals, context)

    def copy(self, cr, uid, id, default=None, context=None):
        if default is None:
            default = {}
        default['layout_type'] = self.browse(cr, uid, id, context=context).layout_type
        return super(sale_order_line, self).copy(cr, uid, id, default, context)

    _order = "order_id, sequence asc"
    _description = "Sales Order line"
    _inherit = "sale.order.line"
    _columns = {
        'layout_type': fields.selection([
                ('article', 'Product'),
                ('title', 'Title'),
                ('text', 'Note'),
                ('subtotal', 'Sub Total'),
                ('line', 'Separator Line'),
                ('break', 'Page Break'),]
            ,'Layout Type', select=True, required=True),
        'sequence': fields.integer('Layout Sequence'),
        'price_unit': fields.float('Unit Price', required=True, digits_compute= dp.get_precision('Sale Price'), readonly=True, states={'draft': [('readonly', False)]}),
        'product_uom_qty': fields.float('Quantity (UoM)', digits=(16,2)),
        'product_uom': fields.many2one('product.uom', 'Product UoM'),
    }

    _defaults = {
        'layout_type': 'article',
    }

sale_order_line()

class one2many_mod2(fields.one2many):
    def get(self, cr, obj, ids, name, user=None, offset=0, context=None, values=None):
        if not values:
            values = {}
        res = {}
        for id in ids:
            res[id] = []
        ids2 = obj.pool.get(self._obj).search(cr, user, [(self._fields_id, 'in', ids), ('layout_type', '=', 'article')], limit=self._limit)
        for r in obj.pool.get(self._obj)._read_flat(cr, user, ids2, [self._fields_id], context=context, load='_classic_write'):
            res[r[self._fields_id]].append( r['id'] )
        return res


class sale_order(osv.osv):

    def copy(self, cr, uid, id, default=None, context=None):
        if default is None:
            default = {}
        default['order_line'] = False
        return super(sale_order, self).copy(cr, uid, id, default, context)

    _inherit = "sale.order"
    _columns = {
        'abstract_line_ids': fields.one2many('sale.order.line', 'order_id', 'Order Lines', readonly=True, states={'draft': [('readonly', False)]}),
        'order_line': one2many_mod2('sale.order.line', 'order_id', 'Order Lines', readonly=True, states={'draft': [('readonly', False)]}),
    }

sale_order()

# vim:expandtab:smartindent:tabstop=4:softtabstop=4:shiftwidth=4:<|MERGE_RESOLUTION|>--- conflicted
+++ resolved
@@ -31,13 +31,8 @@
             if line.layout_type == 'article':
                 return super(sale_order_line, self)._amount_line(cr, uid, ids, field_name, arg, context)
         return res
-<<<<<<< HEAD
 
-    def invoice_line_create(self, cr, uid, ids, context={}):
-=======
-    
     def invoice_line_create(self, cr, uid, ids, context=None):
->>>>>>> 6a2a30fa
         new_ids = []
         list_seq = []
         for line in self.browse(cr, uid, ids, context=context):
