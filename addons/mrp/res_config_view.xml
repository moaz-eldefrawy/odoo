--- conflicted
+++ resolved
@@ -8,46 +8,28 @@
             <field name="arch" type="xml">
                 <form string="Configure Manufacturing" version="7.0">
                     <header>
-                        <button string="Apply" type="object" name="execute" class="oe_form_button_hi"/>
+                        <button string="Apply" type="object" name="execute" class="oe_highlight"/>
                         <button string="Cancel" special="cancel"/>
                     </header>
-<<<<<<< HEAD
-                    <sheet layout="auto">
-                        <group col="4" string="Manufacturing Order">
+                    <sheet>
+                        <group string="Manufacturing Order">
                             <field name="module_mrp_operations"/>
                             <field name="module_stock_planning"/>
                             <field name="module_mrp_subproduct"/>
                             <field name="module_mrp_repair"/>
                         </group>
-                        <group string="Logistics" col="4">
+                        <group string="Logistics">
                             <field name="module_mrp_jit"/>
                             <field name="module_stock_no_autopicking"/>
                         </group>
-                        <group string="Bill Of Material" col="4">
+                        <group string="Bill Of Material">
                             <field name="group_mrp_routings"/>
                             <field name="group_mrp_properties"/>
                         </group>
-                       <group string="Products" col="2">
-			    <field name="module_product_manufacturer"/>
-                       </group>
-                     </sheet>
-=======
-                    <newline/>
-                    <group col="4" string="Manufacturing Order">
-                        <field name="module_mrp_operations"/>
-                        <field name="module_stock_planning"/>
-                        <field name="module_mrp_subproduct"/>
-                        <field name="module_mrp_repair"/>
-                    </group>
-                    <group string="Logistics" col="4">
-                        <field name="module_mrp_jit"/>
-                        <field name="module_stock_no_autopicking"/>
-                    </group>
-                    <group string="Bill Of Material" col="4">
-                        <field name="group_mrp_routings"/>
-                        <field name="group_mrp_properties"/>
-                    </group>
->>>>>>> 2b85a687
+                        <group string="Products">
+                            <field name="module_product_manufacturer"/>
+                        </group>
+                    </sheet>
                 </form>
             </field>
         </record>
