--- conflicted
+++ resolved
@@ -808,11 +808,7 @@
                     <page string="Procurement Details">
                         <separator colspan="4" string="Product &amp; Location"/>
                         <field name="product_id" select="1" on_change="onchange_product_id(product_id)"/>
-<<<<<<< HEAD
-                        <field name="location_id" select="2"/>
-=======
                         <field name="location_id" domain="[('usage','=','internal')]"/>
->>>>>>> 5e9e4eaa
                         <field name="product_qty"/>
                         <field name="product_uom"/>
 
@@ -899,12 +895,6 @@
             <field name="context">{}</field>
         </record>
 
-<<<<<<< HEAD
-      <menuitem action="mrp_procurement_action3" id="menu_procurement_requisitions" parent="purchase.menu_procurement_management"
-                  name="Requisitions" sequence="5" />
-
-=======
->>>>>>> 5e9e4eaa
         <record id="mrp_procurement_action5" model="ir.actions.act_window">
             <field name="name">Procurement Exceptions</field>
             <field name="type">ir.actions.act_window</field>
