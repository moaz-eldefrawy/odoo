# -*- coding: utf-8 -*-
##############################################################################
#
#    OpenERP, Open Source Management Solution
#    Copyright (C) 2004-2010 Tiny SPRL (<http://tiny.be>).
#
#    This program is free software: you can redistribute it and/or modify
#    it under the terms of the GNU Affero General Public License as
#    published by the Free Software Foundation, either version 3 of the
#    License, or (at your option) any later version.
#
#    This program is distributed in the hope that it will be useful,
#    but WITHOUT ANY WARRANTY; without even the implied warranty of
#    MERCHANTABILITY or FITNESS FOR A PARTICULAR PURPOSE.  See the
#    GNU Affero General Public License for more details.
#
#    You should have received a copy of the GNU Affero General Public License
#    along with this program.  If not, see <http://www.gnu.org/licenses/>.
#
##############################################################################

from mx import DateTime
from datetime import datetime, timedelta
from osv import osv, fields
from tools.translate import _
import ir
import netsvc
import time


#----------------------------------------------------------
# Work Centers
#----------------------------------------------------------
# capacity_hour : capacity per hour. default: 1.0.
#          Eg: If 5 concurrent operations at one time: capacity = 5 (because 5 employees)
# unit_per_cycle : how many units are produced for one cycle

class mrp_workcenter(osv.osv):
    _name = 'mrp.workcenter'
    _description = 'Work Center'
    _inherits = {'resource.resource':"resource_id"}
    _columns = {
        'note': fields.text('Description', help="Description of the workcenter. Explain here what's a cycle according to this workcenter."),
        'capacity_per_cycle': fields.float('Capacity per Cycle', help="Number of operations this workcenter can do in parallel. If this workcenter represents a team of 5 workers, the capacity per cycle is 5."),
        'time_cycle': fields.float('Time for 1 cycle (hour)', help="Time in hours for doing one cycle."),
        'time_start': fields.float('Time before prod.', help="Time in hours for the setup."),
        'time_stop': fields.float('Time after prod.', help="Time in hours for the cleaning."),
        'costs_hour': fields.float('Cost per hour', help="Specify Cost of Workcenter per hour."),
        'costs_hour_account_id': fields.many2one('account.analytic.account', 'Hour Account', domain=[('type','<>','view')],
            help="Complete this only if you want automatic analytic accounting entries on production orders."),
        'costs_cycle': fields.float('Cost per cycle', help="Specify Cost of Workcenter per cycle."),
        'costs_cycle_account_id': fields.many2one('account.analytic.account', 'Cycle Account', domain=[('type','<>','view')],
            help="Complete this only if you want automatic analytic accounting entries on production orders."),
        'costs_journal_id': fields.many2one('account.analytic.journal', 'Analytic Journal'),
        'costs_general_account_id': fields.many2one('account.account', 'General Account', domain=[('type','<>','view')]),
        'resource_id': fields.many2one('resource.resource','Resource', ondelete='cascade', required=True),
    }
    _defaults = {
        'capacity_per_cycle': 1.0,
        'resource_type': 'material',
     }
mrp_workcenter()


class mrp_routing(osv.osv):
    """
    For specifying the routings of workcenters.
    """
    _name = 'mrp.routing'
    _description = 'Routing'
    _columns = {
        'name': fields.char('Name', size=64, required=True),
        'active': fields.boolean('Active', help="If the active field is set to true, it will allow you to hide the routing without removing it."),
        'code': fields.char('Code', size=8),

        'note': fields.text('Description'),
        'workcenter_lines': fields.one2many('mrp.routing.workcenter', 'routing_id', 'Work Centers'),

        'location_id': fields.many2one('stock.location', 'Production Location',
            help="Keep empty if you produce at the location where the finished products are needed." \
                "Set a location if you produce at a fixed location. This can be a partner location " \
                "if you subcontract the manufacturing operations."
        ),
    }
    _defaults = {
        'active': lambda *a: 1,
    }
mrp_routing()

class mrp_routing_workcenter(osv.osv):
    """
    Defines working cycles and hours of a workcenter using routings.
    """
    _name = 'mrp.routing.workcenter'
    _description = 'Workcenter Usage'
    _columns = {
        'workcenter_id': fields.many2one('mrp.workcenter', 'Work Center', required=True),
        'name': fields.char('Name', size=64, required=True),
        'sequence': fields.integer('Sequence', help="Gives the sequence order when displaying a list of routing workcenters."),
        'cycle_nbr': fields.float('Number of Cycles', required=True,
            help="Number of operations this workcenter can do."),
        'hour_nbr': fields.float('Number of Hours', required=True, help="Time in hours for doing one cycle."),
        'routing_id': fields.many2one('mrp.routing', 'Parent Routing', select=True, ondelete='cascade',
             help="Routing indicates all the workcenters used, for how long and/or cycles." \
                "If Routing is indicated then,the third tab of a production order (workcenters) will be automatically pre-completed."),
        'note': fields.text('Description')
    }
    _defaults = {
        'cycle_nbr': lambda *a: 1.0,
        'hour_nbr': lambda *a: 0.0,
    }
mrp_routing_workcenter()

class mrp_bom(osv.osv):
    """
    Defines bills of material for a product.
    """
    _name = 'mrp.bom'
    _description = 'Bill of Material'

    def _child_compute(self, cr, uid, ids, name, arg, context={}):
        """ Gets child bom.
        @param self: The object pointer
        @param cr: The current row, from the database cursor,
        @param uid: The current user ID for security checks
        @param ids: List of selected IDs
        @param name: Name of the field
        @param arg: User defined argument
        @param context: A standard dictionary for contextual values
        @return:  Dictionary of values
        """
        result = {}
        bom_obj = self.pool.get('mrp.bom')
        bom_id = context and context.get('active_id', False) or False
        cr.execute('select id from mrp_bom')
        if all(bom_id != r[0] for r in cr.fetchall()):
            ids.sort()
            bom_id = ids[0]
        bom_parent = bom_obj.browse(cr, uid, bom_id)
        for bom in self.browse(cr, uid, ids, context=context):
            if (bom_parent) or (bom.id == bom_id):
                result[bom.id] = map(lambda x: x.id, bom.bom_lines)
            else:
                result[bom.id] = []
            if bom.bom_lines:
                continue
            ok = ((name=='child_complete_ids') and (bom.product_id.supply_method=='produce'))
            if (bom.type=='phantom' or ok):
                sids = bom_obj.search(cr, uid, [('bom_id','=',False),('product_id','=',bom.product_id.id)])
                if sids:
                    bom2 = bom_obj.browse(cr, uid, sids[0], context=context)
                    result[bom.id] += map(lambda x: x.id, bom2.bom_lines)

        return result

    def _compute_type(self, cr, uid, ids, field_name, arg, context):
        """ Sets particular method for the selected bom type.
        @param field_name: Name of the field
        @param arg: User defined argument
        @return:  Dictionary of values
        """
        res = dict(map(lambda x: (x,''), ids))
        for line in self.browse(cr, uid, ids):
            if line.type == 'phantom' and not line.bom_id:
                res[line.id] = 'set'
                continue
            if line.bom_lines or line.type == 'phantom':
                continue
            if line.product_id.supply_method == 'produce':
                if line.product_id.procure_method == 'make_to_stock':
                    res[line.id] = 'stock'
                else:
                    res[line.id] = 'order'
        return res

    _columns = {
        'name': fields.char('Name', size=64, required=True),
        'code': fields.char('Reference', size=16),
        'active': fields.boolean('Active', help="If the active field is set to true, it will allow you to hide the bills of material without removing it."),
        'type': fields.selection([('normal','Normal BoM'),('phantom','Sets / Phantom')], 'BoM Type', required=True,
                                 help= "If a sub-product is used in several products, it can be useful to create its own BoM."\
                                 "Though if you don't want separated production orders for this sub-product, select Set/Phantom as BoM type."\
                                 "If a Phantom BoM is used for a root product, it will be sold and shipped as a set of components, instead of being produced."),
        'method': fields.function(_compute_type, string='Method', method=True, type='selection', selection=[('',''),('stock','On Stock'),('order','On Order'),('set','Set / Pack')]),
        'date_start': fields.date('Valid From', help="Validity of this BoM or component. Keep empty if it's always valid."),
        'date_stop': fields.date('Valid Until', help="Validity of this BoM or component. Keep empty if it's always valid."),
        'sequence': fields.integer('Sequence', help="Gives the sequence order when displaying a list of bills of material."),
        'position': fields.char('Internal Reference', size=64, help="Reference to a position in an external plan."),
        'product_id': fields.many2one('product.product', 'Product', required=True),
        'product_uos_qty': fields.float('Product UOS Qty'),
        'product_uos': fields.many2one('product.uom', 'Product UOS', help="Product UOS (Unit of Sale) is the unit of measurement for the invoicing and promotion of stock."),
        'product_qty': fields.float('Product Qty', required=True),
        'product_uom': fields.many2one('product.uom', 'Product UOM', required=True, help="UoM (Unit of Measure) is the unit of measurement for the inventory control"),
        'product_rounding': fields.float('Product Rounding', help="Rounding applied on the product quantity."),
        'product_efficiency': fields.float('Product Efficiency', required=True, help="Material efficiency. A factor of 0.9 means a loss of 10% in the production."),
        'bom_lines': fields.one2many('mrp.bom', 'bom_id', 'BoM Lines'),
        'bom_id': fields.many2one('mrp.bom', 'Parent BoM', ondelete='cascade', select=True),
        'routing_id': fields.many2one('mrp.routing', 'Routing', help="The list of operations (list of workcenters) to produce the finished product. The routing is mainly used to compute workcenter costs during operations and to plan future loads on workcenters based on production planning."),
        'property_ids': fields.many2many('mrp.property', 'mrp_bom_property_rel', 'bom_id','property_id', 'Properties'),
        'revision_ids': fields.one2many('mrp.bom.revision', 'bom_id', 'BoM Revisions'),
        'child_complete_ids': fields.function(_child_compute, relation='mrp.bom', method=True, string="BoM Hierarchy", type='many2many'),
        'company_id': fields.many2one('res.company','Company',required=True),
    }
    _defaults = {
        'active': lambda *a: 1,
        'product_efficiency': lambda *a: 1.0,
        'product_qty': lambda *a: 1.0,
        'product_rounding': lambda *a: 0.0,
        'type': lambda *a: 'normal',
        'company_id': lambda self,cr,uid,c: self.pool.get('res.company')._company_default_get(cr, uid, 'mrp.bom', context=c),
    }
    _order = "sequence"
    _sql_constraints = [
        ('bom_qty_zero', 'CHECK (product_qty>0)',  'All product quantities must be greater than 0.\n' \
            'You should install the mrp_subproduct module if you want to manage extra products on BoMs !'),
    ]

    def _check_recursion(self, cr, uid, ids):
        level = 100
        while len(ids):
            cr.execute('select distinct bom_id from mrp_bom where id IN %s',(tuple(ids),))
            ids = filter(None, map(lambda x:x[0], cr.fetchall()))
            if not level:
                return False
            level -= 1
        return True
    _constraints = [
        (_check_recursion, 'Error ! You can not create recursive BoM.', ['parent_id'])
    ]


    def onchange_product_id(self, cr, uid, ids, product_id, name, context={}):
        """ Changes UoM and name if product_id changes.
        @param name: Name of the field
        @param product_id: Changed product_id
        @return:  Dictionary of changed values
        """
        if product_id:
            prod = self.pool.get('product.product').browse(cr, uid, [product_id])[0]
            v = {'product_uom': prod.uom_id.id}
            if not name:
                v['name'] = prod.name
            return {'value': v}
        return {}

    def _bom_find(self, cr, uid, product_id, product_uom, properties=[]):
        """ Finds BoM for particular product and product uom.
        @param product_id: Selected product.
        @param product_uom: Unit of measure of a product.
        @param properties: List of related properties.
        @return: False or BoM id.
        """
        bom_result = False
        cr.execute('select id from mrp_bom where product_id=%s and bom_id is null order by sequence', (product_id,))
        ids = map(lambda x: x[0], cr.fetchall())
        max_prop = 0
        result = False
        for bom in self.pool.get('mrp.bom').browse(cr, uid, ids):
            prop = 0
            for prop_id in bom.property_ids:
                if prop_id.id in properties:
                    prop += 1
            if (prop > max_prop) or ((max_prop == 0) and not result):
                result = bom.id
                max_prop = prop
        return result

    def _bom_explode(self, cr, uid, bom, factor, properties=[], addthis=False, level=0):
        """ Finds Products and Workcenters for related BoM for manufacturing order.
        @param bom: BoM of particular product.
        @param factor: Factor of product UoM.
        @param properties: A List of properties Ids.
        @param addthis: If BoM found then True else False.
        @param level: Depth level to find BoM lines starts from 10.
        @return: result: List of dictionaries containing product details.
                 result2: List of dictionaries containing workcenter details.
        """
        factor = factor / (bom.product_efficiency or 1.0)
        factor = rounding(factor, bom.product_rounding)
        if factor < bom.product_rounding:
            factor = bom.product_rounding
        result = []
        result2 = []
        phantom = False
        if bom.type == 'phantom' and not bom.bom_lines:
            newbom = self._bom_find(cr, uid, bom.product_id.id, bom.product_uom.id, properties)
            if newbom:
                res = self._bom_explode(cr, uid, self.browse(cr, uid, [newbom])[0], factor*bom.product_qty, properties, addthis=True, level=level+10)
                result = result + res[0]
                result2 = result2 + res[1]
                phantom = True
            else:
                phantom = False
        if not phantom:
            if addthis and not bom.bom_lines:
                result.append(
                {
                    'name': bom.product_id.name,
                    'product_id': bom.product_id.id,
                    'product_qty': bom.product_qty * factor,
                    'product_uom': bom.product_uom.id,
                    'product_uos_qty': bom.product_uos and bom.product_uos_qty * factor or False,
                    'product_uos': bom.product_uos and bom.product_uos.id or False,
                })
            if bom.routing_id:
                for wc_use in bom.routing_id.workcenter_lines:
                    wc = wc_use.workcenter_id
                    d, m = divmod(factor, wc_use.workcenter_id.capacity_per_cycle)
                    mult = (d + (m and 1.0 or 0.0))
                    cycle = mult * wc_use.cycle_nbr
                    result2.append({
                        'name': bom.routing_id.name,
                        'workcenter_id': wc.id,
                        'sequence': level+(wc_use.sequence or 0),
                        'cycle': cycle,
                        'hour': float(wc_use.hour_nbr*mult + ((wc.time_start or 0.0)+(wc.time_stop or 0.0)+cycle*(wc.time_cycle or 0.0)) * (wc.time_efficiency or 1.0)),
                    })
            for bom2 in bom.bom_lines:
                res = self._bom_explode(cr, uid, bom2, factor, properties, addthis=True, level=level+10)
                result = result + res[0]
                result2 = result2 + res[1]
        return result, result2

mrp_bom()

class mrp_bom_revision(osv.osv):
    _name = 'mrp.bom.revision'
    _description = 'Bill of Material Revision'
    _columns = {
        'name': fields.char('Modification name', size=64, required=True),
        'description': fields.text('Description'),
        'date': fields.date('Modification Date'),
        'indice': fields.char('Revision', size=16),
        'last_indice': fields.char('last indice', size=64),
        'author_id': fields.many2one('res.users', 'Author'),
        'bom_id': fields.many2one('mrp.bom', 'BoM', select=True),
    }

    _defaults = {
        'author_id': lambda x, y, z, c: z,
        'date': lambda *a: time.strftime('%Y-%m-%d'),
    }

mrp_bom_revision()

def rounding(f, r):
    if not r:
        return f
    return round(f / r) * r

class many2many_domain(fields.many2many):
    def set(self, cr, obj, id, name, values, user=None, context=None):
        return super(many2many_domain, self).set(cr, obj, id, name, values, user=user,
                context=context)

    def get(self, cr, obj, ids, name, user=None, offset=0, context=None, values=None):
        if not context:
            context = {}
        res = {}
        move_obj = obj.pool.get('stock.move')
        for prod in obj.browse(cr, user, ids, context=context):
            cr.execute("SELECT move_id from mrp_production_move_ids where\
                production_id=%s" % (prod.id))
            m_ids = map(lambda x: x[0], cr.fetchall())
            final = move_obj.search(cr, user, self._domain + [('id', 'in', tuple(m_ids))])
            res[prod.id] = final
        return res

class one2many_domain(fields.one2many):
    def set(self, cr, obj, id, field, values, user=None, context=None):
        return super(one2many_domain, self).set(cr, obj, id, field, values,
                                            user=user, context=context)

    def get(self, cr, obj, ids, name, user=None, offset=0, context=None, values=None):
        if not context:
            context = {}
        res = {}
        move_obj = obj.pool.get('stock.move')
        for prod in obj.browse(cr, user, ids, context=context):
            cr.execute("SELECT id from stock_move where production_id=%s" % (prod.id))
            m_ids = map(lambda x: x[0], cr.fetchall())
            final = move_obj.search(cr, user, self._domain + [('id', 'in', tuple(m_ids))])
            res[prod.id] = final
        return res

class mrp_production(osv.osv):
    """
    Production Orders / Manufacturing Orders
    """
    _name = 'mrp.production'
    _description = 'Manufacturing Order'
    _date_name  = 'date_planned'

    def _production_calc(self, cr, uid, ids, prop, unknow_none, context={}):
        """ Calculates total hours and total no. of cycles for a production order.
        @param prop: Name of field.
        @param unknow_none:
        @return: Dictionary of values.
        """
        result = {}
        for prod in self.browse(cr, uid, ids, context=context):
            result[prod.id] = {
                'hour_total': 0.0,
                'cycle_total': 0.0,
            }
            for wc in prod.workcenter_lines:
                result[prod.id]['hour_total'] += wc.hour
                result[prod.id]['cycle_total'] += wc.cycle
        return result

    def _production_date_end(self, cr, uid, ids, prop, unknow_none, context={}):
        """ Finds production end date.
        @param prop: Name of field.
        @param unknow_none:
        @return: Dictionary of values.
        """
        result = {}
        for prod in self.browse(cr, uid, ids, context=context):
            result[prod.id] = prod.date_planned
        return result

    def _production_date(self, cr, uid, ids, prop, unknow_none, context={}):
        """ Finds production planned date.
        @param prop: Name of field.
        @param unknow_none:
        @return: Dictionary of values.
        """
        result = {}
        for prod in self.browse(cr, uid, ids, context=context):
            result[prod.id] = prod.date_planned[:10]
        return result

    _columns = {
        'name': fields.char('Reference', size=64, required=True),
        'origin': fields.char('Source Document', size=64, help="Reference of the document that generated this production order request."),
        'priority': fields.selection([('0','Not urgent'),('1','Normal'),('2','Urgent'),('3','Very Urgent')], 'Priority'),

        'product_id': fields.many2one('product.product', 'Product', required=True, domain=[('type','<>','service')]),
        'product_qty': fields.float('Product Qty', required=True, states={'draft':[('readonly',False)]}, readonly=True),
        'product_uom': fields.many2one('product.uom', 'Product UOM', required=True, states={'draft':[('readonly',False)]}, readonly=True),
        'product_uos_qty': fields.float('Product UoS Qty', states={'draft':[('readonly',False)]}, readonly=True),
        'product_uos': fields.many2one('product.uom', 'Product UoS', states={'draft':[('readonly',False)]}, readonly=True),

        'location_src_id': fields.many2one('stock.location', 'Raw Materials Location', required=True,
            help="Location where the system will look for components."),
        'location_dest_id': fields.many2one('stock.location', 'Finished Products Location', required=True,
            help="Location where the system will stock the finished products."),

        'date_planned_end': fields.function(_production_date_end, method=True, type='date', string='Scheduled End Date'),
        'date_planned_date': fields.function(_production_date, method=True, type='date', string='Scheduled Date'),
        'date_planned': fields.datetime('Scheduled date', required=True, select=1),
        'date_start': fields.datetime('Start Date'),
        'date_finnished': fields.datetime('End Date'),

        'bom_id': fields.many2one('mrp.bom', 'Bill of Material', domain=[('bom_id','=',False)]),
        'routing_id': fields.many2one('mrp.routing', string='Routing', on_delete='set null', help="The list of operations (list of workcenters) to produce the finished product. The routing is mainly used to compute workcenter costs during operations and to plan future loads on workcenters based on production plannification."),

        'picking_id': fields.many2one('stock.picking', 'Picking list', readonly=True,
            help="This is the internal picking list that brings the finished product to the production plan"),
        'move_prod_id': fields.many2one('stock.move', 'Move product', readonly=True),
        'move_lines': many2many_domain('stock.move', 'mrp_production_move_ids', 'production_id', 'move_id', 'Products to Consume', domain=[('state','not in', ('done', 'cancel'))], states={'done':[('readonly',True)]}),
        'move_lines2': many2many_domain('stock.move', 'mrp_production_move_ids', 'production_id', 'move_id', 'Consumed Products', domain=[('state','in', ('done', 'cancel'))]),
        'move_created_ids': one2many_domain('stock.move', 'production_id', 'Moves Created', domain=[('state','not in', ('done', 'cancel'))], states={'done':[('readonly',True)]}),
        'move_created_ids2': one2many_domain('stock.move', 'production_id', 'Moves Created', domain=[('state','in', ('done', 'cancel'))]),
        'product_lines': fields.one2many('mrp.production.product.line', 'production_id', 'Scheduled goods'),
        'workcenter_lines': fields.one2many('mrp.production.workcenter.line', 'production_id', 'Work Centers Utilisation'),
        'state': fields.selection([('draft','Draft'),('picking_except', 'Picking Exception'),('confirmed','Waiting Goods'),('ready','Ready to Produce'),('in_production','In Production'),('cancel','Cancelled'),('done','Done')],'State', readonly=True,
                                    help='When the production order is created the state is set to \'Draft\'.\n If the order is confirmed the state is set to \'Waiting Goods\'.\n If any exceptions are there, the state is set to \'Picking Exception\'.\
                                    \nIf the stock is available then the state is set to \'Ready to Produce\'.\n When the production gets started then the state is set to \'In Production\'.\n When the production is over, the state is set to \'Done\'.'),
        'hour_total': fields.function(_production_calc, method=True, type='float', string='Total Hours', multi='workorder', store=True),
        'cycle_total': fields.function(_production_calc, method=True, type='float', string='Total Cycles', multi='workorder', store=True),
        'company_id': fields.many2one('res.company','Company',required=True),
    }
    _defaults = {
        'priority': lambda *a: '1',
        'state': lambda *a: 'draft',
        'date_planned': lambda *a: time.strftime('%Y-%m-%d %H:%M:%S'),
        'product_qty':  lambda *a: 1.0,
        'name': lambda x, y, z, c: x.pool.get('ir.sequence').get(y, z, 'mrp.production') or '/',
        'company_id': lambda self, cr, uid, c: self.pool.get('res.company')._company_default_get(cr, uid, 'mrp.production', context=c),
    }
    _order = 'date_planned asc, priority desc';

    def _check_qty(self, cr, uid, ids):
        orders = self.browse(cr, uid, ids)
        for order in orders:
            if order.product_qty <= 0:
                return False
        return True

    _constraints = [
        (_check_qty, 'Order quantity cannot be negative or zero !', ['product_qty']),
    ]

    def unlink(self, cr, uid, ids, context=None):
        productions = self.read(cr, uid, ids, ['state'])
        unlink_ids = []
        for s in productions:
            if s['state'] in ['draft','cancel']:
                unlink_ids.append(s['id'])
            else:
                raise osv.except_osv(_('Invalid action !'), _('Cannot delete Production Order(s) which are in %s State!' % s['state']))
        return osv.osv.unlink(self, cr, uid, unlink_ids, context=context)

    def copy(self, cr, uid, id, default=None, context=None):
        if default is None:
            default = {}
        default.update({
            'name': self.pool.get('ir.sequence').get(cr, uid, 'mrp.production'),
            'move_lines' : [],
            'move_lines2' : [],
            'move_created_ids' : [],
            'move_created_ids2' : [],
            'product_lines' : [],
            'picking_id': False
        })
        return super(mrp_production, self).copy(cr, uid, id, default, context)

    def location_id_change(self, cr, uid, ids, src, dest, context={}):
        """ Changes destination location if source location is changed.
        @param src: Source location id.
        @param dest: Destination location id.
        @return: Dictionary of values.
        """
        if dest:
            return {}
        if src:
            return {'value': {'location_dest_id': src}}
        return {}

    def product_id_change(self, cr, uid, ids, product_id, context=None):
        """ Finds UoM of changed product.
        @param product_id: Id of changed product.
        @return: Dictionary of values.
        """
        if not product_id:
            return {'value': {
                'product_uom': False,
                'bom_id': False,
                'routing_id': False
            }}
        bom_obj = self.pool.get('mrp.bom')
        product = self.pool.get('product.product').browse(cr, uid, product_id, context=context)
        bom_id = bom_obj._bom_find(cr, uid, product.id, product.uom_id and product.uom_id.id, [])
        routing_id = False
        if bom_id:
            bom_point = bom_obj.browse(cr, uid, bom_id, context=context)
            routing_id = bom_point.routing_id.id or False
        result = {
            'product_uom': product.uom_id and product.uom_id.id or False,
            'bom_id': bom_id,
            'routing_id': routing_id
        }
        return {'value': result}

    def bom_id_change(self, cr, uid, ids, bom_id, context=None):
        """ Finds routing for changed BoM.
        @param product: Id of product.
        @return: Dictionary of values.
        """
        if not bom_id:
            return {'value': {
                'routing_id': False
            }}
        bom_pool = self.pool.get('mrp.bom')
        bom_point = bom_pool.browse(cr, uid, bom_id, context=context)
        routing_id = bom_point.routing_id.id or False
        result = {
            'routing_id': routing_id
        }
        return {'value': result}

    def action_picking_except(self, cr, uid, ids):
        """ Changes the state to Exception.
        @return: True
        """
        self.write(cr, uid, ids, {'state': 'picking_except'})
        return True

    def action_compute(self, cr, uid, ids, properties=[]):
        """ Computes bills of material of a product.
        @param properties: List containing dictionaries of properties.
        @return: No. of products.
        """
        results = []
        bom_obj = self.pool.get('mrp.bom')
        prod_line_obj = self.pool.get('mrp.production.product.line')
        workcenter_line_obj = self.pool.get('mrp.production.workcenter.line')
        for production in self.browse(cr, uid, ids):
            cr.execute('delete from mrp_production_product_line where production_id=%s', (production.id,))
            cr.execute('delete from mrp_production_workcenter_line where production_id=%s', (production.id,))
            bom_point = production.bom_id
            bom_id = production.bom_id.id
            if not bom_point:
                bom_id = bom_obj._bom_find(cr, uid, production.product_id.id, production.product_uom.id, properties)
                if bom_id:
                    bom_point = bom_obj.browse(cr, uid, bom_id)
                    routing_id = bom_point.routing_id.id or False
                    self.write(cr, uid, [production.id], {'bom_id': bom_id, 'routing_id': routing_id})

            if not bom_id:
                raise osv.except_osv(_('Error'), _("Couldn't find bill of material for product"))

            factor = production.product_qty * production.product_uom.factor / bom_point.product_uom.factor
            res = bom_obj._bom_explode(cr, uid, bom_point, factor / bom_point.product_qty, properties)
            results = res[0]
            results2 = res[1]
            for line in results:
                line['production_id'] = production.id
                prod_line_obj.create(cr, uid, line)
            for line in results2:
                line['production_id'] = production.id
                workcenter_line_obj.create(cr, uid, line)
        return len(results)

    def action_cancel(self, cr, uid, ids):
        """ Cancels the production order and related stock moves.
        @return: True
        """
        move_obj = self.pool.get('stock.move')
        for production in self.browse(cr, uid, ids):
            if production.move_created_ids:
                move_obj.action_cancel(cr, uid, [x.id for x in production.move_created_ids])
            move_obj.action_cancel(cr, uid, [x.id for x in production.move_lines])
        self.write(cr, uid, ids, {'state': 'cancel'})
        return True

    def action_ready(self, cr, uid, ids):
        """ Changes the production state to Ready and location id of stock move.
        @return: True
        """
        move_obj = self.pool.get('stock.move')
        self.write(cr, uid, ids, {'state': 'ready'})

        for (production_id,name) in self.name_get(cr, uid, ids):
            production = self.browse(cr, uid, production_id)
            if production.move_prod_id:
                move_obj.write(cr, uid, [production.move_prod_id.id],
                        {'location_id': production.location_dest_id.id})

            message = ("Manufacturing Order '%s' for %s %s is Ready to produce.") % (
                                    name,
                                    production.product_qty, 
                                    production.product_id.name, 
                                   )
            self.log(cr, uid, production_id, message)
        return True

    def action_production_end(self, cr, uid, ids):
        """ Changes production state to Finish and writes finished date.
        @return: True
        """
        for production in self.browse(cr, uid, ids):
            self._costs_generate(cr, uid, production)
        return self.write(cr, uid, ids, {'state': 'done', 'date_finnished': time.strftime('%Y-%m-%d %H:%M:%S')})

    def test_production_done(self, cr, uid, ids):
        """ Tests whether production is done or not.
        @return: True or False
        """
        res = True
        for production in self.browse(cr, uid, ids):
            if production.move_lines:
               res = False

            if production.move_created_ids:
               res = False
        return res

    def action_produce(self, cr, uid, production_id, production_qty, production_mode, context=None):
        """ To produce final product based on production mode (consume/consume&produce).
        If Production mode is consume, all stock move lines of raw materials will be done/consumed.
        If Production mode is consume & produce, all stock move lines of raw materials will be done/consumed
        and stock move lines of final product will be also done/produced.
        @param production_id: the ID of mrp.production object
        @param production_qty: specify qty to produce
        @param production_mode: specify production mode (consume/consume&produce).
        @return: True
        """

        stock_mov_obj = self.pool.get('stock.move')
        production = self.browse(cr, uid, production_id)

        raw_product_todo = []
        final_product_todo = []

        produced_qty = 0
        if production_mode == 'consume_produce':
            produced_qty = production_qty
            
        for produced_product in production.move_created_ids2:
            if (produced_product.scrapped) or (produced_product.product_id.id<>production.product_id.id):
                continue
            produced_qty += produced_product.product_qty

        if production_mode in ['consume','consume_produce']:
            consumed_products = {}
            check = {}
            scrapped = map(lambda x:x.scrapped,production.move_lines2).count(True)
            
            for consumed_product in production.move_lines2:
                consumed = consumed_product.product_qty
                if consumed_product.scrapped:
                    continue
                if not consumed_products.get(consumed_product.product_id.id, False):
<<<<<<< HEAD
                    consumed_products[consumed_product.product_id.id] = 0
                consumed_products[consumed_product.product_id.id] -= consumed_product.product_qty
=======
                    consumed_products[consumed_product.product_id.id] = consumed_product.product_qty
                    check[consumed_product.product_id.id] = 0
                for f in production.product_lines:
                    if f.product_id.id == consumed_product.product_id.id:
                        if (len(production.move_lines2) - scrapped) > len(production.product_lines):
                            check[consumed_product.product_id.id] += consumed_product.product_qty
                            consumed = check[consumed_product.product_id.id]
                        rest_consumed = produced_qty * f.product_qty / production.product_qty - consumed 
                        consumed_products[consumed_product.product_id.id] = rest_consumed
            
>>>>>>> 558352fb
            for raw_product in production.move_lines:
                for f in production.product_lines:
                    if f.product_id.id == raw_product.product_id.id:
                        consumed_qty = consumed_products.get(raw_product.product_id.id, 0)
<<<<<<< HEAD
                        rest_qty = production_qty * f.product_qty / production.product_qty - consumed_qty
                        if rest_qty > 0:
                            stock_mov_obj.action_consume(cr, uid, [raw_product.id], rest_qty, production.location_src_id.id, context=context)
=======
                        if consumed_qty == 0:
                            consumed_qty = production_qty * f.product_qty / production.product_qty
                        if consumed_qty > 0:
                            stock_mov_obj.action_consume(cr, uid, [raw_product.id], consumed_qty, production.location_src_id.id, context=context)
>>>>>>> 558352fb

        if production_mode == 'consume_produce':
            # To produce remaining qty of final product
            vals = {'state':'confirmed'}
            final_product_todo = [x.id for x in production.move_created_ids]
            stock_mov_obj.write(cr, uid, final_product_todo, vals)
            produced_products = {}
            for produced_product in production.move_created_ids2:
                if produced_product.scrapped:
                    continue
                if not produced_products.get(produced_product.product_id.id, False):
                    produced_products[produced_product.product_id.id] = 0
                produced_products[produced_product.product_id.id] += produced_product.product_qty

            for produce_product in production.move_created_ids:
                produced_qty = produced_products.get(produce_product.product_id.id, 0)
                rest_qty = production.product_qty - produced_qty
                if rest_qty <= production_qty:
                   production_qty = rest_qty
                if rest_qty > 0 :
                    stock_mov_obj.action_consume(cr, uid, [produce_product.id], production_qty, production.location_dest_id.id, context=context)

        for raw_product in production.move_lines2:
            new_parent_ids = []
            parent_move_ids = [x.id for x in raw_product.move_history_ids]
            for final_product in production.move_created_ids2:
                if final_product.id not in parent_move_ids:
                    new_parent_ids.append(final_product.id)
            for new_parent_id in new_parent_ids:
                stock_mov_obj.write(cr, uid, [raw_product.id], {'move_history_ids': [(4,new_parent_id)]})

        wf_service = netsvc.LocalService("workflow")
        wf_service.trg_validate(uid, 'mrp.production', production_id, 'button_produce_done', cr)
        for (id, name) in self.pool.get('product.product').name_get(cr, uid, [production.product_id.id]):
            message = str(production_qty) + ' ' + production.product_uom.name +" '" + name + _("' have been manufactured for ") + production.name
        self.log(cr, uid, production_id, message)
        return True

    def _costs_generate(self, cr, uid, production):
        """ Calculates total costs at the end of the production.
        @param production: Id of production order.
        @return: Calculated amount.
        """
        amount = 0.0
        analytic_line_obj = self.pool.get('account.analytic.line')
        for wc_line in production.workcenter_lines:
            wc = wc_line.workcenter_id
            if wc.costs_journal_id and wc.costs_general_account_id:
                value = wc_line.hour * wc.costs_hour
                account = wc.costs_hour_account_id.id
                if value and account:
                    amount += value
                    analytic_line_obj.create(cr, uid, {
                        'name': wc_line.name + ' (H)',
                        'amount': value,
                        'account_id': account,
                        'general_account_id': wc.costs_general_account_id.id,
                        'journal_id': wc.costs_journal_id.id,
                        'code': wc.code
                    } )
            if wc.costs_journal_id and wc.costs_general_account_id:
                value = wc_line.cycle * wc.costs_cycle
                account = wc.costs_cycle_account_id.id
                if value and account:
                    amount += value
                    analytic_line_obj.create(cr, uid, {
                        'name': wc_line.name+' (C)',
                        'amount': value,
                        'account_id': account,
                        'general_account_id': wc.costs_general_account_id.id,
                        'journal_id': wc.costs_journal_id.id,
                        'code': wc.code
                    } )
        return amount

    def action_in_production(self, cr, uid, ids):
        """ Changes state to In Production and writes starting date.
        @return: True
        """
        move_ids = []
        self.write(cr, uid, ids, {'state': 'in_production', 'date_start': time.strftime('%Y-%m-%d %H:%M:%S')})
        return True

    def test_if_product(self, cr, uid, ids):
        """
        @return: True or False
        """
        res = True
        for production in self.browse(cr, uid, ids):
            if not production.product_lines:
                if not self.action_compute(cr, uid, [production.id]):
                    res = False
        return res

    def _get_auto_picking(self, cr, uid, production):
        return True

    def action_confirm(self, cr, uid, ids):
        """ Confirms production order.
        @return: Newly generated picking Id.
        """
        picking_id = False
        proc_ids = []
        seq_obj = self.pool.get('ir.sequence')
        pick_obj = self.pool.get('stock.picking')
        move_obj = self.pool.get('stock.move')
        proc_obj = self.pool.get('procurement.order')
        wf_service = netsvc.LocalService("workflow")
        for production in self.browse(cr, uid, ids):
            if not production.product_lines:
                self.action_compute(cr, uid, [production.id])
                production = self.browse(cr, uid, [production.id])[0]
            routing_loc = None
            pick_type = 'internal'
            address_id = False
            if production.bom_id.routing_id and production.bom_id.routing_id.location_id:
                routing_loc = production.bom_id.routing_id.location_id
                if routing_loc.usage <> 'internal':
                    pick_type = 'out'
                address_id = routing_loc.address_id and routing_loc.address_id.id or False
                routing_loc = routing_loc.id
            pick_name = seq_obj.get(cr, uid, 'stock.picking.' + pick_type)
            picking_id = pick_obj.create(cr, uid, {
                'name': pick_name,
                'origin': (production.origin or '').split(':')[0] + ':' + production.name,
                'type': pick_type,
                'move_type': 'one',
                'state': 'auto',
                'address_id': address_id,
                'auto_picking': self._get_auto_picking(cr, uid, production),
                'company_id': production.company_id.id,
            })

            source = production.product_id.product_tmpl_id.property_stock_production.id
            data = {
                'name':'PROD:' + production.name,
                'date_planned': production.date_planned,
                'product_id': production.product_id.id,
                'product_qty': production.product_qty,
                'product_uom': production.product_uom.id,
                'product_uos_qty': production.product_uos and production.product_uos_qty or False,
                'product_uos': production.product_uos and production.product_uos.id or False,
                'location_id': source,
                'location_dest_id': production.location_dest_id.id,
                'move_dest_id': production.move_prod_id.id,
                'state': 'waiting',
                'company_id': production.company_id.id,
            }
            res_final_id = move_obj.create(cr, uid, data)

            self.write(cr, uid, [production.id], {'move_created_ids': [(6, 0, [res_final_id])]})
            moves = []
            for line in production.product_lines:
                move_id = False
                newdate = production.date_planned
                if line.product_id.type in ('product', 'consu'):
                    res_dest_id = move_obj.create(cr, uid, {
                        'name':'PROD:' + production.name,
                        'date_planned': production.date_planned,
                        'product_id': line.product_id.id,
                        'product_qty': line.product_qty,
                        'product_uom': line.product_uom.id,
                        'product_uos_qty': line.product_uos and line.product_uos_qty or False,
                        'product_uos': line.product_uos and line.product_uos.id or False,
                        'location_id': routing_loc or production.location_src_id.id,
                        'location_dest_id': source,
                        'move_dest_id': res_final_id,
                        'state': 'waiting',
                        'company_id': production.company_id.id,
                    })
                    moves.append(res_dest_id)
                    move_id = move_obj.create(cr, uid, {
                        'name':'PROD:' + production.name,
                        'picking_id':picking_id,
                        'product_id': line.product_id.id,
                        'product_qty': line.product_qty,
                        'product_uom': line.product_uom.id,
                        'product_uos_qty': line.product_uos and line.product_uos_qty or False,
                        'product_uos': line.product_uos and line.product_uos.id or False,
                        'date_planned': newdate,
                        'move_dest_id': res_dest_id,
                        'location_id': production.location_src_id.id,
                        'location_dest_id': routing_loc or production.location_src_id.id,
                        'state': 'waiting',
                        'company_id': production.company_id.id,
                    })
                proc_id = proc_obj.create(cr, uid, {
                    'name': (production.origin or '').split(':')[0] + ':' + production.name,
                    'origin': (production.origin or '').split(':')[0] + ':' + production.name,
                    'date_planned': newdate,
                    'product_id': line.product_id.id,
                    'product_qty': line.product_qty,
                    'product_uom': line.product_uom.id,
                    'product_uos_qty': line.product_uos and line.product_qty or False,
                    'product_uos': line.product_uos and line.product_uos.id or False,
                    'location_id': production.location_src_id.id,
                    'procure_method': line.product_id.procure_method,
                    'move_id': move_id,
                    'company_id': production.company_id.id,
                })
                wf_service.trg_validate(uid, 'procurement.order', proc_id, 'button_confirm', cr)
                proc_ids.append(proc_id)
            wf_service.trg_validate(uid, 'stock.picking', picking_id, 'button_confirm', cr)
            self.write(cr, uid, [production.id], {'picking_id': picking_id, 'move_lines': [(6,0,moves)], 'state':'confirmed'})
            message = ("%s '%s' %s %s %s %s %s %s.") % (
                                    _('Manufacturing Order'), 
                                    production.name,
                                    _('for'), 
                                    production.product_qty, 
                                    production.product_id.name, 
                                    _('scheduled for date '), 
                                    datetime.strptime(production.date_planned,'%Y-%m-%d %H:%M:%S').strftime('%Y-%m-%d'),
                                    _('is waiting') 
                                   )
            self.log(cr, uid, production.id, message)
        return picking_id

    def force_production(self, cr, uid, ids, *args):
        """ Assigns products.
        @param *args: Arguments
        @return: True
        """
        pick_obj = self.pool.get('stock.picking')
        pick_obj.force_assign(cr, uid, [prod.picking_id.id for prod in self.browse(cr, uid, ids)])
        return True

mrp_production()

class mrp_production_workcenter_line(osv.osv):
    _name = 'mrp.production.workcenter.line'
    _description = 'Work Order'
    _order = 'sequence'

    _columns = {
        'name': fields.char('Work Order', size=64, required=True),
        'workcenter_id': fields.many2one('mrp.workcenter', 'Work Center', required=True),
        'cycle': fields.float('Nbr of cycles', digits=(16,2)),
        'hour': fields.float('Nbr of hours', digits=(16,2)),
        'sequence': fields.integer('Sequence', required=True, help="Gives the sequence order when displaying a list of work orders."),
        'production_id': fields.many2one('mrp.production', 'Production Order', select=True, ondelete='cascade'),
    }
    _defaults = {
        'sequence': lambda *a: 1,
        'hour': lambda *a: 0,
        'cycle': lambda *a: 0,
    }
mrp_production_workcenter_line()

class mrp_production_product_line(osv.osv):
    _name = 'mrp.production.product.line'
    _description = 'Production Scheduled Product'
    _columns = {
        'name': fields.char('Name', size=64, required=True),
        'product_id': fields.many2one('product.product', 'Product', required=True),
        'product_qty': fields.float('Product Qty', required=True),
        'product_uom': fields.many2one('product.uom', 'Product UOM', required=True),
        'product_uos_qty': fields.float('Product UOS Qty'),
        'product_uos': fields.many2one('product.uom', 'Product UOS'),
        'production_id': fields.many2one('mrp.production', 'Production Order', select=True),
    }
mrp_production_product_line()

# vim:expandtab:smartindent:tabstop=4:softtabstop=4:shiftwidth=4:<|MERGE_RESOLUTION|>--- conflicted
+++ resolved
@@ -640,8 +640,8 @@
 
             message = ("Manufacturing Order '%s' for %s %s is Ready to produce.") % (
                                     name,
-                                    production.product_qty, 
-                                    production.product_id.name, 
+                                    production.product_qty,
+                                    production.product_id.name,
                                    )
             self.log(cr, uid, production_id, message)
         return True
@@ -687,7 +687,7 @@
         produced_qty = 0
         if production_mode == 'consume_produce':
             produced_qty = production_qty
-            
+
         for produced_product in production.move_created_ids2:
             if (produced_product.scrapped) or (produced_product.product_id.id<>production.product_id.id):
                 continue
@@ -697,16 +697,12 @@
             consumed_products = {}
             check = {}
             scrapped = map(lambda x:x.scrapped,production.move_lines2).count(True)
-            
+
             for consumed_product in production.move_lines2:
                 consumed = consumed_product.product_qty
                 if consumed_product.scrapped:
                     continue
                 if not consumed_products.get(consumed_product.product_id.id, False):
-<<<<<<< HEAD
-                    consumed_products[consumed_product.product_id.id] = 0
-                consumed_products[consumed_product.product_id.id] -= consumed_product.product_qty
-=======
                     consumed_products[consumed_product.product_id.id] = consumed_product.product_qty
                     check[consumed_product.product_id.id] = 0
                 for f in production.product_lines:
@@ -714,24 +710,17 @@
                         if (len(production.move_lines2) - scrapped) > len(production.product_lines):
                             check[consumed_product.product_id.id] += consumed_product.product_qty
                             consumed = check[consumed_product.product_id.id]
-                        rest_consumed = produced_qty * f.product_qty / production.product_qty - consumed 
+                        rest_consumed = produced_qty * f.product_qty / production.product_qty - consumed
                         consumed_products[consumed_product.product_id.id] = rest_consumed
-            
->>>>>>> 558352fb
+
             for raw_product in production.move_lines:
                 for f in production.product_lines:
                     if f.product_id.id == raw_product.product_id.id:
                         consumed_qty = consumed_products.get(raw_product.product_id.id, 0)
-<<<<<<< HEAD
-                        rest_qty = production_qty * f.product_qty / production.product_qty - consumed_qty
-                        if rest_qty > 0:
-                            stock_mov_obj.action_consume(cr, uid, [raw_product.id], rest_qty, production.location_src_id.id, context=context)
-=======
                         if consumed_qty == 0:
                             consumed_qty = production_qty * f.product_qty / production.product_qty
                         if consumed_qty > 0:
                             stock_mov_obj.action_consume(cr, uid, [raw_product.id], consumed_qty, production.location_src_id.id, context=context)
->>>>>>> 558352fb
 
         if production_mode == 'consume_produce':
             # To produce remaining qty of final product
@@ -937,14 +926,14 @@
             wf_service.trg_validate(uid, 'stock.picking', picking_id, 'button_confirm', cr)
             self.write(cr, uid, [production.id], {'picking_id': picking_id, 'move_lines': [(6,0,moves)], 'state':'confirmed'})
             message = ("%s '%s' %s %s %s %s %s %s.") % (
-                                    _('Manufacturing Order'), 
+                                    _('Manufacturing Order'),
                                     production.name,
-                                    _('for'), 
-                                    production.product_qty, 
-                                    production.product_id.name, 
-                                    _('scheduled for date '), 
+                                    _('for'),
+                                    production.product_qty,
+                                    production.product_id.name,
+                                    _('scheduled for date '),
                                     datetime.strptime(production.date_planned,'%Y-%m-%d %H:%M:%S').strftime('%Y-%m-%d'),
-                                    _('is waiting') 
+                                    _('is waiting')
                                    )
             self.log(cr, uid, production.id, message)
         return picking_id
