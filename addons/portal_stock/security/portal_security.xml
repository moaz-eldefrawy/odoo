--- conflicted
+++ resolved
@@ -9,16 +9,5 @@
             <field name="domain_force">[('message_follower_ids','in',[user.partner_id.id])]</field>
             <field name="groups" eval="[(4, ref('base.group_portal'))]"/>
         </record>
-<<<<<<< HEAD
-=======
-
-        <record id="portal_stock_picking_out_user_rule" model="ir.rule">
-            <field name="name">Portal Personal Out Pickings</field>
-            <field name="model_id" ref="stock.model_stock_picking_out"/>
-            <field name="domain_force">[('message_follower_ids','in',[user.partner_id.id])]</field>
-            <field name="groups" eval="[(4, ref('base.group_portal'))]"/>
-        </record>
-
->>>>>>> c25827f8
     </data>
 </openerp>