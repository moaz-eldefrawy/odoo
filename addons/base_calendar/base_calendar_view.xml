--- conflicted
+++ resolved
@@ -108,9 +108,6 @@
                    <field name="cutype" string="Invitation type" select="1"/>
                    <field name="event_date" select="1"/>
                    <newline/>
-<<<<<<< HEAD
-					<group expand="0" string="Group By...">
-=======
 					<group expand="1" string="Group By..." colspan="16">
 						<filter string="Type" icon="terp-project" help="Invitation Type"
 					        domain="[]" context="{'group_by':'cutype'}" />
@@ -119,7 +116,6 @@
 					    <filter string="Required Reply" icon="terp-crm"
 					        domain="[]" context="{'group_by':'rsvp'}" />
 					    <separator orientation="vertical" />
->>>>>>> 0711bf6e
 					    <filter string="User" icon="terp-partner" domain="[]"
 					        context="{'group_by':'user_id'}" />
 					    <filter string="Contact" icon="terp-partner" domain="[]"
