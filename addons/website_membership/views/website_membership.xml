--- conflicted
+++ resolved
@@ -88,17 +88,10 @@
     <xpath expr="//div[@id='left_column']/ul[1]" position="after">
         <ul class="nav nav-pills nav-stacked mt16">
             <li class="nav-header"><h3>Location</h3></li>
-<<<<<<< HEAD
             <t t-foreach="countries" t-as="country">
-                <li t-if="country['country_id']" t-att-class="country['country_id'][0] == current_country_id and 'active' or ''">
+                <li t-if="country['country_id']" t-att-class="country['country_id'] and country['country_id'][0] == current_country_id and 'active' or ''">
                     <a t-attf-href="/members#{ membership and '/association/%s' % membership.id or '' }#{ country['country_id'][0] and '/country/%s' % slug(country['country_id']) or '' }#{ search }"><t t-esc="country['country_id'][1]"/>
                         <span class="badge pull-right"><t t-esc="country['country_id_count'] or '0'"/></span>
-=======
-            <t t-foreach="countries">
-                <li t-if="country_id" t-att-class="country_id and country_id[0] == current_country_id and 'active' or ''">
-                    <a t-attf-href="/members/#{ membership and 'association/%s/' % membership.id or '' }#{ country_id[0] and 'country/%s/' % slug(country_id) or '' }#{ search }"><t t-esc="country_id[1]"/>
-                        <span class="badge pull-right"><t t-esc="country_id_count or '0'"/></span>
->>>>>>> db759948
                     </a>
                 </li>
             </t>
