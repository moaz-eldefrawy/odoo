openerp.report = function(instance) {
    var wkhtmltopdf_state;

    var trigger_download = function(session, response, c) {
        session.get_file({
            url: '/report/download',
            data: {data: JSON.stringify(response)},
            complete: openerp.web.unblockUI,
            error: c.rpc_error.bind(c)
        });
    }

    instance.web.ActionManager = instance.web.ActionManager.extend({
        ir_actions_report_xml: function(action, options) {
            var self = this;
            instance.web.blockUI();
            action = _.clone(action);
            _t =  instance.web._t;

            // QWeb reports
            if ('report_type' in action && (action.report_type == 'qweb-html' || action.report_type == 'qweb-pdf' || action.report_type == 'controller')) {
                var report_url = '';
                switch (action.report_type) {
                    case 'qweb-html':
                        report_url = '/report/html/' + action.report_name;
                        break;
                    case 'qweb-pdf':
                        report_url = '/report/pdf/' + action.report_name;
                        break;
                    case 'controller':
                        report_url = action.report_file;
                        break;
                    default:
                        report_url = '/report/html/' + action.report_name;
                        break;
                }

                // generic report: no query string
                // particular: query string of action.data.form and context
                if (!('data' in action) || !(action.data)) {
                    if ('active_ids' in action.context) {
                        report_url += "/" + action.context.active_ids.join(',');
                    }
                } else {
                    report_url += "?options=" + encodeURIComponent(JSON.stringify(action.data));
                    report_url += "&context=" + encodeURIComponent(JSON.stringify(action.context));
                }

                var response = new Array();
                response[0] = report_url;
                response[1] = action.report_type;
                var c = openerp.webclient.crashmanager;

                if (action.report_type == 'qweb-html') {
                    window.open(report_url, '_blank', 'height=900,width=1280');
                    instance.web.unblockUI();
                } else if (action.report_type === 'qweb-pdf') {
                    // Trigger the download of the pdf/controller report
<<<<<<< HEAD

                    if (action.report_type == 'qweb-pdf') {
                        (wkhtmltopdf_state = wkhtmltopdf_state || openerp.session.rpc('/report/check_wkhtmltopdf')).then(function (presence) {
                            // Fallback of qweb-pdf if wkhtmltopdf is not installed
                            if (presence == 'install' && action.report_type == 'qweb-pdf') {
                                self.do_notify(_t('Report'), _t('Unable to find Wkhtmltopdf on this \
    system. The report will be shown in html.<br><br><a href="http://wkhtmltopdf.org/" target="_blank">\
    wkhtmltopdf.org</a>'), true);
                                report_url = report_url.substring(12)
                                window.open('/report/html/' + report_url, '_blank', 'height=768,width=1024');
                                instance.web.unblockUI();
                                return;
                            } else {
                                if (presence == 'upgrade') {
                                    self.do_notify(_t('Report'), _t('You should upgrade your version of\
     Wkhtmltopdf to at least 0.12.0 in order to get a correct display of headers and footers as well as\
     support for table-breaking between pages.<br><br><a href="http://wkhtmltopdf.org/" \
     target="_blank">wkhtmltopdf.org</a>'), true);
                                }
                            }
                            return trigger_download(self.session, response, c);
                        });
                    } else if (action.report_type == 'controller') {
=======
                    (wkhtmltopdf_state = wkhtmltopdf_state || openerp.session.rpc('/report/check_wkhtmltopdf')).then(function (presence) {
                        // Fallback on html if wkhtmltopdf is not installed or if OpenERP is started with one worker
                        if (presence === 'install') {
                            self.do_notify(_t('Report'), _t('Unable to find Wkhtmltopdf on this \
system. The report will be shown in html.<br><br><a href="http://wkhtmltopdf.org/" target="_blank">\
wkhtmltopdf.org</a>'), true);
                            report_url = report_url.substring(12)
                            window.open('/report/html/' + report_url, '_blank', 'height=768,width=1024');
                            instance.web.unblockUI();
                            return;
                        } else if (presence === 'workers') {
                            self.do_notify(_t('Report'), _t('You need to start OpenERP with at least two \
workers to print a pdf version of the reports.'), true);
                            report_url = report_url.substring(12)
                            window.open('/report/html/' + report_url, '_blank', 'height=768,width=1024');
                            instance.web.unblockUI();
                            return;
                        } else if (presence === 'upgrade') {
                            self.do_notify(_t('Report'), _t('You should upgrade your version of\
 Wkhtmltopdf to at least 0.12.0 in order to get a correct display of headers and footers as well as\
 support for table-breaking between pages.<br><br><a href="http://wkhtmltopdf.org/" \
 target="_blank">wkhtmltopdf.org</a>'), true);
                        }
>>>>>>> 04528512
                        return trigger_download(self.session, response, c);
                    });
                } else if (action.report_type === 'controller') {
                    return trigger_download(self.session, response, c);
                }                     
            } else {
                return self._super(action, options);
            }
        }
    });
};<|MERGE_RESOLUTION|>--- conflicted
+++ resolved
@@ -56,31 +56,6 @@
                     instance.web.unblockUI();
                 } else if (action.report_type === 'qweb-pdf') {
                     // Trigger the download of the pdf/controller report
-<<<<<<< HEAD
-
-                    if (action.report_type == 'qweb-pdf') {
-                        (wkhtmltopdf_state = wkhtmltopdf_state || openerp.session.rpc('/report/check_wkhtmltopdf')).then(function (presence) {
-                            // Fallback of qweb-pdf if wkhtmltopdf is not installed
-                            if (presence == 'install' && action.report_type == 'qweb-pdf') {
-                                self.do_notify(_t('Report'), _t('Unable to find Wkhtmltopdf on this \
-    system. The report will be shown in html.<br><br><a href="http://wkhtmltopdf.org/" target="_blank">\
-    wkhtmltopdf.org</a>'), true);
-                                report_url = report_url.substring(12)
-                                window.open('/report/html/' + report_url, '_blank', 'height=768,width=1024');
-                                instance.web.unblockUI();
-                                return;
-                            } else {
-                                if (presence == 'upgrade') {
-                                    self.do_notify(_t('Report'), _t('You should upgrade your version of\
-     Wkhtmltopdf to at least 0.12.0 in order to get a correct display of headers and footers as well as\
-     support for table-breaking between pages.<br><br><a href="http://wkhtmltopdf.org/" \
-     target="_blank">wkhtmltopdf.org</a>'), true);
-                                }
-                            }
-                            return trigger_download(self.session, response, c);
-                        });
-                    } else if (action.report_type == 'controller') {
-=======
                     (wkhtmltopdf_state = wkhtmltopdf_state || openerp.session.rpc('/report/check_wkhtmltopdf')).then(function (presence) {
                         // Fallback on html if wkhtmltopdf is not installed or if OpenERP is started with one worker
                         if (presence === 'install') {
@@ -104,7 +79,6 @@
  support for table-breaking between pages.<br><br><a href="http://wkhtmltopdf.org/" \
  target="_blank">wkhtmltopdf.org</a>'), true);
                         }
->>>>>>> 04528512
                         return trigger_download(self.session, response, c);
                     });
                 } else if (action.report_type === 'controller') {
