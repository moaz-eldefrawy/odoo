# Italian translation for openobject-addons
# Copyright (c) 2014 Rosetta Contributors and Canonical Ltd 2014
# This file is distributed under the same license as the openobject-addons package.
# FIRST AUTHOR <EMAIL@ADDRESS>, 2014.
#
msgid ""
msgstr ""
<<<<<<< HEAD
"Project-Id-Version: openobject-addons\n"
"Report-Msgid-Bugs-To: FULL NAME <EMAIL@ADDRESS>\n"
"POT-Creation-Date: 2014-08-14 13:09+0000\n"
"PO-Revision-Date: 2014-10-20 15:03+0000\n"
"Last-Translator: Simone Bernini <simone@aperturelabs.it>\n"
"Language-Team: Italian <it@li.org>\n"
=======
"Project-Id-Version: Odoo 8.0\n"
"Report-Msgid-Bugs-To: \n"
"POT-Creation-Date: 2015-10-19 06:31+0000\n"
"PO-Revision-Date: 2016-03-11 19:44+0000\n"
"Last-Translator: Martin Trigaux\n"
"Language-Team: Italian (http://www.transifex.com/odoo/odoo-8/language/it/)\n"
>>>>>>> 7b7f3fa7
"MIME-Version: 1.0\n"
"Content-Type: text/plain; charset=UTF-8\n"
"Content-Transfer-Encoding: 8bit\n"
"X-Launchpad-Export-Date: 2014-10-21 07:53+0000\n"
"X-Generator: Launchpad (build 17203)\n"

#. module: project_timesheet
#: model:ir.actions.act_window,help:project_timesheet.action_account_analytic_overdue
msgid ""
"<p class=\"oe_view_nocontent_create\">\n"
"                Click to add a customer contract.\n"
"              </p><p>\n"
"                You will find here the contracts related to your customer\n"
"                projects in order to track the invoicing progress.\n"
"              </p>\n"
"            "
msgstr ""
"<p class=\"oe_view_nocontent_create\">\n"
"                Fai click per aggiungere un contratto relativo a un "
"cliente.\n"
"              </p><p>\n"
"                Troverai qui i contratti relativi ai progetti legati ai "
"tuoi\n"
"                clienti, in modo da poter tenere traccia del processo di "
"fatturazione.\n"
"              </p>\n"
"            "

#. module: project_timesheet
#: code:addons/project_timesheet/project_timesheet.py:56
#, python-format
msgid ""
"<p class=\"oe_view_nocontent_create\">Record your timesheets for the project "
"'%s'.</p>"
msgstr ""

#. module: project_timesheet
#: model:ir.actions.act_window,help:project_timesheet.action_project_timesheet_bill_task
msgid ""
"<p>\n"
"                You will find here timesheets and purchases you did for "
"contracts that can be reinvoiced to the customer.\n"
"                If you want to record new jobs to invoice, you should use "
"the timesheet menu instead.\n"
"              </p>\n"
"            "
msgstr ""

#. module: project_timesheet
#: code:addons/project_timesheet/project_timesheet.py:59
#, python-format
msgid ""
"<p>Timesheets on this project may be invoiced to %s, according to the terms "
"defined in the contract.</p>"
msgstr ""

#. module: project_timesheet
#: view:account.analytic.line:project_timesheet.view_account_analytic_line_form_inherit_account_id
msgid "Analytic Account/Project"
msgstr "Conto Analitico/Progetto"

#. module: project_timesheet
#: model:ir.model,name:project_timesheet.model_account_analytic_line
msgid "Analytic Line"
msgstr "Riga contabilità analitica"

#. module: project_timesheet
#: view:account.analytic.line:project_timesheet.view_account_analytic_line_search_account_inherit
#: view:account.analytic.line:project_timesheet.view_account_analytic_line_tree_inherit_account_id
msgid "Analytic account/project"
msgstr "Conto analitico / Progetto"

#. module: project_timesheet
#: selection:report.timesheet.task.user,month:0
msgid "April"
msgstr "Aprile"

#. module: project_timesheet
#: selection:report.timesheet.task.user,month:0
msgid "August"
msgstr "Agosto"

#. module: project_timesheet
#: code:addons/project_timesheet/project_timesheet.py:82
#: code:addons/project_timesheet/project_timesheet.py:86
#: code:addons/project_timesheet/project_timesheet.py:90
#: code:addons/project_timesheet/project_timesheet.py:97
#, python-format
msgid "Bad Configuration!"
msgstr ""

#. module: project_timesheet
#: view:project.project:project_timesheet.project_invoice_search
msgid "Billable"
msgstr "Fatturabile"

#. module: project_timesheet
#: model:ir.ui.menu,name:project_timesheet.menu_invoicing_contracts
msgid "Contracts to Renew"
msgstr "Contratti da Rinnovare"

#. module: project_timesheet
#: model:ir.actions.act_window,name:project_timesheet.action_account_analytic_overdue
msgid "Customer Projects"
msgstr "Progetti dei Clienti"

#. module: project_timesheet
#: view:report.timesheet.task.user:project_timesheet.view_report_timesheet_task_user_search
#: field:report.timesheet.task.user,name:0
msgid "Date"
msgstr "Data"

#. module: project_timesheet
#: selection:report.timesheet.task.user,month:0
msgid "December"
msgstr "Dicembre"

#. module: project_timesheet
#: selection:report.timesheet.task.user,month:0
msgid "February"
msgstr "Febbraio"

#. module: project_timesheet
#: view:report.timesheet.task.user:project_timesheet.view_report_timesheet_task_user_search
msgid "Group By"
msgstr ""

#. module: project_timesheet
#: view:report.timesheet.task.user:project_timesheet.view_report_timesheet_task_user_search
msgid "Group by month of date"
msgstr "Raggruppa per mese"

#. module: project_timesheet
#: view:report.timesheet.task.user:project_timesheet.view_report_timesheet_task_user_search
msgid "Group by year of date"
msgstr "Raggrupa per anno delle date"

#. module: project_timesheet
#: view:project.project:project_timesheet.view_project_kanban_inherited
msgid "Hours"
msgstr "Ore"

#. module: project_timesheet
#: field:report.timesheet.task.user,id:0
msgid "ID"
msgstr ""

#. module: project_timesheet
#: code:addons/project_timesheet/project_timesheet.py:264
#, python-format
msgid "Invalid Action!"
msgstr "Azione non valida!"

#. module: project_timesheet
#: code:addons/project_timesheet/project_timesheet.py:291
#, python-format
msgid "Invalid Analytic Account!"
msgstr ""

#. module: project_timesheet
#: model:ir.actions.act_window,name:project_timesheet.action_project_timesheet_bill_task
#: model:ir.ui.menu,name:project_timesheet.menu_project_billing_line
msgid "Invoice Tasks"
msgstr "Fatturazione Attività"

#. module: project_timesheet
#: model:ir.ui.menu,name:project_timesheet.menu_project_billing
msgid "Invoicing"
msgstr "Fatturazione"

#. module: project_timesheet
#: selection:report.timesheet.task.user,month:0
msgid "January"
msgstr "Gennaio"

#. module: project_timesheet
#: selection:report.timesheet.task.user,month:0
msgid "July"
msgstr "Luglio"

#. module: project_timesheet
#: selection:report.timesheet.task.user,month:0
msgid "June"
msgstr "Giugno"

#. module: project_timesheet
#: selection:report.timesheet.task.user,month:0
msgid "March"
msgstr "Marzo"

#. module: project_timesheet
#: selection:report.timesheet.task.user,month:0
msgid "May"
msgstr "Maggio"

#. module: project_timesheet
#: view:report.timesheet.task.user:project_timesheet.view_report_timesheet_task_user_search
#: field:report.timesheet.task.user,month:0
msgid "Month"
msgstr "Mese"

#. module: project_timesheet
#: selection:report.timesheet.task.user,month:0
msgid "November"
msgstr "Novembre"

#. module: project_timesheet
#: selection:report.timesheet.task.user,month:0
msgid "October"
msgstr "Ottobre"

#. module: project_timesheet
#: model:ir.model,name:project_timesheet.model_res_partner
msgid "Partner"
msgstr "Partner"

#. module: project_timesheet
#: code:addons/project_timesheet/project_timesheet.py:83
#, python-format
msgid "Please define employee for user \"%s\". You must create one."
msgstr ""

#. module: project_timesheet
#: code:addons/project_timesheet/project_timesheet.py:91
#, python-format
msgid ""
"Please define journal on the related employee.\n"
"Fill in the timesheet tab of the employee form."
msgstr ""
"Si prega di definire il sezionale del dipendente collegato.\n"
"Compilarlo nella scheda orari di lavoro nel form del dipendente."

#. module: project_timesheet
#: code:addons/project_timesheet/project_timesheet.py:87
#, python-format
msgid ""
"Please define product and product category property account on the related "
"employee.\n"
"Fill in the HR Settings tab of the employee form."
msgstr ""
"Si prega di definire il prodotto e il conto categoria prodotto nel "
"dipendente collegato.\n"
"Compilare nella scheda Impostazioni Risorse Umane nel form dipendene."

#. module: project_timesheet
#: code:addons/project_timesheet/project_timesheet.py:98
#, python-format
msgid ""
"Please define product and product category property account on the related "
"employee.\n"
"Fill in the timesheet tab of the employee form."
msgstr ""

#. module: project_timesheet
#: model:ir.model,name:project_timesheet.model_project_project
msgid "Project"
msgstr "Progetto"

#. module: project_timesheet
#: model:ir.model,name:project_timesheet.model_project_task_work
msgid "Project Task Work"
msgstr "Lavoro attività progetto"

#. module: project_timesheet
#: field:project.task.work,hr_analytic_timesheet_id:0
msgid "Related Timeline Id"
msgstr "ID linea temporale relativa"

#. module: project_timesheet
#: selection:report.timesheet.task.user,month:0
msgid "September"
msgstr "Settembre"

#. module: project_timesheet
#: model:ir.ui.menu,name:project_timesheet.menu_hr_timesheet_sign_in
msgid "Sign in / Sign out by Project"
msgstr "Entra / Esci dal Progetto"

#. module: project_timesheet
#: model:ir.model,name:project_timesheet.model_project_task
msgid "Task"
msgstr "Attività"

#. module: project_timesheet
#: field:report.timesheet.task.user,task_hrs:0
msgid "Task Hours"
msgstr "Ore attività"

#. module: project_timesheet
#: model:ir.actions.act_window,name:project_timesheet.action_report_timesheet_task_user
#: model:ir.ui.menu,name:project_timesheet.menu_timesheet_task_user
#: view:report.timesheet.task.user:project_timesheet.view_task_hour_per_month_graph
msgid "Task Hours Per Month"
msgstr "Ore attività per mese"

#. module: project_timesheet
#: view:report.timesheet.task.user:project_timesheet.view_report_timesheet_task_user_search
msgid "Tasks by User"
msgstr "Attività per utente"

#. module: project_timesheet
#: field:report.timesheet.task.user,timesheet_hrs:0
msgid "Timesheet Hours"
msgstr "Ore timesheet"

#. module: project_timesheet
#: code:addons/project_timesheet/project_timesheet.py:67
#: view:project.project:project_timesheet.project_invoice_form
#, python-format
msgid "Timesheets"
msgstr "Orari di Lavoro"

#. module: project_timesheet
#: view:report.timesheet.task.user:project_timesheet.view_report_timesheet_task_user_search
#: field:report.timesheet.task.user,user_id:0
msgid "User"
msgstr "Utente"

#. module: project_timesheet
#: view:report.timesheet.task.user:project_timesheet.view_report_timesheet_task_user_search
#: field:report.timesheet.task.user,year:0
msgid "Year"
msgstr "Anno"

#. module: project_timesheet
#: code:addons/project_timesheet/project_timesheet.py:264
#, python-format
msgid ""
"You cannot delete a partner which is assigned to project, but you can "
"uncheck the active box."
msgstr ""
"Non è possibile eliminare un partner assegnato ad un progetto, ma è "
"possibile deselezionare la casella attiva."

#. module: project_timesheet
#: code:addons/project_timesheet/project_timesheet.py:291
#, python-format
msgid ""
"You cannot select a Analytic Account which is in Close or Cancelled state."
msgstr ""
"Non è possibile selezionare un Conto Analitico in stato Chiuso o Annullato."<|MERGE_RESOLUTION|>--- conflicted
+++ resolved
@@ -1,30 +1,22 @@
-# Italian translation for openobject-addons
-# Copyright (c) 2014 Rosetta Contributors and Canonical Ltd 2014
-# This file is distributed under the same license as the openobject-addons package.
-# FIRST AUTHOR <EMAIL@ADDRESS>, 2014.
-#
-msgid ""
-msgstr ""
-<<<<<<< HEAD
-"Project-Id-Version: openobject-addons\n"
-"Report-Msgid-Bugs-To: FULL NAME <EMAIL@ADDRESS>\n"
-"POT-Creation-Date: 2014-08-14 13:09+0000\n"
-"PO-Revision-Date: 2014-10-20 15:03+0000\n"
-"Last-Translator: Simone Bernini <simone@aperturelabs.it>\n"
-"Language-Team: Italian <it@li.org>\n"
-=======
+# Translation of Odoo Server.
+# This file contains the translation of the following modules:
+# * project_timesheet
+# 
+# Translators:
+# FIRST AUTHOR <EMAIL@ADDRESS>, 2014
+msgid ""
+msgstr ""
 "Project-Id-Version: Odoo 8.0\n"
 "Report-Msgid-Bugs-To: \n"
 "POT-Creation-Date: 2015-10-19 06:31+0000\n"
 "PO-Revision-Date: 2016-03-11 19:44+0000\n"
 "Last-Translator: Martin Trigaux\n"
 "Language-Team: Italian (http://www.transifex.com/odoo/odoo-8/language/it/)\n"
->>>>>>> 7b7f3fa7
 "MIME-Version: 1.0\n"
 "Content-Type: text/plain; charset=UTF-8\n"
-"Content-Transfer-Encoding: 8bit\n"
-"X-Launchpad-Export-Date: 2014-10-21 07:53+0000\n"
-"X-Generator: Launchpad (build 17203)\n"
+"Content-Transfer-Encoding: \n"
+"Language: it\n"
+"Plural-Forms: nplurals=2; plural=(n != 1);\n"
 
 #. module: project_timesheet
 #: model:ir.actions.act_window,help:project_timesheet.action_account_analytic_overdue
@@ -36,34 +28,22 @@
 "                projects in order to track the invoicing progress.\n"
 "              </p>\n"
 "            "
-msgstr ""
-"<p class=\"oe_view_nocontent_create\">\n"
-"                Fai click per aggiungere un contratto relativo a un "
-"cliente.\n"
-"              </p><p>\n"
-"                Troverai qui i contratti relativi ai progetti legati ai "
-"tuoi\n"
-"                clienti, in modo da poter tenere traccia del processo di "
-"fatturazione.\n"
-"              </p>\n"
-"            "
+msgstr "<p class=\"oe_view_nocontent_create\">\n                Fai click per aggiungere un contratto relativo a un cliente.\n              </p><p>\n                Troverai qui i contratti relativi ai progetti legati ai tuoi\n                clienti, in modo da poter tenere traccia del processo di fatturazione.\n              </p>\n            "
 
 #. module: project_timesheet
 #: code:addons/project_timesheet/project_timesheet.py:56
 #, python-format
 msgid ""
-"<p class=\"oe_view_nocontent_create\">Record your timesheets for the project "
-"'%s'.</p>"
+"<p class=\"oe_view_nocontent_create\">Record your timesheets for the project"
+" '%s'.</p>"
 msgstr ""
 
 #. module: project_timesheet
 #: model:ir.actions.act_window,help:project_timesheet.action_project_timesheet_bill_task
 msgid ""
 "<p>\n"
-"                You will find here timesheets and purchases you did for "
-"contracts that can be reinvoiced to the customer.\n"
-"                If you want to record new jobs to invoice, you should use "
-"the timesheet menu instead.\n"
+"                You will find here timesheets and purchases you did for contracts that can be reinvoiced to the customer.\n"
+"                If you want to record new jobs to invoice, you should use the timesheet menu instead.\n"
 "              </p>\n"
 "            "
 msgstr ""
@@ -145,7 +125,7 @@
 #. module: project_timesheet
 #: view:report.timesheet.task.user:project_timesheet.view_report_timesheet_task_user_search
 msgid "Group By"
-msgstr ""
+msgstr "Raggruppa per"
 
 #. module: project_timesheet
 #: view:report.timesheet.task.user:project_timesheet.view_report_timesheet_task_user_search
@@ -165,16 +145,16 @@
 #. module: project_timesheet
 #: field:report.timesheet.task.user,id:0
 msgid "ID"
-msgstr ""
-
-#. module: project_timesheet
-#: code:addons/project_timesheet/project_timesheet.py:264
+msgstr "ID"
+
+#. module: project_timesheet
+#: code:addons/project_timesheet/project_timesheet.py:294
 #, python-format
 msgid "Invalid Action!"
 msgstr "Azione non valida!"
 
 #. module: project_timesheet
-#: code:addons/project_timesheet/project_timesheet.py:291
+#: code:addons/project_timesheet/project_timesheet.py:321
 #, python-format
 msgid "Invalid Analytic Account!"
 msgstr ""
@@ -247,31 +227,24 @@
 #, python-format
 msgid ""
 "Please define journal on the related employee.\n"
-"Fill in the timesheet tab of the employee form."
-msgstr ""
-"Si prega di definire il sezionale del dipendente collegato.\n"
-"Compilarlo nella scheda orari di lavoro nel form del dipendente."
+"Fill in the HR Settings tab of the employee form."
+msgstr ""
+
+#. module: project_timesheet
+#: code:addons/project_timesheet/project_timesheet.py:98
+#, python-format
+msgid ""
+"Please define product and product category property account on the related employee.\n"
+"Fill in the HR Settings of the employee form."
+msgstr ""
 
 #. module: project_timesheet
 #: code:addons/project_timesheet/project_timesheet.py:87
 #, python-format
 msgid ""
-"Please define product and product category property account on the related "
-"employee.\n"
+"Please define product and product category property account on the related employee.\n"
 "Fill in the HR Settings tab of the employee form."
-msgstr ""
-"Si prega di definire il prodotto e il conto categoria prodotto nel "
-"dipendente collegato.\n"
-"Compilare nella scheda Impostazioni Risorse Umane nel form dipendene."
-
-#. module: project_timesheet
-#: code:addons/project_timesheet/project_timesheet.py:98
-#, python-format
-msgid ""
-"Please define product and product category property account on the related "
-"employee.\n"
-"Fill in the timesheet tab of the employee form."
-msgstr ""
+msgstr "Si prega di definire il prodotto e il conto categoria prodotto nel dipendente collegato.\nCompilare nella scheda Impostazioni Risorse Umane nel form dipendene."
 
 #. module: project_timesheet
 #: model:ir.model,name:project_timesheet.model_project_project
@@ -345,19 +318,16 @@
 msgstr "Anno"
 
 #. module: project_timesheet
-#: code:addons/project_timesheet/project_timesheet.py:264
+#: code:addons/project_timesheet/project_timesheet.py:294
 #, python-format
 msgid ""
 "You cannot delete a partner which is assigned to project, but you can "
 "uncheck the active box."
-msgstr ""
-"Non è possibile eliminare un partner assegnato ad un progetto, ma è "
-"possibile deselezionare la casella attiva."
-
-#. module: project_timesheet
-#: code:addons/project_timesheet/project_timesheet.py:291
+msgstr "Non è possibile eliminare un partner assegnato ad un progetto, ma è possibile deselezionare la casella attiva."
+
+#. module: project_timesheet
+#: code:addons/project_timesheet/project_timesheet.py:321
 #, python-format
 msgid ""
 "You cannot select a Analytic Account which is in Close or Cancelled state."
-msgstr ""
-"Non è possibile selezionare un Conto Analitico in stato Chiuso o Annullato."+msgstr "Non è possibile selezionare un Conto Analitico in stato Chiuso o Annullato."