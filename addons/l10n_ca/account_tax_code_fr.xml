<?xml version="1.0"?>
<openerp>
    <data>

    <record model="account.tax.code.template" id="vat_code_tax_fr">
        <field name="name">Taxes</field>
    </record>
    
    <record model="account.tax.code.template" id="vat_code_balance_net_fr">
        <field name="name">Balance des taxes à payer</field>
        <field name="parent_id" ref="vat_code_tax_fr"/>
    </record>

    <record model="account.tax.code.template" id="vat_code_receivable_tva_fr">
<<<<<<< HEAD
        <field name="name">Taxes à recevoir</field>
=======
        <field name="name">Taxes payées</field>
>>>>>>> 55214947
        <field name="parent_id" ref="vat_code_balance_net_fr"/>
    </record>

    <record model="account.tax.code.template" id="vat_code_receivable_tps_fr">
<<<<<<< HEAD
        <field name="name">TPS à recevoir</field>
=======
        <field name="name">TPS payée</field>
>>>>>>> 55214947
        <field name="parent_id" ref="vat_code_receivable_tva_fr"/>
    </record>

    <record model="account.tax.code.template" id="vat_code_receivable_tvp_fr">
<<<<<<< HEAD
        <field name="name">TVP/TVQ à recevoir</field>
=======
        <field name="name">TVP/TVQ payée</field>
>>>>>>> 55214947
        <field name="parent_id" ref="vat_code_receivable_tva_fr"/>
    </record>

    <record model="account.tax.code.template" id="vat_code_receivable_tvh_fr">
<<<<<<< HEAD
        <field name="name">TVH à recevoir</field>
=======
        <field name="name">TVH payée</field>
>>>>>>> 55214947
        <field name="parent_id" ref="vat_code_receivable_tva_fr"/>
    </record>

    <record model="account.tax.code.template" id="vat_code_payable_fr">
<<<<<<< HEAD
        <field name="name">Taxes à payer</field>
=======
        <field name="name">Taxes reçues</field>
>>>>>>> 55214947
        <field name="parent_id" ref="vat_code_balance_net_fr"/>
    </record>

    <record model="account.tax.code.template" id="vat_code_payable_tps_fr">
<<<<<<< HEAD
        <field name="name">TPS à payer</field>
=======
        <field name="name">TPS reçue</field>
>>>>>>> 55214947
        <field name="parent_id" ref="vat_code_payable_fr"/>
    </record>

    <record model="account.tax.code.template" id="vat_code_payable_tvp_fr">
<<<<<<< HEAD
        <field name="name">TVP/TVQ à payer</field>
=======
        <field name="name">TVP/TVQ reçue</field>
>>>>>>> 55214947
        <field name="parent_id" ref="vat_code_payable_fr"/>
    </record>

    <record model="account.tax.code.template" id="vat_code_payable_tvh_fr">
<<<<<<< HEAD
        <field name="name">TVH à payer</field>
=======
        <field name="name">TVH reçue</field>
>>>>>>> 55214947
        <field name="parent_id" ref="vat_code_payable_fr"/>
    </record>

    <record model="account.tax.code.template" id="vat_code_base_net_fr">
        <field name="name">Base de taxes</field>
        <field name="parent_id" ref="vat_code_tax_fr"/>
    </record>

    <record model="account.tax.code.template" id="vat_code_base_receivable_fr">
        <field name="name">Base des taxes de ventes</field>
        <field name="parent_id" ref="vat_code_base_net_fr"/>
    </record>

    <record model="account.tax.code.template" id="vat_code_base_receivable_tps_fr">
        <field name="name">Base de la TPS pour les ventes</field>
        <field name="parent_id" ref="vat_code_base_receivable_fr"/>
    </record>

    <record model="account.tax.code.template" id="vat_code_base_receivable_tvp_fr">
        <field name="name">Base de la TVP/TVQ pour les ventes</field>
        <field name="parent_id" ref="vat_code_base_receivable_fr"/>
    </record>

    <record model="account.tax.code.template" id="vat_code_base_receivable_tvh_fr">
        <field name="name">Base de la TVH pour les ventes</field>
        <field name="parent_id" ref="vat_code_base_receivable_fr"/>
    </record>

    <record model="account.tax.code.template" id="vat_code_base_payable_fr">
        <field name="name">Base des taxes d'achats</field>
        <field name="parent_id" ref="vat_code_base_net_fr"/>
    </record>

    <record model="account.tax.code.template" id="vat_code_base_payable_tps_fr">
        <field name="name">Base de la TPS pour les achats</field>
        <field name="parent_id" ref="vat_code_base_payable_fr"/>
    </record>

    <record model="account.tax.code.template" id="vat_code_base_payable_tvp_fr">
        <field name="name">Base de la TVP/TVQ pour les achats</field>
        <field name="parent_id" ref="vat_code_base_payable_fr"/>
    </record>

    <record model="account.tax.code.template" id="vat_code_base_payable_tvh_fr">
        <field name="name">Base de la TVH pour les achats</field>
        <field name="parent_id" ref="vat_code_base_payable_fr"/>
    </record>

    </data>
</openerp><|MERGE_RESOLUTION|>--- conflicted
+++ resolved
@@ -12,74 +12,42 @@
     </record>
 
     <record model="account.tax.code.template" id="vat_code_receivable_tva_fr">
-<<<<<<< HEAD
-        <field name="name">Taxes à recevoir</field>
-=======
         <field name="name">Taxes payées</field>
->>>>>>> 55214947
         <field name="parent_id" ref="vat_code_balance_net_fr"/>
     </record>
 
     <record model="account.tax.code.template" id="vat_code_receivable_tps_fr">
-<<<<<<< HEAD
-        <field name="name">TPS à recevoir</field>
-=======
         <field name="name">TPS payée</field>
->>>>>>> 55214947
         <field name="parent_id" ref="vat_code_receivable_tva_fr"/>
     </record>
 
     <record model="account.tax.code.template" id="vat_code_receivable_tvp_fr">
-<<<<<<< HEAD
-        <field name="name">TVP/TVQ à recevoir</field>
-=======
         <field name="name">TVP/TVQ payée</field>
->>>>>>> 55214947
         <field name="parent_id" ref="vat_code_receivable_tva_fr"/>
     </record>
 
     <record model="account.tax.code.template" id="vat_code_receivable_tvh_fr">
-<<<<<<< HEAD
-        <field name="name">TVH à recevoir</field>
-=======
         <field name="name">TVH payée</field>
->>>>>>> 55214947
         <field name="parent_id" ref="vat_code_receivable_tva_fr"/>
     </record>
 
     <record model="account.tax.code.template" id="vat_code_payable_fr">
-<<<<<<< HEAD
-        <field name="name">Taxes à payer</field>
-=======
         <field name="name">Taxes reçues</field>
->>>>>>> 55214947
         <field name="parent_id" ref="vat_code_balance_net_fr"/>
     </record>
 
     <record model="account.tax.code.template" id="vat_code_payable_tps_fr">
-<<<<<<< HEAD
-        <field name="name">TPS à payer</field>
-=======
         <field name="name">TPS reçue</field>
->>>>>>> 55214947
         <field name="parent_id" ref="vat_code_payable_fr"/>
     </record>
 
     <record model="account.tax.code.template" id="vat_code_payable_tvp_fr">
-<<<<<<< HEAD
-        <field name="name">TVP/TVQ à payer</field>
-=======
         <field name="name">TVP/TVQ reçue</field>
->>>>>>> 55214947
         <field name="parent_id" ref="vat_code_payable_fr"/>
     </record>
 
     <record model="account.tax.code.template" id="vat_code_payable_tvh_fr">
-<<<<<<< HEAD
-        <field name="name">TVH à payer</field>
-=======
         <field name="name">TVH reçue</field>
->>>>>>> 55214947
         <field name="parent_id" ref="vat_code_payable_fr"/>
     </record>
 
