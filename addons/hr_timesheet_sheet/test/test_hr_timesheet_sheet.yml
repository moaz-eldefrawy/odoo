-
  In order to test hr_timesheet_sheet module in OpenERP,
  I create Timesheet and check validation process done by manager.
-
  I set TimeSheet allowed difference for company
-
  !record {model: res.company, id: base.main_company}:
    timesheet_max_difference: 1.00
-
  I assign this product(Service on Timesheet) and journal(Timesheet Journal) to employee "Quentin Paolino"
-
  !record {model: hr.employee, id: hr.employee_qdp}:
    product_id: product.product_product_consultant
    journal_id: hr_timesheet.analytic_journal
-
  I create a timesheet for employee "Quentin Paolino".
-
  !record {model: hr_timesheet_sheet.sheet, id: hr_timesheet_sheet_sheet_deddk0}:
    date_from: !eval time.strftime('%Y-%m-01')
    name: Quentin Paolino
    state: new
    user_id: base.user_demo
    employee_id: 'hr.employee_qdp'
-
  Quentin "Sign In" at around 9am.
-
  !record {model: hr.attendance, id: hr_attendance_1}:
    action: sign_in
    employee_id: 'hr.employee_qdp'
    name: !eval datetime.now().strftime('%Y-%m-%d 09:%M:%S')
-
  I test that Quentin in signed in
-
  !assert {model: hr.employee, id: hr.employee_qdp}:
    - state == 'present'
-
  At the time of logout, I create attendance and perform "Sign Out".
-
  !record {model: hr.attendance, id: hr_attendance_2}:
    action: sign_out
    employee_id: 'hr.employee_qdp'
    name: !eval datetime.now().strftime('%Y-%m-%d 17:30:00')
-
  I create Timesheet Entry for time spend on today work.
-
  !record {model: hr_timesheet_sheet.sheet, id: hr_timesheet_sheet_sheet_deddk0}:
    timesheet_ids:
      - account_id: account.analytic_agrolait
        date: !eval time.strftime('%Y-%m-%d')
        name: 'Develop yaml for hr module'
        user_id: base.user_demo
        unit_amount: 6.00
        amount: -90.00
        product_id: product.product_product_consultant
        general_account_id: account.a_expense
        journal_id: hr_timesheet.analytic_journal
-
  I confirm my Timesheet at end of period by click on "Confirm" button,
  if the difference between Timesheet hour and attendance hour is more than 1 hour it will give message.
-
  !python {model: hr_timesheet_sheet.sheet}: |
<<<<<<< HEAD
    uid = ref('base.user_root')
    try:
        self.button_confirm(cr, uid, [ref('hr_timesheet_sheet_sheet_deddk0')], {"active_ids":
          [ref("hr_timesheet_sheet.menu_act_hr_timesheet_sheet_form")],"active_id": ref("hr_timesheet_sheet.menu_act_hr_timesheet_sheet_form"),
          })
    except:
        pass
=======
        uid = ref('base.user_root')
        import netsvc
        try:
            self.button_confirm(cr, uid, [ref('hr_timesheet_sheet_sheet_deddk0')], {"active_ids":
              [ref("hr_timesheet_sheet.menu_act_hr_timesheet_sheet_form")],"active_id": ref("hr_timesheet_sheet.menu_act_hr_timesheet_sheet_form"),
              })
            assert True, "The validation of the timesheet was unexpectedly accepted despite the 2:30 hours of difference"
        except:
            pass
>>>>>>> 39e99c1c
-
  I Modified the timesheet record and make the difference less than 1 hour.
-
  !record {model: hr_timesheet_sheet.sheet, id: hr_timesheet_sheet_sheet_deddk0}:
    timesheet_ids:
      - account_id: account.analytic_agrolait
        date: !eval time.strftime('%Y-%m-%d')
        name: 'Develop yaml for hr module'
        unit_amount: 2.00
        user_id: base.user_demo
        amount: -90.00
        product_id: product.product_product_consultant
        general_account_id: account.a_expense
        journal_id: hr_timesheet.analytic_journal
-
  I set an allowed difference of 1 hour
-
  !record {model: res.company, id: base.main_company}:
    timesheet_max_difference: 1.00
-
  I try again to confirm the timesheet after modification.
-
  !python {model: hr_timesheet_sheet.sheet}: |
        uid = ref('base.user_root')
        self.button_confirm(cr, uid, [ref('hr_timesheet_sheet_sheet_deddk0')], {"active_ids":
          [ref("hr_timesheet_sheet.menu_act_hr_timesheet_sheet_form")],"active_id": ref("hr_timesheet_sheet.menu_act_hr_timesheet_sheet_form"),
          })
-
  This time timesheet confirmed successfully.
  I check that state is "Confirmed".
-
  !assert {model: hr_timesheet_sheet.sheet, id: hr_timesheet_sheet_sheet_deddk0}:
    - state == 'confirm'
-
  The manager will accept This request by click on "Accept" button.
-
  !python {model: hr_timesheet_sheet.sheet}: |
    self.write(cr, uid, [ref('hr_timesheet_sheet_sheet_deddk0')], {'state': 'done'})
-
  I check that state is "Done".
-
  !assert {model: hr_timesheet_sheet.sheet, id: hr_timesheet_sheet_sheet_deddk0}:
    - state == 'done'<|MERGE_RESOLUTION|>--- conflicted
+++ resolved
@@ -59,25 +59,15 @@
   if the difference between Timesheet hour and attendance hour is more than 1 hour it will give message.
 -
   !python {model: hr_timesheet_sheet.sheet}: |
-<<<<<<< HEAD
     uid = ref('base.user_root')
+    from openerp import netsvc
     try:
         self.button_confirm(cr, uid, [ref('hr_timesheet_sheet_sheet_deddk0')], {"active_ids":
           [ref("hr_timesheet_sheet.menu_act_hr_timesheet_sheet_form")],"active_id": ref("hr_timesheet_sheet.menu_act_hr_timesheet_sheet_form"),
           })
+        assert True, "The validation of the timesheet was unexpectedly accepted despite the 2:30 hours of difference"
     except:
         pass
-=======
-        uid = ref('base.user_root')
-        import netsvc
-        try:
-            self.button_confirm(cr, uid, [ref('hr_timesheet_sheet_sheet_deddk0')], {"active_ids":
-              [ref("hr_timesheet_sheet.menu_act_hr_timesheet_sheet_form")],"active_id": ref("hr_timesheet_sheet.menu_act_hr_timesheet_sheet_form"),
-              })
-            assert True, "The validation of the timesheet was unexpectedly accepted despite the 2:30 hours of difference"
-        except:
-            pass
->>>>>>> 39e99c1c
 -
   I Modified the timesheet record and make the difference less than 1 hour.
 -
