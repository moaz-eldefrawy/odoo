# -*- coding: utf-8 -*-
# Part of Odoo. See LICENSE file for full copyright and licensing details.

from odoo import api, fields, models, _
from odoo.exceptions import ValidationError


class AccountAnalyticDefault(models.Model):
    _name = "account.analytic.default"
    _description = "Analytic Distribution"
    _rec_name = "analytic_id"
    _order = "sequence"

    sequence = fields.Integer(string='Sequence', help="Gives the sequence order when displaying a list of analytic distribution")
    analytic_id = fields.Many2one('account.analytic.account', string='Analytic Account')
    analytic_tag_ids = fields.Many2many('account.analytic.tag', string='Analytic Tags')
    product_id = fields.Many2one('product.product', string='Product', ondelete='cascade', help="Select a product which will use analytic account specified in analytic default (e.g. create new customer invoice or Sales order if we select this product, it will automatically take this as an analytic account)")
    partner_id = fields.Many2one('res.partner', string='Partner', ondelete='cascade', help="Select a partner which will use analytic account specified in analytic default (e.g. create new customer invoice or Sales order if we select this partner, it will automatically take this as an analytic account)")
    account_id = fields.Many2one('account.account', string='Account', ondelete='cascade', help="Select an accounting account which will use analytic account specified in analytic default (e.g. create new customer invoice or Sales order if we select this account, it will automatically take this as an analytic account)")
    user_id = fields.Many2one('res.users', string='User', ondelete='cascade', help="Select a user which will use analytic account specified in analytic default.")
    company_id = fields.Many2one('res.company', string='Company', ondelete='cascade', help="Select a company which will use analytic account specified in analytic default (e.g. create new customer invoice or Sales order if we select this company, it will automatically take this as an analytic account)")
    date_start = fields.Date(string='Start Date', help="Default start date for this Analytic Account.")
    date_stop = fields.Date(string='End Date', help="Default end date for this Analytic Account.")

    @api.constrains('analytic_id', 'analytic_tag_ids')
    def _check_account_or_tags(self):
        if any(not default.analytic_id and not default.analytic_tag_ids for default in self):
            raise ValidationError(_('An analytic default requires at least an analytic account or an analytic tag.'))

    @api.model
    def account_get(self, product_id=None, partner_id=None, account_id=None, user_id=None, date=None, company_id=None):
        domain = []
        if product_id:
            domain += ['|', ('product_id', '=', product_id)]
        domain += [('product_id', '=', False)]
        if partner_id:
            domain += ['|', ('partner_id', '=', partner_id)]
        domain += [('partner_id', '=', False)]
        if account_id:
            domain += ['|', ('account_id', '=', account_id)]
        domain += [('account_id', '=', False)]
        if company_id:
            domain += ['|', ('company_id', '=', company_id)]
        domain += [('company_id', '=', False)]
        if user_id:
            domain += ['|', ('user_id', '=', user_id)]
        domain += [('user_id', '=', False)]
        if date:
            domain += ['|', ('date_start', '<=', date), ('date_start', '=', False)]
            domain += ['|', ('date_stop', '>=', date), ('date_stop', '=', False)]
        best_index = -1
        res = self.env['account.analytic.default']
        for rec in self.search(domain):
            index = 0
            if rec.product_id: index += 1
            if rec.partner_id: index += 1
            if rec.account_id: index += 1
            if rec.company_id: index += 1
            if rec.user_id: index += 1
            if rec.date_start: index += 1
            if rec.date_stop: index += 1
            if index > best_index:
                res = rec
                best_index = index
        return res


class AccountMoveLine(models.Model):
    _inherit = 'account.move.line'

    @api.onchange('product_id', 'account_id')
    def _onchange_product_id_account_id(self):
        rec = self.env['account.analytic.default'].account_get(
            product_id=self.product_id.id,
            partner_id=self.partner_id.id,
            account_id=self.account_id.id,
            user_id=self.env.uid,
            date=self.date_maturity,
            company_id=self.move_id.company_id.id
        )
<<<<<<< HEAD
        self.analytic_account_id = rec.analytic_id.id
        self.analytic_tag_ids = rec.analytic_tag_ids.ids
=======
        if rec:
            self.account_analytic_id = rec.analytic_id.id
            self.analytic_tag_ids = rec.analytic_tag_ids.ids
        return res

    def _set_additional_fields(self, invoice):
        if not self.account_analytic_id or not self.analytic_tag_ids:
            rec = self.env['account.analytic.default'].account_get(
                self.product_id.id,
                self.invoice_id.commercial_partner_id.id,
                self.invoice_id.user_id.id or self.env.uid,
                fields.Date.today(),
                company_id=invoice.company_id.id
            )
            if rec:
                if self.account_analytic_id:
                    self.account_analytic_id = rec.analytic_id.id
                if self.analytic_tag_ids:
                    self.analytic_tag_ids = rec.analytic_tag_ids.ids
        super(AccountInvoiceLine, self)._set_additional_fields(invoice)
>>>>>>> 752b2553
<|MERGE_RESOLUTION|>--- conflicted
+++ resolved
@@ -78,28 +78,6 @@
             date=self.date_maturity,
             company_id=self.move_id.company_id.id
         )
-<<<<<<< HEAD
-        self.analytic_account_id = rec.analytic_id.id
-        self.analytic_tag_ids = rec.analytic_tag_ids.ids
-=======
         if rec:
-            self.account_analytic_id = rec.analytic_id.id
-            self.analytic_tag_ids = rec.analytic_tag_ids.ids
-        return res
-
-    def _set_additional_fields(self, invoice):
-        if not self.account_analytic_id or not self.analytic_tag_ids:
-            rec = self.env['account.analytic.default'].account_get(
-                self.product_id.id,
-                self.invoice_id.commercial_partner_id.id,
-                self.invoice_id.user_id.id or self.env.uid,
-                fields.Date.today(),
-                company_id=invoice.company_id.id
-            )
-            if rec:
-                if self.account_analytic_id:
-                    self.account_analytic_id = rec.analytic_id.id
-                if self.analytic_tag_ids:
-                    self.analytic_tag_ids = rec.analytic_tag_ids.ids
-        super(AccountInvoiceLine, self)._set_additional_fields(invoice)
->>>>>>> 752b2553
+            self.analytic_account_id = rec.analytic_id.id
+            self.analytic_tag_ids = rec.analytic_tag_ids.ids