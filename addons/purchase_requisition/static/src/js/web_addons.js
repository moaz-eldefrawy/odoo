--- conflicted
+++ resolved
@@ -5,7 +5,6 @@
 var Model = require('web.DataModel');
 var ListView = require('web.ListView');
 
-<<<<<<< HEAD
 var QWeb = core.qweb;
 var _t = core._t;
 
@@ -25,34 +24,11 @@
     generate_purchase_order: function () {
         var self = this;
         new Model(self.dataset.model).call("generate_po",[self.dataset.context.tender_id,self.dataset.context]).then(function(result) {
-            self.ViewManager.ActionManager.history_back();
+            self.ViewManager.action_manager.history_back();
         });
     },
 });
 
 core.view_registry.add('tree_purchase_order_line_compare', CompareListView);
 
-});
-=======
-    instance.web.views.add('tree_purchase_order_line_compare', 'instance.web.purchase_requisition.CompareListView');
-    instance.web.purchase_requisition.CompareListView = instance.web.ListView.extend({
-        init: function() {
-            var self = this;
-            this._super.apply(this, arguments);
-            this.on('list_view_loaded', this, function() {
-                if(self.__parentedParent.$el.find('.oe_generate_po').length == 0){
-                    var button = $("<button type='button' class='oe_button oe_highlight oe_generate_po'>Generate PO</button>")
-                        .click(this.proxy('generate_purchase_order'));
-                    self.__parentedParent.$el.find('.oe_list_buttons').append(button);
-                }
-            });
-        },
-        generate_purchase_order: function () {
-            var self = this;
-            new instance.web.Model(self.dataset.model).call("generate_po",[self.dataset.context.tender_id,self.dataset.context]).then(function(result) {
-                self.ViewManager.action_manager.history_back();
-            });
-        },
-    });
-}
->>>>>>> e16d495d
+});