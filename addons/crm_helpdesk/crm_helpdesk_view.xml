<?xml version="1.0"?>
<openerp>
    <data>
       <!-- Helpdesk Support Categories Configuration Menu-->
       <menuitem id="menu_config_helpdesk" name="Helpdesk"
        groups="base.group_extended"
        parent="base.menu_base_config" sequence="7" />

        <!-- Helpdesk Support Categories Form View -->

        <record id="crm_helpdesk_categ_action" model="ir.actions.act_window">
            <field name="name">Helpdesk Categories</field>
            <field name="res_model">crm.case.categ</field>
            <field name="view_type">form</field>
            <field name="view_id" ref="crm.crm_case_categ_tree-view"/>
            <field name="domain">[('object_id.model', '=', 'crm.helpdesk')]</field>
            <field name="context">{'object_id':'crm.helpdesk'}</field>
            <field name="help">Create and manage helpdesk categories to better manage and classify your support requests.</field>
        </record>

        <menuitem action="crm_helpdesk_categ_action" name="Categories"
            id="menu_crm_case_helpdesk-act" parent="menu_config_helpdesk" />

        <!--  Helpdesk Support Form View -->

        <record model="ir.ui.view" id="crm_case_form_view_helpdesk">
            <field name="name">CRM - Helpdesk Support Form</field>
            <field name="model">crm.helpdesk</field>
            <field name="type">form</field>
            <field name="arch" type="xml">
                <form string="Helpdesk Support">
                    <group colspan="4" col="7">
                        <field name="name" select="1" string="Query"/>
                        <field name="section_id" widget="selection"/>
                        <field name="user_id" select="1"/>
                        <button name="remind_user"
                            states="open,pending"
                            string="Send Reminder" type="object"
                            icon="gtk-go-forward" />
                        <field name="date" select="1"/>
                        <field name="date_deadline"/>
                    </group>
                    <notebook colspan="4">
                        <page string="General">
                            <group col="3" colspan="2">
                                <separator colspan="4" string="Communication"/>
                                <field name="partner_id" colspan="2"
                                    on_change="onchange_partner_id(partner_id, email_from)"
                                    select="1" />
                                <field name="partner_address_id" colspan="2"
                                    on_change="onchange_partner_address_id(partner_address_id, email_from)"
                                />
                                <newline/>
                                <field name="email_from" colspan="2"/>
                                <button name="remind_partner"
                                    states="open,pending"
                                    string="Send Reminder" type="object"
                                    icon="gtk-go-forward" />
                            </group>

                            <group col="2" colspan="2">
                                <separator colspan="4" string="Categorization"/>
                                <field name="priority"/>
                                <field name="categ_id"/>
                                <field name="canal_id"/>
                            </group>

                            <separator colspan="4" string="Notes"/>
                            <field name="description" colspan="4" nolabel="1" />
                            <separator colspan="4"/>
                            <group col="8" colspan="4">
                                <field name="state" select="1"/>
                                <button name="case_cancel"
                                    states="draft,open,pending" string="Cancel"
                                    type="object" icon="gtk-cancel" />
                                <button name="case_open"
                                    states="draft,pending" string="Open"
                                    type="object" icon="gtk-go-forward" />
                                <button name="case_pending"
                                    states="draft,open" string="Pending"
                                    type="object" icon="gtk-media-pause" />
                                <button name="case_escalate"
                                    states="open,draft,pending"
                                    string="Escalate" type="object"
                                    icon="gtk-go-up" />
                                <button name="case_close"
                                    states="open,draft,pending" string="Close"
                                    type="object" icon="gtk-jump-to" />
                                <button name="case_reset"
                                    states="done,cancel"
                                    string="Reset to Draft" type="object"
                                    icon="gtk-convert" />
                            </group>
                        </page>
                        <page string="Communication &amp; History" groups="base.group_extended">
                            <group colspan="4">
                                <field colspan="4" name="email_cc" string="Global CC" widget="char"/>
                            </group>
                            <field name="message_ids" colspan="4" nolabel="1" mode="tree,form" readonly="1">
                                <tree string="History">
                                    <field name="display_text" string="History Information"/>
                                    <field name="history" invisible="1"/>
		                            <button
		                                string="Reply" attrs="{'invisible': [('history', '!=', True)]}"
		                                name="%(mail.action_email_compose_message_wizard)d"
		                                context="{'mail':'reply', 'message_id':active_id}"
		                                icon="terp-mail-replied" type="action" />
                                </tree>
                                <form string="History">
                                    <group col="4" colspan="4">
                                        <field name="email_from"/>
                                        <field name="date"/>
                                        <field name="email_to" widget="char" size="512"/>
                                        <field name="email_cc" widget="char" size="512"/>
                                        <field name="subject" colspan="4" widget="char" size="512"/>
                                        <field name="history" invisible="1"/>
                                    </group>
                                    <notebook colspan="4">
                                        <page string="Details">
                                            <group attrs="{'invisible': [('history', '!=', True)]}">
<<<<<<< HEAD
                                                <field name="description" colspan="4" nolabel="1" height="250"/>
=======
                                                <field name="body" colspan="4" nolabel="1" height="250"/>
>>>>>>> 5be7bbd5
		                                        <button colspan="4" string="Reply"
		                                            name="%(mail.action_email_compose_message_wizard)d"
		                                            context="{'mail':'reply', 'message_id':active_id}"
		                                            icon="terp-mail-replied" type="action"/>
                                             </group>
                                            <group attrs="{'invisible': [('history', '=', True)]}">
                                                <field name="display_text" colspan="4" nolabel="1"  height="250"/>
                                            </group>
                                        </page>
                                        <page string="Attachments">
                                            <field name="attachment_ids" colspan="4" readonly="1" nolabel="1"/>
                                        </page>
                                    </notebook>
                                </form>
                            </field>
                             <button string="Add Internal Note"
                                name="%(crm.action_crm_add_note)d"
                                context="{'model': 'crm.lead' }"
                                icon="terp-document-new" type="action" />
		                    <button string="Send New Email"
		                        name="%(mail.action_email_compose_message_wizard)d"
<<<<<<< HEAD
		                        context="{'email_model':'crm.helpdesk', 'email_res_id': active_id}"
=======
>>>>>>> 5be7bbd5
		                        icon="terp-mail-message-new" type="action"/>
                        </page>
                        <page string="Extra Info" groups="base.group_extended">
                            <group colspan="2" col="2">
                                <separator colspan="4" string="Dates"/>
                                <field name="create_date"/>
                                <field name="write_date"/>
                                <field name="date_closed"/>
                            </group>
                            <group colspan="2" col="2">
                                <separator colspan="4" string="Misc"/>
                                <field name="id" select="1"/>
                                <field name="active"/>
                            </group>
                            <group colspan="2" col="2">
                                <separator colspan="4" string="Estimates"/>
                                <field name="planned_cost"/>
                            </group>
                            <newline/>
                            <group colspan="4" col="2">
                                <separator colspan="4" string="References"/>
                                <field colspan="4" name="ref"/>
                                <field colspan="4" name="ref2"/>
                            </group>
                        </page>
                    </notebook>
                </form>
            </field>
        </record>

        <!-- Helpdesk Support Tree View  -->

        <record model="ir.ui.view" id="crm_case_tree_view_helpdesk">
            <field name="name">CRM - Helpdesk Support Tree</field>
            <field name="model">crm.helpdesk</field>
            <field name="type">tree</field>
            <field name="arch" type="xml">
                <tree string="Helpdesk Support Tree"
                    colors="black:state=='open';blue:state=='pending';gray:state in ('cancel','close')">
                    <field name="name" string="Query" />
                    <field name="partner_id" string="Partner"/>
                    <field name="date" string="Date"/>
                    <field name="date_deadline"/>
                    <field name="user_id"/>
                    <field name="section_id"/>
                    <field name="priority"/>
                    <field name="state"/>
                    <button name="case_cancel" string="Cancel"
                        states="draft,open,pending" type="object"
                        icon="gtk-cancel" />
                    <button name="case_open" string="Open"
                        states="draft,pending" type="object"
                        icon="gtk-go-forward" />
                    <button name="case_pending" string="Pending"
                        states="draft,open" type="object"
                        icon="gtk-media-pause" />
                    <button name="case_escalate" string="Escalate"
                        groups="base.group_extended"
                        states="open,draft,pending" type="object"
                        icon="gtk-go-up" />
                    <button name="case_close" string="Done"
                        states="open,draft,pending" type="object"
                        icon="gtk-close" />
                    <button name="case_reset" string="Reset to Draft"
                        states="done,cancel" type="object" icon="gtk-convert" />
                </tree>
            </field>
        </record>

        <!--  Helpdesk Support Calendar View -->

        <record model="ir.ui.view" id="crm_case_helpdesk_calendar_view">
            <field name="name">CRM - Helpdesk Support Calendar</field>
            <field name="model">crm.helpdesk</field>
            <field name="type">calendar</field>
            <field name="priority" eval="2"/>
            <field name="arch" type="xml">
                <calendar string="Helpdesk Supports" date_start="date" color="user_id" date_delay="duration">
                    <field name="name"/>
                    <field name="partner_id"/>
                    <field name="categ_id"/>
                </calendar>
            </field>
        </record>

        <!-- Helpdesk Support Search View  -->

        <record id="view_crm_case_helpdesk_filter" model="ir.ui.view">
            <field name="name">CRM - Helpdesk Search</field>
            <field name="model">crm.helpdesk</field>
            <field name="type">search</field>
            <field name="arch" type="xml">
                <search string="Search Helpdesk">
                    <filter icon="terp-go-today" string="Today"
                        separator="1"
                        domain="[('date::date','=',time.strftime('%%Y-%%m-%%d'))]"
                        help="Todays's Helpdesk Requests"
                        />
                    <filter icon="terp-go-week"
                        string="7 Days" separator="1"
                        help="Helpdesk requests during last 7 days"
                        domain="[('date','&lt;', time.strftime('%%Y-%%m-%%d')), ('date','&gt;=',(datetime.date.today()-datetime.timedelta(days=7)).strftime('%%Y-%%m-%%d'))]"
                        />
                    <separator orientation="vertical"/>
                    <field name="name" select='1' string="Query"/>
                    <field name="partner_id" />
                    <field name="user_id" select="1" widget="selection"/>
                    <field name="section_id" select="1" widget="selection" string="Sales Team">
                        <filter icon="terp-personal+" groups="base.group_extended"
                            domain="['|', ('section_id', '=', context.get('section_id')), '|', ('section_id.user_id','=',uid), ('section_id.member_ids', 'in', [uid])]"
                            help="My Sales Team(s)" />
                    </field>
                    <newline/>
					<group  expand="0" string="Extended Filters..." groups="base.group_extended">
                            <field name="write_date" string="Updated Date"/>
                    </group>
                    <newline/>                         
                    <group expand="0" string="Group By...">
                        <filter string="Partner" icon="terp-partner"
                            domain="[]" help="Partner"
                            context="{'group_by':'partner_id'}" />
                        <filter string="Responsible" icon="terp-personal"
                            domain="[]" help="Responsible User"
                            context="{'group_by':'user_id'}" />
                        <filter string="Sales Team" icon="terp-personal+"
                            domain="[]" help="Sales Team"
                            context="{'group_by':'section_id'}" />
                        <separator orientation="vertical"/>
                        <filter string="Priority" icon="terp-rating-rated"
                            domain="[]" context="{'group_by':'priority'}" />
                        <filter string="State" icon="terp-stock_effects-object-colorize" domain="[]"
                            context="{'group_by':'state'}" />
                        <separator orientation="vertical"/>
                        <filter string="Date" icon="terp-go-month"
                            domain="[]" help="Request Date"
                            context="{'group_by':'date'}" />
                        <filter string="Deadline" icon="terp-go-month"
                            domain="[]"
                            context="{'group_by':'date_deadline'}" />
                    </group>
                </search>
            </field>
        </record>

    </data>
</openerp><|MERGE_RESOLUTION|>--- conflicted
+++ resolved
@@ -118,11 +118,7 @@
                                     <notebook colspan="4">
                                         <page string="Details">
                                             <group attrs="{'invisible': [('history', '!=', True)]}">
-<<<<<<< HEAD
-                                                <field name="description" colspan="4" nolabel="1" height="250"/>
-=======
                                                 <field name="body" colspan="4" nolabel="1" height="250"/>
->>>>>>> 5be7bbd5
 		                                        <button colspan="4" string="Reply"
 		                                            name="%(mail.action_email_compose_message_wizard)d"
 		                                            context="{'mail':'reply', 'message_id':active_id}"
@@ -144,10 +140,6 @@
                                 icon="terp-document-new" type="action" />
 		                    <button string="Send New Email"
 		                        name="%(mail.action_email_compose_message_wizard)d"
-<<<<<<< HEAD
-		                        context="{'email_model':'crm.helpdesk', 'email_res_id': active_id}"
-=======
->>>>>>> 5be7bbd5
 		                        icon="terp-mail-message-new" type="action"/>
                         </page>
                         <page string="Extra Info" groups="base.group_extended">
