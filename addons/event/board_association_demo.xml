<?xml version="1.0"?>
<openerp>
	<data noupdate="1">
<<<<<<< HEAD
=======

		<!--
			Administrator shortcut
			Demo user startup menu
		-->
<!--		<record model="ir.ui.view_sc" id="sc_association_dash">-->
<!--			<field name="name">Dashboard</field>-->
<!--			<field name="user_id" ref="base.user_root"/>-->
<!--			<field name="resource">ir.ui.menu</field>-->
<!--			<field name="sequence">1</field>-->
<!--			<field name="res_id" ref="menu_board_associations_manager"/>-->
<!--		</record>-->
>>>>>>> 93693b73
		<record model="res.users" id="base.user_root">
			<field name="action_id" ref="open_board_associations_manager"/>
		</record>
	</data>
</openerp>
<|MERGE_RESOLUTION|>--- conflicted
+++ resolved
@@ -1,8 +1,6 @@
 <?xml version="1.0"?>
 <openerp>
 	<data noupdate="1">
-<<<<<<< HEAD
-=======
 
 		<!--
 			Administrator shortcut
@@ -15,7 +13,7 @@
 <!--			<field name="sequence">1</field>-->
 <!--			<field name="res_id" ref="menu_board_associations_manager"/>-->
 <!--		</record>-->
->>>>>>> 93693b73
+
 		<record model="res.users" id="base.user_root">
 			<field name="action_id" ref="open_board_associations_manager"/>
 		</record>
