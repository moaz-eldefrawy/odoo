# -*- coding: utf-8 -*-

import pytz

from odoo import _, api, fields, models
from odoo.addons.mail.models.mail_template import format_tz
from odoo.exceptions import AccessError, UserError, ValidationError
from odoo.tools.translate import html_translate

from dateutil.relativedelta import relativedelta


class EventType(models.Model):
    _name = 'event.type'
    _description = 'Event Category'

    @api.model
    def _get_default_event_type_mail_ids(self):
        return [(0, 0, {
            'interval_unit': 'now',
            'interval_type': 'after_sub',
            'template_id': self.env.ref('event.event_subscription')
        }), (0, 0, {
            'interval_nbr': 1,
            'interval_unit': 'days',
            'interval_type': 'before_event',
            'template_id': self.env.ref('event.event_reminder')
        }), (0, 0, {
            'interval_nbr': 10,
            'interval_unit': 'days',
            'interval_type': 'before_event',
            'template_id': self.env.ref('event.event_reminder')
        })]

    name = fields.Char('Event Category', required=True, translate=True)
    # registration
    has_seats_limitation = fields.Boolean(
        'Limited Seats', default=False)
    default_registration_min = fields.Integer(
        'Minimum Registrations', default=0,
        help="It will select this default minimum value when you choose this event")
    default_registration_max = fields.Integer(
        'Maximum Registrations', default=0,
        help="It will select this default maximum value when you choose this event")
    auto_confirm = fields.Boolean(
        'Automatically Confirm Registrations', default=True,
        help="Events and registrations will automatically be confirmed"
             "upon creation, easing the flow for simple events.")
    # location
    is_online = fields.Boolean(
        'Online Event', help='Online events like webinars do not require a specific location and are hosted online.')
    use_timezone = fields.Boolean('Use Default Timezone')
    default_timezone = fields.Selection(
        '_tz_get', string='Timezone',
        default=lambda self: self.env.user.tz)
    # communication
    use_reply_to = fields.Boolean('Use Default Reply-To')
    default_reply_to = fields.Char('Reply To')
    use_hashtag = fields.Boolean('Use Default Hashtag')
    default_hashtag = fields.Char('Twitter Hashtag')
    use_mail_schedule = fields.Boolean(
        'Automatically Send Emails', default=True)
    event_type_mail_ids = fields.One2many(
        'event.type.mail', 'event_type_id', string='Mail Schedule',
        copy=False,
        default=_get_default_event_type_mail_ids)

    @api.onchange('has_seats_limitation')
    def _onchange_has_seats_limitation(self):
        if not self.has_seats_limitation:
            self.default_registration_min = 0
            self.default_registration_max = 0

    @api.model
    def _tz_get(self):
        return [(x, x) for x in pytz.all_timezones]


class EventEvent(models.Model):
    """Event"""
    _name = 'event.event'
    _description = 'Event'
    _inherit = ['mail.thread']
    _order = 'date_begin'

    name = fields.Char(
        string='Event Name', translate=True, required=True,
        readonly=False, states={'done': [('readonly', True)]})
    active = fields.Boolean(default=True)
    user_id = fields.Many2one(
        'res.users', string='Responsible',
        default=lambda self: self.env.user,
        track_visibility="onchange",
        readonly=False, states={'done': [('readonly', True)]})
    company_id = fields.Many2one(
        'res.company', string='Company', change_default=True,
        default=lambda self: self.env['res.company']._company_default_get('event.event'),
        required=False, readonly=False, states={'done': [('readonly', True)]})
    organizer_id = fields.Many2one(
        'res.partner', string='Organizer',
        track_visibility="onchange",
        default=lambda self: self.env.user.company_id.partner_id)
    event_type_id = fields.Many2one(
        'event.type', string='Category',
        readonly=False, states={'done': [('readonly', True)]},
        oldname='type')
    color = fields.Integer('Kanban Color Index')
<<<<<<< HEAD
    event_mail_ids = fields.One2many('event.mail', 'event_id', string='Mail Schedule', copy=True)
=======
    event_mail_ids = fields.One2many('event.mail', 'event_id', string='Mail Schedule', default=lambda self: self._default_event_mail_ids(), copy=True)

    @api.model
    def _default_event_mail_ids(self):
        return [(0, 0, {
            'interval_unit': 'now',
            'interval_type': 'after_sub',
            'template_id': self.env.ref('event.event_subscription')
        }), (0, 0, {
            'interval_nbr': 1,
            'interval_unit': 'days',
            'interval_type': 'before_event',
            'template_id': self.env.ref('event.event_reminder')
        }), (0, 0, {
            'interval_nbr': 10,
            'interval_unit': 'days',
            'interval_type': 'before_event',
            'template_id': self.env.ref('event.event_reminder')
        })] if self.user_has_groups('event.group_email_scheduling') else []
>>>>>>> 8f30e707

    # Seats and computation
    seats_max = fields.Integer(
        string='Maximum Attendees Number', oldname='register_max',
        readonly=True, states={'draft': [('readonly', False)], 'confirm': [('readonly', False)]},
        help="For each event you can define a maximum registration of seats(number of attendees), above this numbers the registrations are not accepted.")
    seats_availability = fields.Selection(
        [('limited', 'Limited'), ('unlimited', 'Unlimited')],
        'Maximum Attendees', required=True, default='unlimited')
    seats_min = fields.Integer(
        string='Minimum Attendees', oldname='register_min',
        help="For each event you can define a minimum reserved seats (number of attendees), if it does not reach the mentioned registrations the event can not be confirmed (keep 0 to ignore this rule)")
    seats_reserved = fields.Integer(
        oldname='register_current', string='Reserved Seats',
        store=True, readonly=True, compute='_compute_seats')
    seats_available = fields.Integer(
        oldname='register_avail', string='Available Seats',
        store=True, readonly=True, compute='_compute_seats')
    seats_unconfirmed = fields.Integer(
        oldname='register_prospect', string='Unconfirmed Seat Reservations',
        store=True, readonly=True, compute='_compute_seats')
    seats_used = fields.Integer(
        oldname='register_attended', string='Number of Participants',
        store=True, readonly=True, compute='_compute_seats')
    seats_expected = fields.Integer(
        string='Number of Expected Attendees',
        readonly=True, compute='_compute_seats')

    # Registration fields
    registration_ids = fields.One2many(
        'event.registration', 'event_id', string='Attendees',
        readonly=False, states={'done': [('readonly', True)]})
    # Date fields
    date_tz = fields.Selection('_tz_get', string='Timezone', required=True, default=lambda self: self.env.user.tz)
    date_begin = fields.Datetime(
        string='Start Date', required=True,
        track_visibility='onchange', states={'done': [('readonly', True)]})
    date_end = fields.Datetime(
        string='End Date', required=True,
        track_visibility='onchange', states={'done': [('readonly', True)]})
    date_begin_located = fields.Char(string='Start Date Located', compute='_compute_date_begin_tz')
    date_end_located = fields.Char(string='End Date Located', compute='_compute_date_end_tz')

    state = fields.Selection([
        ('draft', 'Unconfirmed'), ('cancel', 'Cancelled'),
        ('confirm', 'Confirmed'), ('done', 'Done')],
        string='Status', default='draft', readonly=True, required=True, copy=False,
        help="If event is created, the status is 'Draft'. If event is confirmed for the particular dates the status is set to 'Confirmed'. If the event is over, the status is set to 'Done'. If event is cancelled the status is set to 'Cancelled'.")
    auto_confirm = fields.Boolean(string='Autoconfirm Registrations')
    reply_to = fields.Char(
        'Reply-To Email', readonly=False, states={'done': [('readonly', True)]},
        help="The email address of the organizer is likely to be put here, with the effect to be in the 'Reply-To' of the mails sent automatically at event or registrations confirmation. You can also put the email address of your mail gateway if you use one.")
    is_online = fields.Boolean('Online Event')
    address_id = fields.Many2one(
        'res.partner', string='Location',
        default=lambda self: self.env.user.company_id.partner_id,
        readonly=False, states={'done': [('readonly', True)]},
        track_visibility="onchange")
    country_id = fields.Many2one('res.country', 'Country',  related='address_id.country_id', store=True)
    twitter_hashtag = fields.Char('Twitter Hashtag')
    description = fields.Html(
        string='Description', oldname='note', translate=html_translate, sanitize_attributes=False,
        readonly=False, states={'done': [('readonly', True)]})
    # badge fields
    badge_front = fields.Html(string='Badge Front')
    badge_back = fields.Html(string='Badge Back')
    badge_innerleft = fields.Html(string='Badge Inner Left')
    badge_innerright = fields.Html(string='Badge Inner Right')
    event_logo = fields.Html(string='Event Logo')

    @api.multi
    @api.depends('seats_max', 'registration_ids.state')
    def _compute_seats(self):
        """ Determine reserved, available, reserved but unconfirmed and used seats. """
        # initialize fields to 0
        for event in self:
            event.seats_unconfirmed = event.seats_reserved = event.seats_used = event.seats_available = 0
        # aggregate registrations by event and by state
        if self.ids:
            state_field = {
                'draft': 'seats_unconfirmed',
                'open': 'seats_reserved',
                'done': 'seats_used',
            }
            query = """ SELECT event_id, state, count(event_id)
                        FROM event_registration
                        WHERE event_id IN %s AND state IN ('draft', 'open', 'done')
                        GROUP BY event_id, state
                    """
            self._cr.execute(query, (tuple(self.ids),))
            for event_id, state, num in self._cr.fetchall():
                event = self.browse(event_id)
                event[state_field[state]] += num
        # compute seats_available
        for event in self:
            if event.seats_max > 0:
                event.seats_available = event.seats_max - (event.seats_reserved + event.seats_used)
            event.seats_expected = event.seats_unconfirmed + event.seats_reserved + event.seats_used

    @api.model
    def _tz_get(self):
        return [(x, x) for x in pytz.all_timezones]

    @api.one
    @api.depends('date_tz', 'date_begin')
    def _compute_date_begin_tz(self):
        if self.date_begin:
            self.date_begin_located = format_tz(self.with_context({'use_babel': True}).env, self.date_begin, tz=self.date_tz)
        else:
            self.date_begin_located = False

    @api.one
    @api.depends('date_tz', 'date_end')
    def _compute_date_end_tz(self):
        if self.date_end:
            self.date_end_located = format_tz(self.with_context({'use_babel': True}).env, self.date_end, tz=self.date_tz)
        else:
            self.date_end_located = False

    @api.onchange('event_type_id')
    def _onchange_type(self):
        if self.event_type_id:
            self.seats_min = self.event_type_id.default_registration_min
            self.seats_max = self.event_type_id.default_registration_max
            if self.event_type_id.default_registration_max:
                self.seats_availability = 'limited'

            if self.event_type_id.auto_confirm:
                self.auto_confirm = self.event_type_id.auto_confirm

            if self.event_type_id.use_reply_to:
                self.reply_to = self.event_type_id.default_reply_to

            if self.event_type_id.use_hashtag:
                self.twitter_hashtag = self.event_type_id.default_hashtag

            if self.event_type_id.use_timezone:
                self.date_tz = self.event_type_id.default_timezone

            self.is_online = self.event_type_id.is_online

            if self.event_type_id.event_type_mail_ids:
                self.event_mail_ids = [(5, 0, 0)] + [{
                    'template_id': line.template_id,
                    'interval_nbr': line.interval_nbr,
                    'interval_unit': line.interval_unit,
                    'interval_type': line.interval_type}
                    for line in self.event_type_id.event_type_mail_ids]

    @api.constrains('seats_min', 'seats_max', 'seats_availability')
    def _check_seats_min_max(self):
        if any(event.seats_availability == 'limited' and event.seats_min > event.seats_max for event in self):
            raise ValidationError(_('Maximum attendees number should be greater than minimum attendees number.'))

    @api.constrains('seats_max', 'seats_available')
    def _check_seats_limit(self):
        if any(event.seats_availability == 'limited' and event.seats_max and event.seats_available < 0 for event in self):
            raise ValidationError(_('No more available seats.'))

    @api.one
    @api.constrains('date_begin', 'date_end')
    def _check_closing_date(self):
        if self.date_end < self.date_begin:
            raise ValidationError(_('Closing Date cannot be set before Beginning Date.'))

    @api.multi
    @api.depends('name', 'date_begin', 'date_end')
    def name_get(self):
        result = []
        for event in self:
            date_begin = fields.Datetime.from_string(event.date_begin)
            date_end = fields.Datetime.from_string(event.date_end)
            dates = [fields.Date.to_string(fields.Datetime.context_timestamp(event, dt)) for dt in [date_begin, date_end] if dt]
            dates = sorted(set(dates))
            result.append((event.id, '%s (%s)' % (event.name, ' - '.join(dates))))
        return result

    @api.model
    def create(self, vals):
        res = super(EventEvent, self).create(vals)
        if res.organizer_id:
            res.message_subscribe([res.organizer_id.id])
        if res.auto_confirm:
            res.button_confirm()
        return res

    @api.multi
    def write(self, vals):
        res = super(EventEvent, self).write(vals)
        if vals.get('organizer_id'):
            self.message_subscribe([vals['organizer_id']])
        return res

    @api.one
    def button_draft(self):
        self.state = 'draft'

    @api.one
    def button_cancel(self):
        for event_reg in self.registration_ids:
            if event_reg.state == 'done':
                raise UserError(_("You have already set a registration for this event as 'Attended'. Please reset it to draft if you want to cancel this event."))
        self.registration_ids.write({'state': 'cancel'})
        self.state = 'cancel'

    @api.one
    def button_done(self):
        self.state = 'done'

    @api.one
    def button_confirm(self):
        self.state = 'confirm'

    @api.one
    def mail_attendees(self, template_id, force_send=False, filter_func=lambda self: True):
        for attendee in self.registration_ids.filtered(filter_func):
            self.env['mail.template'].browse(template_id).send_mail(attendee.id, force_send=force_send)


class EventRegistration(models.Model):
    _name = 'event.registration'
    _description = 'Attendee'
    _inherit = ['mail.thread']
    _order = 'name, create_date desc'
    _mail_mass_mailing = _('Event Attendees')

    origin = fields.Char(
        string='Source Document', readonly=True,
        help="Reference of the document that created the registration, for example a sales order")
    event_id = fields.Many2one(
        'event.event', string='Event', required=True,
        readonly=True, states={'draft': [('readonly', False)]})
    partner_id = fields.Many2one(
        'res.partner', string='Contact',
        states={'done': [('readonly', True)]})
    date_open = fields.Datetime(string='Registration Date', readonly=True, default=lambda self: fields.datetime.now())  # weird crash is directly now
    date_closed = fields.Datetime(string='Attended Date', readonly=True)
    event_begin_date = fields.Datetime(string="Event Start Date", related='event_id.date_begin', readonly=True)
    event_end_date = fields.Datetime(string="Event End Date", related='event_id.date_end', readonly=True)
    company_id = fields.Many2one(
        'res.company', string='Company', related='event_id.company_id',
        store=True, readonly=True, states={'draft': [('readonly', False)]})
    state = fields.Selection([
        ('draft', 'Unconfirmed'), ('cancel', 'Cancelled'),
        ('open', 'Confirmed'), ('done', 'Attended')],
        string='Status', default='draft', readonly=True, copy=False, track_visibility='onchange')
    email = fields.Char(string='Email')
    phone = fields.Char(string='Phone')
    name = fields.Char(string='Attendee Name', index=True)

    @api.one
    @api.constrains('event_id', 'state')
    def _check_seats_limit(self):
        if self.event_id.seats_availability == 'limited' and self.event_id.seats_max and self.event_id.seats_available < (1 if self.state == 'draft' else 0):
            raise ValidationError(_('No more seats available for this event.'))

    @api.multi
    def _check_auto_confirmation(self):
        if self._context.get('registration_force_draft'):
            return False
        if any(registration.event_id.state != 'confirm' or
               not registration.event_id.auto_confirm or
               (not registration.event_id.seats_available and registration.event_id.seats_availability == 'limited') for registration in self):
            return False
        return True

    @api.model
    def create(self, vals):
        registration = super(EventRegistration, self).create(vals)
        if registration._check_auto_confirmation():
            registration.sudo().confirm_registration()
        return registration

    @api.model
    def _prepare_attendee_values(self, registration):
        """ Method preparing the values to create new attendees based on a
        sales order line. It takes some registration data (dict-based) that are
        optional values coming from an external input like a web page. This method
        is meant to be inherited in various addons that sell events. """
        partner_id = registration.pop('partner_id', self.env.user.partner_id)
        event_id = registration.pop('event_id', False)
        data = {
            'name': registration.get('name', partner_id.name),
            'phone': registration.get('phone', partner_id.phone),
            'email': registration.get('email', partner_id.email),
            'partner_id': partner_id.id,
            'event_id': event_id and event_id.id or False,
        }
        data.update({key: registration[key] for key in registration.keys() if key in self._fields})
        return data

    @api.one
    def do_draft(self):
        self.state = 'draft'

    @api.one
    def confirm_registration(self):
        self.state = 'open'

        # auto-trigger after_sub (on subscribe) mail schedulers, if needed
        onsubscribe_schedulers = self.event_id.event_mail_ids.filtered(
            lambda s: s.interval_type == 'after_sub')
        onsubscribe_schedulers.execute()

    @api.one
    def button_reg_close(self):
        """ Close Registration """
        today = fields.Datetime.now()
        if self.event_id.date_begin <= today and self.event_id.state == 'confirm':
            self.write({'state': 'done', 'date_closed': today})
        elif self.event_id.state == 'draft':
            raise UserError(_("You must wait the event confirmation before doing this action."))
        else:
            raise UserError(_("You must wait the event starting day before doing this action."))

    @api.one
    def button_reg_cancel(self):
        self.state = 'cancel'

    @api.onchange('partner_id')
    def _onchange_partner(self):
        if self.partner_id:
            contact_id = self.partner_id.address_get().get('contact', False)
            if contact_id:
                contact = self.env['res.partner'].browse(contact_id)
                self.name = contact.name or self.name
                self.email = contact.email or self.email
                self.phone = contact.phone or self.phone

    @api.multi
    def message_get_suggested_recipients(self):
        recipients = super(EventRegistration, self).message_get_suggested_recipients()
        try:
            for attendee in self:
                if attendee.partner_id:
                    attendee._message_add_suggested_recipient(recipients, partner=attendee.partner_id, reason=_('Customer'))
                elif attendee.email:
                    attendee._message_add_suggested_recipient(recipients, email=attendee.email, reason=_('Customer Email'))
        except AccessError:     # no read access rights -> ignore suggested recipients
            pass
        return recipients

    @api.multi
    def action_send_badge_email(self):
        """ Open a window to compose an email, with the template - 'event_badge'
            message loaded by default
        """
        self.ensure_one()
        template = self.env.ref('event.event_registration_mail_template_badge')
        compose_form = self.env.ref('mail.email_compose_message_wizard_form')
        ctx = dict(
            default_model='event.registration',
            default_res_id=self.id,
            default_use_template=bool(template),
            default_template_id=template.id,
            default_composition_mode='comment',
        )
        return {
            'name': _('Compose Email'),
            'type': 'ir.actions.act_window',
            'view_type': 'form',
            'view_mode': 'form',
            'res_model': 'mail.compose.message',
            'views': [(compose_form.id, 'form')],
            'view_id': compose_form.id,
            'target': 'new',
            'context': ctx,
        }

    @api.multi
    def get_date_range_str(self):
        self.ensure_one()
        today = fields.Datetime.from_string(fields.Datetime.now())
        event_date = fields.Datetime.from_string(self.event_begin_date)
        diff = (event_date.date() - today.date())
        if diff.days <= 0:
            return _('today')
        elif diff.days == 1:
            return _('tomorrow')
        elif (diff.days < 7):
            return _('in %d days') % (diff.days, )
        elif (diff.days < 14):
            return _('next week')
        elif event_date.month == (today + relativedelta(months=+1)).month:
            return _('next month')
        else:
            return _('on ') + format_tz(self.with_context({'use_babel': True}).env, self.event_begin_date, tz=self.event_id.date_tz or 'UTC')<|MERGE_RESOLUTION|>--- conflicted
+++ resolved
@@ -30,7 +30,7 @@
             'interval_unit': 'days',
             'interval_type': 'before_event',
             'template_id': self.env.ref('event.event_reminder')
-        })]
+        })] if self.user_has_groups('event.group_email_scheduling') else []
 
     name = fields.Char('Event Category', required=True, translate=True)
     # registration
@@ -105,29 +105,7 @@
         readonly=False, states={'done': [('readonly', True)]},
         oldname='type')
     color = fields.Integer('Kanban Color Index')
-<<<<<<< HEAD
     event_mail_ids = fields.One2many('event.mail', 'event_id', string='Mail Schedule', copy=True)
-=======
-    event_mail_ids = fields.One2many('event.mail', 'event_id', string='Mail Schedule', default=lambda self: self._default_event_mail_ids(), copy=True)
-
-    @api.model
-    def _default_event_mail_ids(self):
-        return [(0, 0, {
-            'interval_unit': 'now',
-            'interval_type': 'after_sub',
-            'template_id': self.env.ref('event.event_subscription')
-        }), (0, 0, {
-            'interval_nbr': 1,
-            'interval_unit': 'days',
-            'interval_type': 'before_event',
-            'template_id': self.env.ref('event.event_reminder')
-        }), (0, 0, {
-            'interval_nbr': 10,
-            'interval_unit': 'days',
-            'interval_type': 'before_event',
-            'template_id': self.env.ref('event.event_reminder')
-        })] if self.user_has_groups('event.group_email_scheduling') else []
->>>>>>> 8f30e707
 
     # Seats and computation
     seats_max = fields.Integer(
