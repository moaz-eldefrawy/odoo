# -*- coding: utf-8 -*-
# Part of Odoo. See LICENSE file for full copyright and licensing details.

from openerp.osv import fields
from openerp.osv import osv
import openerp.addons.decimal_precision as dp
from openerp.tools.translate import _

class mrp_subproduct(osv.osv):
    _name = 'mrp.subproduct'
    _description = 'Byproduct'
    _columns={
        'product_id': fields.many2one('product.product', 'Product', required=True),
        'product_qty': fields.float('Product Qty', digits_compute=dp.get_precision('Product Unit of Measure'), required=True),
        'product_uom': fields.many2one('product.uom', 'Product Unit of Measure', required=True),
        'subproduct_type': fields.selection([('fixed','Fixed'),('variable','Variable')], 'Quantity Type', required=True, help="Define how the quantity of byproducts will be set on the production orders using this BoM.\
  'Fixed' depicts a situation where the quantity of created byproduct is always equal to the quantity set on the BoM, regardless of how many are created in the production order.\
  By opposition, 'Variable' means that the quantity will be computed as\
    '(quantity of byproduct set on the BoM / quantity of manufactured product set on the BoM * quantity of manufactured product in the production order.)'"),
        'bom_id': fields.many2one('mrp.bom', 'BoM', ondelete='cascade'),
    }
    _defaults={
        'subproduct_type': 'variable',
        'product_qty': lambda *a: 1.0,
    }

    def onchange_product_id(self, cr, uid, ids, product_id, context=None):
        """ Changes UoM if product_id changes.
        @param product_id: Changed product_id
        @return: Dictionary of changed values
        """
        if product_id:
            prod = self.pool.get('product.product').browse(cr, uid, product_id, context=context)
            v = {'product_uom': prod.uom_id.id}
            return {'value': v}
        return {}

    def onchange_uom(self, cr, uid, ids, product_id, product_uom, context=None):
        res = {'value':{}}
        if not product_uom or not product_id:
            return res
        product = self.pool.get('product.product').browse(cr, uid, product_id, context=context)
        uom = self.pool.get('product.uom').browse(cr, uid, product_uom, context=context)
        if uom.category_id.id != product.uom_id.category_id.id:
            res['warning'] = {'title': _('Warning'), 'message': _('The Product Unit of Measure you chose has a different category than in the product form.')}
            res['value'].update({'product_uom': product.uom_id.id})
        return res


class mrp_bom(osv.osv):
    _name = 'mrp.bom'
    _description = 'Bill of Material'
    _inherit='mrp.bom'

    _columns={
        'sub_products':fields.one2many('mrp.subproduct', 'bom_id', 'Byproducts', copy=True),
    }


class mrp_production(osv.osv):
    _description = 'Production'
    _inherit= 'mrp.production'


    def action_confirm(self, cr, uid, ids, context=None):
        """ Confirms production order and calculates quantity based on subproduct_type.
        @return: Newly generated picking Id.
        """
        move_obj = self.pool.get('stock.move')
        picking_id = super(mrp_production,self).action_confirm(cr, uid, ids, context=context)
        product_uom_obj = self.pool.get('product.uom')
        for production in self.browse(cr, uid, ids):
            source = production.product_id.property_stock_production.id
            if not production.bom_id:
                continue
            for sub_product in production.bom_id.sub_products:
                product_uom_factor = product_uom_obj._compute_qty(cr, uid, production.product_uom.id, production.product_qty, production.bom_id.product_uom.id)
                qty1 = sub_product.product_qty
                if sub_product.subproduct_type == 'variable':
                    if production.product_qty:
                        qty1 *= product_uom_factor / (production.bom_id.product_qty or 1.0)
                data = {
                    'name': 'PROD:'+production.name,
                    'date': production.date_planned,
                    'product_id': sub_product.product_id.id,
                    'product_uom_qty': qty1,
                    'product_uom': sub_product.product_uom.id,
                    'location_id': source,
                    'location_dest_id': production.location_dest_id.id,
<<<<<<< HEAD
                    'move_dest_id': production.move_prod_id.id,
                    'production_id': production.id,
                    'origin': production.name,
                    'subproduct_id': sub_product.id
=======
                    'production_id': production.id
>>>>>>> a5306360
                }
                move_id = move_obj.create(cr, uid, data, context=context)
                move_obj.action_confirm(cr, uid, [move_id], context=context)

        return picking_id

    def _get_subproduct_factor(self, cr, uid, move, context=None):
        """Compute the factor to compute the quantity of products to produce. By default,
            it's always equal to the quantity encoded in the production order or the production wizard, but with
            the module mrp_byproduct installed it can differ for byproducts having type 'variable'.
        :param move: Record set of stock move that needs to be produced, identify the product to produce.
        :return: The factor to apply to the quantity that we should produce for the given production order and stock move.
        """
        subproduct_record = move.subproduct_id
        if subproduct_record.subproduct_type == 'variable':
            if subproduct_record.bom_id.product_qty:
                subproduct_factor = subproduct_record.product_qty / subproduct_record.bom_id.product_qty
                return subproduct_factor
        return super(mrp_production, self)._get_subproduct_factor(cr, uid, move, context=context)

    def _calculate_produce_line_qty(self, cr, uid, move, quantity, context=None):
        """ Compute the quantity and remainig quantity of products to produce.
        :param move: stock.move record that needs to be produced, identify the product to produce.
        :param quantity: quantity to produce, in the uom of the production order.
        :return: The quantity and remaining quantity of product produce.
        """
        if move.subproduct_id.subproduct_type == 'variable':
            subproduct_factor = self._get_subproduct_factor(cr, uid, move, context=context)
            # Needed when producing more than maximum quantity
            qty = min(subproduct_factor * quantity, move.product_qty)
            remaining_qty = subproduct_factor * quantity - qty
            return qty, remaining_qty
        elif move.subproduct_id.subproduct_type == 'fixed':
            return move.product_qty, 0
        # no subproduct
        return super(mrp_production, self)._calculate_produce_line_qty(cr, uid, move, quantity, context=context)


class change_production_qty(osv.osv_memory):
    _inherit = 'change.production.qty'

    def _update_product_to_produce(self, cr, uid, prod, qty, context=None):
        move_lines_obj = self.pool.get('stock.move')
        prod_obj = self.pool.get('mrp.production')
        for m in prod.move_created_ids:
            if m.product_id.id == prod.product_id.id:
                move_lines_obj.write(cr, uid, [m.id], {'product_uom_qty': qty})
            else:
                for sub_product_line in prod.bom_id.sub_products:
                    if sub_product_line.product_id.id == m.product_id.id:
                        factor = prod_obj._get_subproduct_factor(cr, uid, m, context=context)
                        subproduct_qty = sub_product_line.subproduct_type == 'variable' and qty * factor or sub_product_line.product_qty
                        move_lines_obj.write(cr, uid, [m.id], {'product_uom_qty': subproduct_qty})<|MERGE_RESOLUTION|>--- conflicted
+++ resolved
@@ -87,14 +87,9 @@
                     'product_uom': sub_product.product_uom.id,
                     'location_id': source,
                     'location_dest_id': production.location_dest_id.id,
-<<<<<<< HEAD
-                    'move_dest_id': production.move_prod_id.id,
                     'production_id': production.id,
                     'origin': production.name,
                     'subproduct_id': sub_product.id
-=======
-                    'production_id': production.id
->>>>>>> a5306360
                 }
                 move_id = move_obj.create(cr, uid, data, context=context)
                 move_obj.action_confirm(cr, uid, [move_id], context=context)
