<?xml version="1.0"?>
<openerp>
    <data>

        <record id="sale_action_quotations_new" model="ir.actions.act_window">
            <field name="name">Quotation</field>
            <field name="res_model">sale.order</field>
            <field name="view_mode">form,tree,graph</field>
            <field name="domain">[('opportunity_id', '=', active_id)]</field>
            <field name="context">{'search_default_opportunity_id': active_id, 'default_opportunity_id': active_id}</field>
        </record>

        <record id="sale_action_quotations" model="ir.actions.act_window">
            <field name="name">Quotations</field>
            <field name="res_model">sale.order</field>
            <field name="domain">[('opportunity_id', '=', active_id)]</field>
            <field name="context">{'search_default_opportunity_id': [active_id], 'default_opportunity_id': active_id}</field>
        </record>

        <record model="ir.ui.view" id="crm_case_form_view_oppor">
            <field name="name">CRM - Opportunities - Quote Inherit</field>
            <field name="model">crm.lead</field>
            <field name="inherit_id" ref="crm.crm_case_form_view_oppor"/>
            <field name="arch" type="xml">
                <data>
                    <xpath expr="//field[@name='stage_id']" position="before">
                        <button attrs="{'invisible': [('probability', '=', 0)]}" string="New Quotation" name="%(sale_action_quotations_new)d" type="action" class="oe_highlight"
                            context="{'search_default_partner_id': partner_id, 
                                      'default_partner_id': partner_id,
                                      'default_team_id': team_id}"/>
                        <button attrs="{'invisible': [('probability', '>', 0)]}" string="New Quotation" name="%(sale_action_quotations_new)d" type="action"
                            context="{'search_default_partner_id': partner_id, 
                                      'default_partner_id': partner_id, 
                                      'default_team_id': team_id}"/>
                    </xpath>
<<<<<<< HEAD
                    <div name="button_box" position="inside">
                        <button class="oe_stat_button" type="action"
                                name="%(sale_action_quotations)d" icon="fa-usd"
                                context="{'search_default_partner_id': partner_id, 'default_partner_id': partner_id}">
                            <div class="o_stat_info">
                                <field name="sale_number" class="o_stat_value"/>
                                <span class="o_stat_text"> Quote(s) </span>
                            </div>
=======
                    <xpath expr="//div[@name='buttons']" position="inside">
                        <button class="oe_inline oe_stat_button" type="action"
                                name="%(sale_action_quotations)d" icon="stat_button_icon fa fa-usd"
                                context="{'default_partner_id': partner_id}">
                            <div><strong><field name="sale_amount_total" widget="monetary"/></strong><br/>Sales</div>
>>>>>>> a6694333
                        </button>
                        <button class="oe_stat_button" type="action" attrs="{'invisible': [('sale_amount_total', '=', 0)]}"
                                name="%(sale_action_quotations)d" icon="fa-usd"
                                context="{'search_default_partner_id': partner_id, 'default_partner_id': partner_id}">
                            <div class="o_form_field o_stat_info">
                                <span class="o_stat_value"><field name="sale_amount_total" widget="monetary" options="{'currency_field': 'company_currency'}"/></span>
                                <span class="o_stat_text"> Orders</span>
                            </div>
                        </button>
                    </div>
                </data>
            </field>
        </record>

        <!-- add needaction_menu_ref to reload quotation needaction when opportunity needaction is reloaded -->
        <record model="ir.actions.act_window" id="crm.crm_lead_opportunities">
            <field name="context">{'stage_type': 'opportunity', 'default_type': 'opportunity', 'default_user_id': uid, 'needaction_menu_ref': 'sale.menu_sale_quotations'}</field>
        </record>

        <record model="ir.ui.view" id="sale_view_inherit123">
            <field name="name">sale.order.inherit</field>
            <field name="model">sale.order</field>
            <field name="inherit_id" ref="sale.view_order_form"/>
            <field name="arch" type="xml">
                <field name="user_id" position="after">
                    <field name="tag_ids" widget="many2many_tags"/>
                </field>
                <xpath expr="//group[@name='technical']" position="inside">
                    <field name="campaign_id" groups="base.group_no_one" />
                    <field name="medium_id" groups="base.group_no_one"/>
                    <field name="source_id" groups="base.group_no_one"/>
                    <field name="opportunity_id" help="Log in the chatter from which opportunity the order originates" groups="base.group_no_one"/>
                </xpath>
            </field>
        </record>
        <record id="res_partner_address_type" model="ir.ui.view">
            <field name="name">res.partner.view.address_type</field>
            <field name="model">res.partner</field>
            <field name="inherit_id" ref="base.view_partner_form" />
            <field name="arch" type="xml">
                <xpath expr="//group/group/field[@name='type']" position="attributes">
                    <attribute name="groups">sale.group_delivery_invoice_address</attribute>
                </xpath>
                <xpath expr="//field[@name='child_ids']//field[@name='type']" position="attributes">
                    <attribute name="groups">sale.group_delivery_invoice_address</attribute>
                </xpath>
            </field>
        </record>

        <record model="ir.ui.view" id="crm_team_salesteams_view_kanban">
            <field name="name">crm.team.kanban</field>
            <field name="model">crm.team</field>
            <field name="inherit_id" ref="sale.crm_team_salesteams_view_kanban"/>
            <field name="arch" type="xml">
                <data>
                    <xpath expr="//button[@name='%(sale.action_quotations_salesteams)d']" position="replace"/>
                </data>
            </field>
        </record>

    </data>
</openerp><|MERGE_RESOLUTION|>--- conflicted
+++ resolved
@@ -33,22 +33,14 @@
                                       'default_partner_id': partner_id, 
                                       'default_team_id': team_id}"/>
                     </xpath>
-<<<<<<< HEAD
                     <div name="button_box" position="inside">
                         <button class="oe_stat_button" type="action"
                                 name="%(sale_action_quotations)d" icon="fa-usd"
-                                context="{'search_default_partner_id': partner_id, 'default_partner_id': partner_id}">
+                                context="{'default_partner_id': partner_id}">
                             <div class="o_stat_info">
                                 <field name="sale_number" class="o_stat_value"/>
                                 <span class="o_stat_text"> Quote(s) </span>
                             </div>
-=======
-                    <xpath expr="//div[@name='buttons']" position="inside">
-                        <button class="oe_inline oe_stat_button" type="action"
-                                name="%(sale_action_quotations)d" icon="stat_button_icon fa fa-usd"
-                                context="{'default_partner_id': partner_id}">
-                            <div><strong><field name="sale_amount_total" widget="monetary"/></strong><br/>Sales</div>
->>>>>>> a6694333
                         </button>
                         <button class="oe_stat_button" type="action" attrs="{'invisible': [('sale_amount_total', '=', 0)]}"
                                 name="%(sale_action_quotations)d" icon="fa-usd"
