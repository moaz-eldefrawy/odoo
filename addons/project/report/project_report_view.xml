<?xml version="1.0" encoding="utf-8"?>
<openerp>
    <data>
        <menuitem id="base.menu_project_report" name="Reporting" parent="base.menu_main_pm" sequence="50"/>

        <record id="view_task_project_user_tree" model="ir.ui.view">
            <field name="name">report.project.task.user.tree</field>
            <field name="model">report.project.task.user</field>
            <field name="type">tree</field>
            <field name="arch" type="xml">
                <tree string="Tasks Analysis">
                	<field name="name" invisible="1"/>
                    <field name="project_id" invisible="1"/>
                    <field name="user_id" invisible="1"/>
                    <field name="date_deadline" invisible="1"/>
                    <field name="state" invisible="1"/>
                    <field name="date_start" invisible="1"/>
                    <field name="date_end" invisible="1"/>
                    <field name="company_id" invisible="1" groups="base.group_multi_company"/>
                    <field name="partner_id" invisible="1"/>
                    <field name="type" invisible="1"/>
                    <field name="day" invisible="1"/>
                    <field name="month" invisible="1"/>
                    <field name="year" invisible="1"/>
                    <field name="nbr" sum='# of tasks'/>
                    <field name="no_of_days" sum="# of Days"/>
                    <field name="total_hours" sum='Total Hours'/>
                    <field name="hours_planned" sum='Planned Hours'/>
                    <field name="remaining_hours" sum='Remaining Hours'/>
                    <field name="hours_effective" sum='Effective Hours'/>
                    <field name="hours_delay" sum='Avg. Plan.-Eff.'/>
                    <field name="opening_days" sum='Days to Open'/>
                    <field name="closing_days" sum='Days to Close'/>
                </tree>
            </field>
        </record>

        <record id="view_task_project_user_graph" model="ir.ui.view">
            <field name="name">report.project.task.user.graph</field>
            <field name="model">report.project.task.user</field>
            <field name="type">graph</field>
            <field name="arch" type="xml">
            <graph string="Tasks Analysis" type="bar">
                 <field name="name"/>
                 <field name="state" group="True"/>
                 <field name="no_of_days" operator="+"/>
             </graph>
         </field>
    </record>

        <record id="view_task_project_user_search" model="ir.ui.view">
            <field name="name">report.project.task.user.search</field>
            <field name="model">report.project.task.user</field>
            <field name="type">search</field>
            <field name="arch" type="xml">
                <search string="Tasks Analysis">
                	<group>
	                    <filter icon="gtk-media-rewind" string="Last 365 Days"
	                    	    domain="[('date_start','&lt;=', time.strftime('%%Y-%%m-%%d')),('date_start','&gt;',(datetime.date.today()-datetime.timedelta(days=365)).strftime('%%Y-%%m-%%d'))]"
	                    	    help="Tasks performed in last 365 Days"/>
	                    <filter icon="gtk-media-rewind" string="Last 30 Days"
	                    		name="month"
	                    		domain="[('date_start','&lt;=', time.strftime('%%Y-%%m-%%d')), ('date_start','&gt;',(datetime.date.today()-datetime.timedelta(days=30)).strftime('%%Y-%%m-%%d'))]"
	                    		help="Tasks performed in last 30 days"/>
		                <filter icon="gtk-media-rewind"
	                            string="    7 Days    "
	                            separator="1"
	                            domain="[('date_start','&lt;=', time.strftime('%%Y-%%m-%%d')), ('date_start','&gt;',(datetime.date.today()-datetime.timedelta(days=7)).strftime('%%Y-%%m-%%d'))]"
	                            help="Tasks during last 7 days"/>
	                    <separator orientation="vertical"/>
	                    <filter string="Draft"
	                    		icon="terp-project"
	                    		domain="[('state','=','draft')]"
	                    		help = "Draft tasks"/>
		                <filter string="Current"
		                		icon="terp-project"
		                		domain="[('state', '=' ,'open')]"
		                		help = "In progress tasks"/>
	                   	<filter string="Pending"
	                   			icon="terp-project"
	                   			domain="[('state','=','pending')]"
	                   			help = "Pending tasks"/>
                      	<filter string="Done"
                    			icon="terp-project"
                    			name="done"
                    			domain="[('state','=','done')]"/>
	  					<separator orientation="vertical"/>
	  					<field name="partner_id" />
	                    <field name="user_id" widget="selection">
	                        <filter icon="terp-project"
	                        		string="My Task"
	                        		help = "My tasks"
	                        		domain="[('user_id','=',uid)]" />
	                        <filter icon="terp-project"
	                        		string="Non Assigned Tasks to users"
	                        		help="Non Assigned Tasks to users"
	                        		domain="[('user_id','=',False)]"/>
	                    </field>
<<<<<<< HEAD
	                    <field name="project_id">
	                        <filter icon="terp-project"
	                        		string="Non assigned tasks to projects"
	                        		help ="Non assigned tasks to projects"
	                        		domain="[('project_id','=',False"/>
=======
	                    <field name="project_id" widget="selection">
	                        <filter icon="terp-project"
	                        		string="My Projects"
	                        		help="My Projects"
	                        		domain="[('project_id','=',context.get('project_id', False)]"/>
>>>>>>> 2f1a084e
	                    </field>
                    </group>
                    <group expand="1" string="Group By..." colspan="10" col="11">
                        <filter string="User" name="User" icon="terp-project" context="{'group_by':'user_id'}" />
                        <filter string="Project" icon="terp-project" context="{'group_by':'project_id'}"/>
                        <separator orientation="vertical"/>
                        <filter string="Partner" icon="terp-project" context="{'group_by':'partner_id'}" />
                        <filter string="Task" icon="terp-project" context="{'group_by':'name'}" />
                        <separator orientation="vertical"/>
                        <filter string="State" icon="terp-project" context="{'group_by':'state'}"/>
                        <filter string="Company" icon="terp-project" context="{'group_by':'company_id'}"  groups="base.group_multi_company"/>
                        <filter string="Stage" icon="terp-project" context="{'group_by':'type'}" />
                        <separator orientation="vertical"/>
                        <filter string="Day" icon="terp-project" context="{'group_by':'day'}"/>
                        <filter string="Month" icon="terp-project" context="{'group_by':'month'}"/>
                        <filter string="Year" icon="terp-project" context="{'group_by':'year'}"/>
                    </group>
                    <newline/>
	                <group expand="0" string="Extended options..." colspan="10" col="12" groups="base.group_extended">
	                    <field name="type" widget="selection"/>
	                    <separator orientation="vertical"/>
                        <field name="date_start"/>
                        <field name="date_deadline"/>
	                    <separator orientation="vertical"/>
	                    <field name="priority"/>
	                    <field name="company_id" groups="base.group_multi_company" widget="selection"/>
                    </group>
                </search>
            </field>
        </record>

       <record id="action_project_task_user_tree" model="ir.actions.act_window">
            <field name="name">Tasks Analysis</field>
            <field name="res_model">report.project.task.user</field>
            <field name="view_type">form</field>
            <field name="view_mode">tree,graph</field>
            <field name="search_view_id" ref="view_task_project_user_search"/>
            <field name="context">{'search_default_month':1,'search_default_User':1,'search_default_user_id':uid,'group_by_no_leaf':1,'group_by':[]}</field>
        </record>
        <menuitem action="action_project_task_user_tree" id="menu_project_task_user_tree" parent="base.menu_project_report"/>

   <!-- Views and action for project dashboard -->
   <record id="view_project_vs_remaining_hours_tree" model="ir.ui.view">
        <field name="name">project.vs.remaining.hour.tree</field>
        <field name="model">project.vs.remaining.hours</field>
        <field name="type">tree</field>
        <field name="arch" type="xml">
            <tree string="Project and remaining hours" colors="pink:state=='draft';blue:state=='pending';black:state=='open';red:state=='cancelled';grey:state=='close';yellow:state=='template'">
                <field name="project"/>
                <field name="remaining_hours"/>
                <field name="state"/>
            </tree>
        </field>
    </record>

    <record id="view_project_vs_remaining_hours_graph" model="ir.ui.view">
         <field name="name">project.vs.remaining.hour.graph</field>
         <field name="model">project.vs.remaining.hours</field>
         <field name="type">graph</field>
         <field name="arch" type="xml">
             <graph string="Project vs remaining hours" type="bar">
                 <field name="project"/>
                 <field name="state" group="True"/>
                 <field name="remaining_hours" operator="+"/>
             </graph>
         </field>
    </record>

   <record id="action_project_vs_remaining_hours_graph" model="ir.actions.act_window">
        <field name="name">Project and remaining hours</field>
        <field name="res_model">project.vs.remaining.hours</field>
        <field name="view_type">form</field>
        <field name="view_mode">graph,tree</field>
        <field name="domain">[('uid','=',uid)]</field>
        <field name="view_id" ref="view_project_vs_remaining_hours_graph"/>
    </record>
    <!-- Views and action for project issue dashboard -->
       <record id="view_task_by_days_tree" model="ir.ui.view">
        <field name="name">task.by.days.tree</field>
        <field name="model">task.by.days</field>
        <field name="type">tree</field>
        <field name="arch" type="xml">
            <tree string="Task By Days" >
                <field name="day"/>
                <field name="total_task"/>
                <field name="state"/>
            </tree>
        </field>
    </record>

    <record id="view_task_by_days_graph" model="ir.ui.view">
         <field name="name">task.by.days.graph</field>
         <field name="model">task.by.days</field>
         <field name="type">graph</field>
         <field name="arch" type="xml">
             <graph string="Task By Days" type="bar">
                 <field name="day"/>
                 <field name="state" group="True"/>
                 <field name="project_id" group="True"/>
                 <field name="total_task" operator="+"/>
             </graph>
         </field>
    </record>

    <record id="action_task_by_days_graph" model="ir.actions.act_window">
        <field name="name">Task By Days</field>
        <field name="res_model">task.by.days</field>
        <field name="view_type">form</field>
        <field name="view_mode">graph,tree</field>
        <field name="domain">[('day','&lt;=',time.strftime('%Y-%m-%d')),('day','&gt;=', time.strftime('%Y-%m-%d', time.localtime(time.time()-(15*24*3600))))]</field>
        <field name="view_id" ref="view_task_by_days_graph"/>
    </record>

    <!-- Views and action for project  dashboard -->
       <record id="view_task_by_days_vs_planned_hours_tree" model="ir.ui.view">
        <field name="name">task.by.days.vs.planned.hours.tree</field>
        <field name="model">task.by.days.vs.planned.hours</field>
        <field name="type">tree</field>
        <field name="arch" type="xml">
            <tree string="Task By Days vs Planned Hours" >
                <field name="day"/>
                <field name="planned_hour"/>
            </tree>
        </field>
    </record>

    <record id="view_task_by_days_vs_planned_hours_graph" model="ir.ui.view">
         <field name="name">task.by.days.vs.planned.hours.graph</field>
         <field name="model">task.by.days.vs.planned.hours</field>
         <field name="type">graph</field>
         <field name="arch" type="xml">
             <graph string="Task By Days vs Planned Hours" type="bar">
                 <field name="day"/>
                 <field name="planned_hour" operator="+"/>
                 <field name="project_id" group="True"/>
             </graph>
         </field>
    </record>

    <record id="action_task_by_days_vs_planned_hours_graph" model="ir.actions.act_window">
        <field name="name">Task By Days vs Planned Hours</field>
        <field name="res_model">task.by.days.vs.planned.hours</field>
        <field name="view_type">form</field>
        <field name="view_mode">graph,tree</field>
        <field name="view_id" ref="view_task_by_days_vs_planned_hours_graph"/>
    </record>
    </data>
</openerp><|MERGE_RESOLUTION|>--- conflicted
+++ resolved
@@ -96,19 +96,11 @@
 	                        		help="Non Assigned Tasks to users"
 	                        		domain="[('user_id','=',False)]"/>
 	                    </field>
-<<<<<<< HEAD
 	                    <field name="project_id">
-	                        <filter icon="terp-project"
-	                        		string="Non assigned tasks to projects"
-	                        		help ="Non assigned tasks to projects"
-	                        		domain="[('project_id','=',False"/>
-=======
-	                    <field name="project_id" widget="selection">
 	                        <filter icon="terp-project"
 	                        		string="My Projects"
 	                        		help="My Projects"
 	                        		domain="[('project_id','=',context.get('project_id', False)]"/>
->>>>>>> 2f1a084e
 	                    </field>
                     </group>
                     <group expand="1" string="Group By..." colspan="10" col="11">
