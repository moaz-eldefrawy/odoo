<?xml version="1.0" encoding="utf-8"?>
<openerp>
    <data>

        <menuitem
            icon="terp-project" id="base.menu_main_pm"
            name="Project" sequence="10"
            groups="group_project_manager,group_project_user"
            web_icon="images/project.png"
            web_icon_hover="images/project-hover.png"/>

        <menuitem id="menu_project_management" name="Project" parent="base.menu_main_pm" sequence="1"/>
        <menuitem id="menu_definitions" name="Configuration" parent="base.menu_main_pm" sequence="60"/>

        <!-- Project -->
        <record id="edit_project" model="ir.ui.view">
            <field name="name">project.project.form</field>
            <field name="model">project.project</field>
            <field name="type">form</field>
            <field name="arch" type="xml">
                <form string="Project">
                    <group colspan="6" col="6">
                        <field name="name" string="Project Name" select="1"/>
                        <field name="analytic_account_id" invisible="1" required="0"/>
                        <field name="parent_id" string="Parent" domain="[('id','!=',analytic_account_id)]" context="{'current_model': 'project.project'}"/>
                        <field name="user_id" string="Project Manager" select="1" attrs="{'readonly':[('state','in',['close', 'cancelled'])]}"/>
                        <field name="date_start" string="Start Date" attrs="{'readonly':[('state','in',['close', 'cancelled'])]}"/>
                        <field name="date" string="End Date" attrs="{'readonly':[('state','in',['close', 'cancelled'])]}"/>
                        <field name="progress_rate" widget="progressbar"/>
                    </group>
                    <notebook colspan="4">
                        <page string="Administration">
                            <group col="2" colspan="2">
                                <separator colspan="2" string="Performance"/>
                                <field name="planned_hours" widget="float_time"/>
                                <field name="effective_hours" widget="float_time" />
                            </group>
                            <group col="2" colspan="2" name="misc">
                                <separator colspan="4" string="Miscelleanous"/>
                                <field name="company_id" select="1" groups="base.group_multi_company" widget="selection" required="1"/>
                                <field name="warn_manager"/>
                                <field name="priority"/>
                                <field name="active"/>
                            </group>
                            <newline/>
                            <separator colspan="4"/>
                            <group col="9" colspan="8">
                            	<field name="state" widget="statusbar" statusbar_visible="open,close" statusbar_colors='{"pending":"blue"}' select="1" readonly="1"/>
                                <button name="set_cancel" string="Cancel" type="object" states="open,pending" icon="gtk-cancel"/>
                                <button name="set_template" string="Set as Template" type="object" states="open" icon="gtk-convert" groups="base.group_extended"/>
                                <button name="set_open" string="Reactivate Project" type="object" states="pending,cancelled,close" icon="gtk-ok"/>
                                <button name="set_pending" string="Pending" type="object" states="open" icon="gtk-media-pause"/>
                                <button name="set_done" string="Done" type="object" states="open,pending" icon="terp-dialog-close"/>
                                <button name="reset_project" string="Reset as Project" type="object" states="template" icon="gtk-convert"/>
                                <button
                                    string="New Project Based on Template"
                                    name="duplicate_template"  type="object"
                                    states="template" icon="gtk-new" context="{'parent_id':parent_id}"/>
                            </group>
                        </page>
                        <page string="Members">
                            <field colspan="4" name="members" nolabel="1">
                                <tree string="Members">
                                    <field name="name"/>
                                    <field name="user_email"/>
                                </tree>
                            </field>
                        </page>
                        <page string="Billing" groups="account.group_account_invoice">
                            <field colspan="4" name="partner_id" on_change="onchange_partner_id(partner_id)" select="1" string="Customer"/>
                            <field domain="[('partner_id','=',partner_id)]" name="contact_id" string="Invoice Address"/>
                            <field name="warn_customer"/>
                            <field name="currency_id" select="1" groups="base.group_multi_company" required="1"/>
                            <newline/>
                            <group colspan="4" col="4" groups="base.group_extended">
                                <separator colspan="2" string="Mail Header"/>
                                <separator colspan="2" string="Mail Footer"/>
                                <field name="warn_header" nolabel="1" colspan="2"/>
                                <field name="warn_footer" nolabel="1" colspan="2"/>
                            </group>
                            <group col="3" colspan="4" groups="base.group_extended">
                                <separator string="Automatic variables for headers and footer. Use exactly the same notation." colspan="4"/>
                                <label string="Task: %%(name)s"/>
                                <label string="User: %%(user_id)s"/>
                                <label string="ID: %%(task_id)s"/>
                                <label string="Status: %%(state)s"/>
                                <label string="Date Start: %%(date_start)s"/>
                                <label string="Date Stop: %%(date)s"/>
                            </group>
                        </page>
                        <page string="Tasks Stages" groups="base.group_extended">
                           <field nolabel="1" name="type_ids" colspan="4"/>
                        </page>
                        <page string="Notes">
                            <field colspan="4" name="description" nolabel="1"/>
                        </page>
                    </notebook>
                    <newline/>
                </form>
            </field>
        </record>

       <record id="view_project_project_filter" model="ir.ui.view">
            <field name="name">project.project.select</field>
            <field name="model">project.project</field>
            <field name="type">search</field>
            <field name="arch" type="xml">
                <search string="Search Project">
                   <group>
                       <filter icon="terp-check" string="Open" name="Current" domain="[('state', '=','open')]" help="Open Projects"/>
                       <filter icon="gtk-media-pause" string="Pending" name="Pending" domain="[('state', '=','pending')]" help="Pending Projects"/>
                       <separator orientation="vertical"/>
                       <filter icon="terp-personal+" string="Member" domain="['|',('user_id', '=', uid),('members', '=', uid)]" help="Projects in which I am a member."/>
                       <separator orientation="vertical"/>
                       <field name="name" string="Project Name"/>
                       <field name="user_id" string="Project Manager">
                            <filter domain="[('user_id','=',uid)]" help="Projects in which I am a manager" icon="terp-personal"/>
                       </field>
                       <field name="partner_id" string="Partner"/>
                   </group>
                   <newline />
                    <group expand="0" string="Group By..." groups="base.group_extended">
                        <filter string="Manager" name="Manager"  icon="terp-personal" domain = "[]" context="{'group_by':'user_id'}"/>
                        <filter string="Partner" name="Partner" icon="terp-partner" domain = "[]" context="{'group_by':'partner_id'}"/>
                         <separator orientation="vertical"/>
                        <filter string="Parent" name="Parent"  help="Parent" icon="terp-folder-blue" domain = "[]" context="{'group_by':'parent_id'}"/>
                    </group>
               </search>
            </field>
        </record>

        <record id="view_project" model="ir.ui.view">
            <field name="name">project.project.tree</field>
            <field name="model">project.project</field>
            <field name="type">tree</field>
            <field name="field_parent">child_ids</field>
            <field name="arch" type="xml">
                <tree colors="red:date and (date&lt;current_date) and (state == 'open');blue:state in ('draft','pending');grey: state in ('close','cancelled')" string="Projects">
                    <field name="sequence" invisible="1"/>
                    <field name="date" invisible="1"/>
                    <field name="name" string="Project Name"/>
                    <field name="user_id" string="Project Manager"/>
                    <field name="partner_id" string="Partner"/>
                    <field name="parent_id" string="Parent" invisible="1"/>
                    <field name="planned_hours" widget="float_time"/>
                    <field name="total_hours" widget="float_time"/>
                    <field name="effective_hours" widget="float_time"/>
                    <field name="progress_rate" widget="progressbar"/>
                    <field name="state"/>
                </tree>
            </field>
        </record>

       <record id="view_project_project_gantt" model="ir.ui.view">
            <field name="name">project.project.gantt</field>
            <field name="model">project.project</field>
            <field name="type">gantt</field>
            <field name="arch" type="xml">
                <gantt color="user_id" date_delay="planned_hours" date_start="date_start" string="Projects">
                    <level object="project.project" link="id" domain="[]">
                        <field name="complete_name"/>
                    </level>
                </gantt>
            </field>
        </record>

        <record id="open_view_project_all" model="ir.actions.act_window">
            <field name="name">Projects</field>
            <field name="res_model">project.project</field>
            <field name="view_type">form</field>
            <field name="domain">[]</field>
            <field name="view_mode">tree,form,gantt</field>
            <field name="view_id" ref="view_project"/>
            <field name="search_view_id" ref="view_project_project_filter"/>
            <field name="context">{'search_default_Current':1}</field>
            <field name="help">A project contains a set of tasks or issues that will be performed by your resources assigned to it. A project can be hierarchically structured, as a child of a Parent Project. This allows you to design large project structures with different phases spread over the project duration cycle. Each user can set his default project in his own preferences to automatically filter the tasks or issues he usually works on. If you choose to invoice the time spent on a project task, you can find project tasks to be invoiced in the billing section.</field>
        </record>

        <record id="open_view_template_project" model="ir.actions.act_window">
            <field name="name">Templates of Projects</field>
            <field name="res_model">project.project</field>
            <field name="view_type">form</field>
            <field name="domain">[('state','=','template')]</field>
            <field name="view_id" ref="view_project"/>
        </record>

        <record id="view_task_work_form" model="ir.ui.view">
            <field name="name">project.task.work.form</field>
            <field name="model">project.task.work</field>
            <field name="type">form</field>
            <field name="arch" type="xml">
                <form string="Task Work">
                    <field colspan="4" name="name" select="1"/>
                    <field name="hours" select="1" widget="float_time"/>
                    <field name="date" select="1"/>
                    <field name="user_id" select="1"/>
                    <field name="company_id" groups="base.group_multi_company" widget="selection"/>
                </form>
            </field>
        </record>

        <record id="view_task_work_tree" model="ir.ui.view">
            <field name="name">project.task.work.tree</field>
            <field name="model">project.task.work</field>
            <field name="type">tree</field>
            <field name="arch" type="xml">
                <tree editable="top" string="Task Work">
                    <field name="date"/>
                    <field name="name"/>
                    <field name="hours" widget="float_time"/>
                    <field name="user_id"/>
                </tree>
            </field>
        </record>

        <!-- Task -->
        <record id="view_task_form2" model="ir.ui.view">
            <field name="name">project.task.form</field>
            <field name="model">project.task</field>
            <field name="type">form</field>
            <field eval="2" name="priority"/>
            <field name="arch" type="xml">
                <form string="Task edition">
                    <group colspan="6" col="6">
                        <field name="name" select="1"/>
                        <field name="project_id" select="1"  on_change="onchange_project(project_id)"/>
                        <field name="total_hours" widget="float_time"/>
                        <field name="date_deadline" attrs="{'readonly':[('state','in',['done', 'cancelled'])]}"/>
                        <field name="user_id" select="1" attrs="{'readonly':[('state','in',['done', 'cancelled'])]}"/>
                        <field name="progress" widget="progressbar"/>
                    </group>
                    <notebook colspan="4">
                        <page string="Information">
                            <group col="2" colspan="2">
                                <field
                                    name="planned_hours"
                                    widget="float_time"
                                    attrs="{'readonly':[('state','!=','draft')]}"
                                    on_change="onchange_planned(planned_hours, effective_hours)"/>
                                <field
                                    name="effective_hours"
                                    widget="float_time" invisible="1"/>
                            </group>
                            <group col="3" colspan="2">
                                <field name="remaining_hours" widget="float_time" attrs="{'readonly':[('state','!=','draft')]}" colspan="2"/>
                                <button name="%(action_project_task_reevaluate)d" string="Reevaluate" type="action" colspan="1" target="new" states="open,pending" icon="gtk-edit"/>
                            </group>

                            <field colspan="4" name="description" nolabel="1"  attrs="{'readonly':[('state','=','done')]}" widget="text_wiki"/>
                            <field colspan="4" name="work_ids" nolabel="1" attrs="{'readonly':[('state','in',['done','draft'])]}">
                                <tree string="Task Work" editable="top">
                                    <field name="name" />
                                    <field name="hours" widget="float_time" sum="Spent Hours"/>
                                    <field name="user_id" />
                                    <field name="date" />
                                </tree>
                            </field>
                            <newline/>
                            <group col="11" colspan="4">
                                <field name="state" widget="statusbar" statusbar_visible="draft,open,done" statusbar_colors='{"pending":"blue"}' select="1"/>
                                <button name="do_cancel" states="draft,open,pending" string="Cancel" type="object" icon="gtk-cancel"/>
                                <button name="do_draft" states="open" string="Draft" type="object" icon="gtk-indent"/>
                                <button name="do_open" states="pending,draft" string="Start Task" type="object" icon="gtk-media-play"/>
                                <button name="%(action_project_task_reevaluate)d" states="done,cancelled" string="Reactivate" type="action" icon="gtk-convert" context="{'button_reactivate':True}" />
                                <button name="do_pending" states="open" string="Pending" type="object" icon="gtk-media-pause"/>
                                <button groups="base.group_extended" name="%(action_project_task_delegate)d" states="pending,open,draft" string="Delegate" type="action" icon="gtk-sort-descending"/>
                                <button name="action_close" states="pending,open" string="Done" type="object" icon="terp-dialog-close"/>
                            </group>
                        </page>
                        <page groups="base.group_extended" string="Delegations History">
                            <separator string="Parent Tasks" colspan="4"/>
                            <field colspan="4" height="150" name="parent_ids" nolabel="1"/>
                            <separator string="Delegated tasks" colspan="4"/>
                            <field colspan="4" height="150" name="child_ids" nolabel="1">
                                <tree string="Delegated tasks">
                                    <field name="name"/>
                                    <field name="user_id"/>
                                    <field name="state"/>
                                    <field name="effective_hours" widget="float_time"/>
                                    <field name="progress" widget="progressbar"/>
                                    <field name="remaining_hours" widget="float_time"/>
                                    <field name="date_deadline"/>
                                </tree>
                            </field>
                        </page>

                        <page groups="base.group_extended" string="Extra Info" attrs="{'readonly':[('state','=','done')]}">
                            <group colspan="2" col="2">
                                <separator string="Planning" colspan="2"/>
                                <field name="priority"/>
                                <field name="sequence"/>
                            </group>
                            <group colspan="2" col="2">
                                <separator string="Dates" colspan="2"/>
                                <field name="date_start"/>
                                <field name="date_end"/>
                                <field name="create_date"/>
                            </group>
                            <separator string="Miscelleanous" colspan="4"/>
                            <field name="partner_id" />
                            <field name="company_id" select="1" groups="base.group_multi_company" widget="selection"/>
                            <group col="4" colspan="2">
                                <field name="type_id" widget="selection" readonly="1"/>
                                <button name="prev_type" string="Previous" type="object" icon="gtk-go-back" help="Change to Previous Stage"/>
                                <button name="next_type" string="Next" type="object" icon="gtk-go-forward" help="Change to Next Stage"/>
                            </group>
                            <separator colspan="4" string="Notes"/>
                            <field colspan="4" name="notes" nolabel="1"/>
                        </page>
                    </notebook>
                </form>
            </field>
        </record>

	
        <!-- Project Task Kanban View  -->
        <record model="ir.ui.view" id="view_task_kanban">
            <field name="name">project.task.kanban</field>
            <field name="model">project.task</field>
            <field name="type">kanban</field>
            <field name="arch" type="xml">
                <kanban default_group_by="type_id" >
                    <field name="color"/>
                    <field name="priority"/>
                    <field name="type_id"/>
                    <field name="user_id"/>
                    <field name="user_email"/>
                    <field name="description"/>
                    <field name="sequence"/>
                    <field name="state"/>
                    <field name="kanban_state"/>
                    <field name="project_id"/>
                    <templates>
                        <t t-name="kanban-box">
                            <t t-set="pad_url">http://pad.openerp.com/<t t-raw="_.underscored(_.trim(record.name.raw_value))"/></t>
                            <t t-if="record.kanban_state.raw_value === 'blocked'" t-set="border">oe_kanban_color_red</t>
                            <t t-if="record.kanban_state.raw_value === 'done'" t-set="border">oe_kanban_color_green</t>
                            <div t-attf-class="#{kanban_color(record.color.raw_value)} #{border || ''}">
                                <div class="oe_kanban_box oe_kanban_color_border">
                                    <table class="oe_kanban_table oe_kanban_box_header oe_kanban_color_bgdark oe_kanban_color_border oe_kanban_draghandle">
                                        <tr>
                                            <td class="oe_kanban_title1" align="left" valign="middle">
                                                <a t-if="record.priority.raw_value == 1" icon="star-on" type="object" name="set_normal_priority"/>
                                                <a t-if="record.priority.raw_value != 1" icon="star-off" type="object" name="set_high_priority" style="opacity:0.6; filter:alpha(opacity=60);"/>
                                                <span t-att-title="record.project_id.value"><field name="name"/></span>
                                            </td>
                                            <td valign="top" width="22">
                                                <img t-att-src="kanban_gravatar(record.user_email.value, 22)" class="oe_kanban_gravatar" t-att-title="record.user_id.value"/>
                                            </td>
                                        </tr>
                                    </table>
                                    <div class="oe_kanban_box_content oe_kanban_color_bglight oe_kanban_box_show_onclick_trigger">
                                        <div>
                                            <t t-esc="kanban_text_ellipsis(record.description.value, 160)"/>
                                        </div>
                                        <div>
                                            <i t-if="record.date_deadline.raw_value"><field name="date_deadline"/> ,</i>
                                            <field name="remaining_hours" sum="Remaining Time"/>
                                            <t t-set="style_bold">font-weight: bold</t>
                                            <t t-set="hours" t-value="record.remaining_hours.raw_value"/>
                                            <a name="set_remaining_time_1" type="object" t-att-style="(hours gte 1 and hours lt 2) ? style_bold : undefined"> [1]</a>
                                            <a name="set_remaining_time_2" type="object" t-att-style="(hours gte 2 and hours lt 5) ? style_bold : undefined"> [2]</a>
                                            <a name="set_remaining_time_5" type="object" t-att-style="(hours gte 5 and hours lt 10) ? style_bold : undefined"> [5]</a>
                                            <a name="set_remaining_time_10" type="object" t-att-style="hours gte 10 ? style_bold : undefined"> [10]</a>
                                        </div>
                                        <br class="oe_kanban_clear"/>
                                    </div>
                                    <div class="oe_kanban_buttons_set oe_kanban_color_border oe_kanban_color_bglight oe_kanban_box_show_onclick">
                                        <div class="oe_kanban_left">
                                            <a string="Edit" icon="gtk-edit" type="edit"/>
                                            <a string="Change Color" icon="color-picker" type="color" name="color"/>
                                        </div>
                                        <div class="oe_kanban_right">
                                            <a name="set_kanban_state_blocked" string="Block" kanban_states="normal,done" type="object" icon="gtk-media-pause"/>
                                            <a name="set_kanban_state_normal" string="Normal" kanban_states="blocked,done" type="object" icon="gtk-media-play"/>
                                            <a name="set_kanban_state_done" string="Done" kanban_states="blocked,normal" type="object" icon="gtk-apply"/>
                                        </div>
                                        <br class="oe_kanban_clear"/>
                                    </div>
                                </div>
                            </div>
                        </t>
                    </templates>
                </kanban>
            </field>
         </record>

        <record id="view_task_tree2" model="ir.ui.view">
            <field name="name">project.task.tree</field>
            <field name="model">project.task</field>
            <field name="type">tree</field>
            <field eval="2" name="priority"/>
            <field name="arch" type="xml">
                <tree colors="grey:state in ('cancelled','done');blue:state == 'pending';red:date_deadline and (date_deadline&lt;current_date) and (state in ('draft','pending','open'))" string="Tasks">
                    <field name="sequence" invisible="not context.get('seq_visible', False)"/>
                    <field name="name"/>
                    <field name="project_id" icon="gtk-indent" invisible="context.get('user_invisible', False)"/>
                    <field name="user_id" invisible="context.get('user_invisible', False)"/>
                    <field name="delegated_user_id" invisible="context.get('show_delegated', True)"/>
                    <field name="total_hours" invisible="1"/>
                    <field name="planned_hours" invisible="context.get('set_visible',False)"/>
                    <field name="effective_hours" widget="float_time" sum="Spent Hours" invisible="1"/>
                    <field name="remaining_hours" widget="float_time" sum="Remaining Hours" on_change="onchange_remaining(remaining_hours,planned_hours)" invisible="context.get('set_visible',False)"/>
                    <field name="date_deadline" invisible="context.get('deadline_visible',True)"/>
                    <field name="type_id" groups="base.group_extended" invisible="context.get('set_visible',False)"/>
                    <button name="next_type" invisible="context.get('set_visible',False)"
                        states="draft,open,pending"
                        string="Change Stage"
                        type="object"
                        icon="gtk-go-forward"
                        groups="base.group_extended"
                        help="Change Type"/>
                    <field name="date_start" invisible="1"/>
                    <field name="date_end" invisible="1"/>
                    <field name="progress" widget="progressbar" invisible="context.get('set_visible',False)"/>
                    <field name="state" invisible="context.get('set_visible',False)"/>
                    <button name="do_cancel" states="draft,open,pending" string="Cancel" type="object" icon="gtk-cancel" help="For cancelling the task"/>
                    <button name="do_open" states="pending,draft,done,cancelled" string="Start Task" type="object" icon="gtk-media-play" help="For changing to open state" invisible="context.get('set_visible',False)"/>
                    <button groups="base.group_extended" name="%(action_project_task_delegate)d" states="pending,open,draft" string="Delegate" type="action" icon="gtk-sort-descending" help="For changing to delegate state"/>
                    <button name="action_close" states="draft,pending,open" string="Done" type="object" icon="terp-dialog-close" help="For changing to done state"/>
                </tree>
            </field>
        </record>

        <record id="view_task_calendar" model="ir.ui.view">
            <field name="name">project.task.calendar</field>
            <field name="model">project.task</field>
            <field name="type">calendar</field>
            <field eval="2" name="priority"/>
            <field name="arch" type="xml">
                <calendar color="user_id" date_start="date_deadline" string="Tasks">
                    <field name="name"/>
                    <field name="project_id"/>
                </calendar>
            </field>
        </record>

        <record id="view_task_gantt" model="ir.ui.view">
            <field name="name">project.task.gantt</field>
            <field name="model">project.task</field>
            <field name="type">gantt</field>
            <field eval="2" name="priority"/>
            <field name="arch" type="xml">
                <gantt color="user_id" date_start="date_start" date_stop="date_end" string="Tasks">
                    <level object="project.project" link="project_id" domain="[]">
                        <field name="name"/>
                    </level>
                </gantt>
            </field>
        </record>

        <record id="view_project_task_graph" model="ir.ui.view">
            <field name="name">project.task.graph</field>
            <field name="model">project.task</field>
            <field name="type">graph</field>
            <field name="arch" type="xml">
                <graph string="Project Tasks" type="bar">
                    <field name="project_id"/>
                    <field name="planned_hours" operator="+"/>
                    <field name="delay_hours" operator="+"/>
                </graph>
            </field>
        </record>

        <record id="view_task_search_form" model="ir.ui.view">
            <field name="name">project.task.search.form</field>
            <field name="model">project.task</field>
            <field name="type">search</field>
            <field name="arch" type="xml">
               <search string="Task Edition">
                    <group>
<<<<<<< HEAD
                        <filter name="draft" string="New" domain="[('state','=','draft')]" help="New Tasks" icon="terp-check"/>
                        <filter name="open" string="In Progress" domain="[('state','=','open')]" help="In Progress Tasks" icon="terp-camera_test"/>
=======
                        <filter string="New" domain="[('state','=','draft')]" name="current" help="New Tasks" icon="terp-check"/>
                        <filter string="In Progress" domain="[('state','=','open')]" name="in_progress" help="In Progress Tasks" icon="terp-camera_test"/>
>>>>>>> a831b051
                        <filter string="Pending" domain="[('state','=','pending')]" context="{'show_delegated':False}" help="Pending Tasks" icon="terp-gtk-media-pause"/>
                        <separator orientation="vertical"/>
                        <filter name="edit"
                            string="Edit" context="{'set_editable':True,'seq_visible': True}"
                            icon="gtk-execute"
                            groups="base.group_extended"/>
                        <separator orientation="vertical"/>
                        <filter string="Deadlines" context="{'deadline_visible': False}" domain="[('date_deadline','&lt;&gt;',False)]" help="Show only tasks having a deadline" icon="terp-gnome-cpu-frequency-applet+"/>
                        <separator orientation="vertical"/>
                        <field name="name"/>
                        <field name="project_id">
                             <filter domain="[('project_id.user_id','=',uid)]" help="My Projects" icon="terp-personal"/>
                        </field>
                        <field name="user_id">
                            <filter domain="[('user_id','=',uid)]"  help="My Tasks" icon="terp-personal" />
                            <filter domain="[('user_id','=',False)]"  help="Unassigned Tasks" icon="terp-personal-" />
                        </field>
                    </group>
                    <newline/>
                    <group expand="0" string="Group By...">
                        <filter string="Users" name="group_user_id" icon="terp-personal" domain="[]"  context="{'group_by':'user_id'}"/>
                        <separator orientation="vertical"/>
                        <filter string="Project" name="group_project_id" icon="terp-folder-violet" domain="[]" context="{'group_by':'project_id'}"/>
                        <separator orientation="vertical"/>
                        <filter string="Stage" name="group_stage_id" icon="terp-stage" domain="[]" context="{'group_by':'type_id'}"/>
                        <filter string="State" name="group_state" icon="terp-stock_effects-object-colorize" domain="[]" context="{'group_by':'state'}"/>
                        <separator orientation="vertical"/>
                        <filter string="Deadline" icon="terp-gnome-cpu-frequency-applet+" domain="[]" context="{'group_by':'date_deadline'}"/>
                        <separator orientation="vertical"/>
                        <filter string="Start Date" icon="terp-go-month" domain="[]" context="{'group_by':'date_start'}"/>
                        <filter string="End Date" icon="terp-go-month" domain="[]" context="{'group_by':'date_end'}"/>
                    </group>
                </search>
            </field>
        </record>

        <record id="action_view_task" model="ir.actions.act_window">
            <field name="name">Tasks</field>
            <field name="res_model">project.task</field>
            <field name="view_type">form</field>
            <field name="view_mode">tree,form,calendar,gantt,graph,kanban</field>
            <field eval="False" name="filter"/>
            <field name="view_id" ref="view_task_tree2"/>
<<<<<<< HEAD
            <field name="context">{"search_default_draft": 1, "search_default_open":1 }</field>
=======
            <field name="context">{"search_default_user_id":uid, "search_default_in_progress": 1}</field>
>>>>>>> a831b051
            <field name="search_view_id" ref="view_task_search_form"/>
            <field name="help">A task represents a work that has to be done. Each user works in his own list of tasks where he can record his task work in hours. He can work and close the task itself or delegate it to another user. If you delegate a task to another user, you get a new task in pending state, which will be reopened when you have to review the work achieved. If you install the project_timesheet module, task work can be invoiced based on the project configuration. With the project_mrp module, sales orders can create tasks automatically when they are confirmed.</field>
        </record>

        <menuitem action="action_view_task" id="menu_action_view_task" parent="project.menu_project_management" sequence="3"/>

        <record id="action_view_task_overpassed_draft" model="ir.actions.act_window">
            <field name="name">Overpassed Tasks</field>
            <field name="res_model">project.task</field>
            <field name="view_type">form</field>
            <field name="view_mode">tree,form,calendar,graph,kanban</field>
            <field name="domain">[('date_deadline','&lt;',time.strftime('%Y-%m-%d')),('state','in',('draft','pending','open'))]</field>
            <field name="filter" eval="True"/>
            <field name="search_view_id" ref="view_task_search_form"/>
        </record>

        <!-- Opening task when double clicking on project -->
        <record id="dblc_proj" model="ir.actions.act_window">
            <field name="res_model">project.task</field>
            <field name="name">Project's tasks</field>
            <field name="view_type">form</field>
            <field name="view_mode">tree,form,calendar,graph,gantt,kanban</field>
            <field name="domain">[('project_id', 'child_of', [active_id])]</field>
            <field name="context">{'project_id':active_id, 'active_test':False}</field>
        </record>

        <record id="ir_project_task_open" model="ir.values">
            <field eval=" 'tree_but_open'" name="key2"/>
            <field eval="'project.project'" name="model"/>
            <field name="name">View project's tasks</field>
            <field eval="'ir.actions.act_window,'+str(dblc_proj)" name="value"/>
            <field eval="True" name="object"/>
        </record>

        <!-- Task types -->
        <record id="task_type_search" model="ir.ui.view">
            <field name="name">project.task.type.search</field>
            <field name="model">project.task.type</field>
            <field name="type">search</field>
            <field name="arch" type="xml">
                <search string="Tasks Stages">
                   <group>
                       <filter icon="terp-check" string="Common" name="common" domain="[('project_default', '=', 1)]" help="Stages common to all projects"/>
                       <separator orientation="vertical"/>
                       <field name="name"/>
                   </group>
                </search>
            </field>
        </record>

        <record id="task_type_edit" model="ir.ui.view">
            <field name="name">project.task.type.form</field>
            <field name="model">project.task.type</field>
            <field name="type">form</field>
            <field name="arch" type="xml">
                <form string="Task Stage">
                    <group colspan="4" col="6">
                    <field name="name"/>
                    <field name="project_default"/>
                    <field name="sequence"/>
                    </group>
                    <separator string="Description" colspan="4"/>
                    <field colspan="4" name="description" nolabel="1"/>
                </form>
            </field>
        </record>

        <record id="task_type_tree" model="ir.ui.view">
            <field name="name">project.task.type.tree</field>
            <field name="model">project.task.type</field>
            <field name="type">tree</field>
            <field name="arch" type="xml">
                <tree string="Task Stage">
                    <field name="sequence"/>
                    <field name="name"/>
                </tree>
            </field>
        </record>

        <record id="open_task_type_form" model="ir.actions.act_window">
            <field name="name">Stages</field>
            <field name="res_model">project.task.type</field>
            <field name="view_type">form</field>
            <field name="view_id" ref="task_type_tree"/>
            <field name="help">Define the steps that will be used in the project from the creation of the task, up to the closing of the task or issue. You will use these stages in order to track the progress in solving a task or an issue.</field>
        </record>

        <menuitem id="menu_tasks_config" name="Tasks" parent="project.menu_definitions" sequence="1"/>

        <menuitem id="menu_project_config_project" parent="menu_definitions" sequence="1"/>

        <menuitem action="open_task_type_form" id="menu_task_types_view" parent="menu_project_config_project" sequence="2"/>
        <menuitem action="open_view_project_all" id="menu_open_view_project_all" parent="menu_project_config_project" sequence="1"/>

        <act_window context="{'search_default_user_id': [active_id], 'default_user_id': active_id}" id="act_res_users_2_project_project" name="User's projects" res_model="project.project" src_model="res.users" view_mode="tree,form" view_type="form"/>

        <act_window
            context="{'search_default_project_id': [active_id], 'default_project_id': active_id}"
            id="act_project_project_2_project_task_all"
            name="Tasks"
            res_model="project.task"
            src_model="project.project"
            view_mode="tree,form,calendar,graph"
            view_type="form"/>

         <record id="task_company" model="ir.ui.view">
            <field name="name">res.company.task.config</field>
            <field name="model">res.company</field>
            <field name="type">form</field>
            <field name="inherit_id" ref="base.view_company_form"/>
            <field name="arch" type="xml">
                <page string="Configuration" position="inside">
                    <separator string="Project Management" colspan="4"/>
                    <field name="project_time_mode_id"/>
                    <newline/>
                </page>
            </field>
        </record>

      <!--     User Form-->
      <record id="view_project_users_form_simple" model="ir.ui.view">
          <field name="name">res.users.project.form1</field>
          <field name="model">res.users</field>
          <field name="type">form</field>
          <field name="inherit_id" ref="base.view_users_form"/>
          <field eval="18" name="priority"/>
          <field name="arch" type="xml">
              <group name="default_filters" position="inside">
                   <field name="context_project_id"/>
              </group>
          </field>
     </record>

     <record model="ir.ui.view" id="view_users_form_project_modif_inherited1">
         <field name="name">view.users.form.project.modif.inherited1</field>
         <field name="model">res.users</field>
         <field name="inherit_id" ref="base.view_users_form_simple_modif" />
         <field name="type">form</field>
         <field eval="18" name="priority"/>
         <field name="arch" type="xml">
            <group name="default_filters" position="inside">
                <field name="context_project_id" context="{'user_preference':True}" widget="selection"/>
            </group>
       </field>
    </record>
    <act_window context="{'search_default_user_id': [active_id], 'default_user_id': active_id}" domain="[('state', '&lt;&gt;', 'cancelled'),('state', '&lt;&gt;', 'done')]" id="act_res_users_2_project_task_opened" name="Assigned Tasks" res_model="project.task" src_model="res.users" view_mode="tree,form,gantt,calendar,graph" view_type="form"/>
    </data>
</openerp><|MERGE_RESOLUTION|>--- conflicted
+++ resolved
@@ -469,13 +469,8 @@
             <field name="arch" type="xml">
                <search string="Task Edition">
                     <group>
-<<<<<<< HEAD
                         <filter name="draft" string="New" domain="[('state','=','draft')]" help="New Tasks" icon="terp-check"/>
                         <filter name="open" string="In Progress" domain="[('state','=','open')]" help="In Progress Tasks" icon="terp-camera_test"/>
-=======
-                        <filter string="New" domain="[('state','=','draft')]" name="current" help="New Tasks" icon="terp-check"/>
-                        <filter string="In Progress" domain="[('state','=','open')]" name="in_progress" help="In Progress Tasks" icon="terp-camera_test"/>
->>>>>>> a831b051
                         <filter string="Pending" domain="[('state','=','pending')]" context="{'show_delegated':False}" help="Pending Tasks" icon="terp-gtk-media-pause"/>
                         <separator orientation="vertical"/>
                         <filter name="edit"
@@ -519,11 +514,7 @@
             <field name="view_mode">tree,form,calendar,gantt,graph,kanban</field>
             <field eval="False" name="filter"/>
             <field name="view_id" ref="view_task_tree2"/>
-<<<<<<< HEAD
-            <field name="context">{"search_default_draft": 1, "search_default_open":1 }</field>
-=======
-            <field name="context">{"search_default_user_id":uid, "search_default_in_progress": 1}</field>
->>>>>>> a831b051
+            <field name="context">{"search_default_draft": 1, "search_default_open":1}</field>
             <field name="search_view_id" ref="view_task_search_form"/>
             <field name="help">A task represents a work that has to be done. Each user works in his own list of tasks where he can record his task work in hours. He can work and close the task itself or delegate it to another user. If you delegate a task to another user, you get a new task in pending state, which will be reopened when you have to review the work achieved. If you install the project_timesheet module, task work can be invoiced based on the project configuration. With the project_mrp module, sales orders can create tasks automatically when they are confirmed.</field>
         </record>
