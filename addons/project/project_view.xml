<?xml version="1.0" encoding="utf-8"?>
<terp>
    <data>
        <menuitem icon="terp-project" id="menu_main" name="Project Management"/>
<<<<<<< HEAD
        <menuitem  id="menu_definitions" name="Configuration" parent="project.menu_main" sequence="1"/>
        
=======
        <menuitem groups="base.group_admin" id="menu_definitions" name="Configuration" parent="project.menu_main" sequence="1"/>

>>>>>>> ae21cdb0
        <!-- Project -->
        <record id="edit_project" model="ir.ui.view">
            <field name="name">project.project.form</field>
            <field name="model">project.project</field>
            <field name="type">form</field>
            <field name="arch" type="xml">
                <form string="Project">
                    <notebook>
                        <page string="Administration">
                            <field name="name" select="1"/>
                            <group col="3" colspan="2">
                                <field name="active" select="2"/>
                                <button name="toggleActive" string="Toggle activity" type="object"/>
                            </group>
                            <field name="manager" select="1"/>
                            <field name="warn_manager"/>
                            <newline/>
                            <field name="priority"/>
                            <field name="parent_id"/>
                            <field name="date_start"/>
                            <field name="date_end"/>
                            <field name="planned_hours" widget="float_time"/>
                            <field name="effective_hours" widget="float_time"/>
                            <field name="timesheet_id"/>
                            <field name="state"/>
                            <separator colspan="4" string="Project's members"/>
                            <field colspan="4" name="members" nolabel="1"/>
                        </page>
                        <page groups="base.group_extended" string="Partner Info">
                            <field colspan="4" name="partner_id" on_change="onchange_partner_id(partner_id)" select="1"/>
                            <field domain="[('partner_id','=',partner_id)]" name="contact_id" select="2"/>
                            <field name="category_id" select="2"/>
                            <field name="pricelist_id"/>
                            <field name="warn_customer"/>
                            <field name="mode"/>
                            <field name="tariff"/>
                            <separator colspan="4" string="Mail texts"/>
                            <field name="warn_header"/>
                            <field name="warn_footer"/>
                            <group col="3" colspan="4">
                                <label string="Task: %%(name)s"/>
                                <label string="User: %%(user_id)s"/>
                                <label string="ID: %%(task_id)s"/>
                                <label string="Status: %%(state)s"/>
                                <label string="Date Start: %%(date_start)s"/>
                                <label string="Date Stop: %%(date_stop)s"/>
                            </group>
                            <separator colspan="4" string="Taxes"/>
                            <field colspan="4" name="tax_ids" nolabel="1"/>
                        </page>
                        <page string="Tasks">
                            <field colspan="4" name="tasks" nolabel="1" widget="one2many_list">
                                <form string="Task edition">
                                    <notebook>
                                        <page string="Task definition">
                                            <separator colspan="4" string="Task Information"/>
                                            <field name="name" select="1"/>
                                            <field name="active" select="1"/>
                                            <field name="sequence"/>
                                            <field name="priority" select="1"/>
                                            <field name="user_id" select="1"/>
                                            <field name="date_deadline" select="1"/>
                                            <field name="date_start" select="1"/>
                                            <field name="date_close" select="1"/>
                                            <field name="progress"/>
                                            <newline/>
                                            <field name="planned_hours" widget="float_time"/>
                                            <field name="effective_hours" widget="float_time"/>
                                            <separator colspan="4" string="Description"/>
                                            <field colspan="4" name="description" nolabel="1"/>

                                            <group col="11" colspan="4">
                                                <field name="state" select="1"/>
                                                <button name="do_draft" states="open" string="Set Draft" type="object"/>
                                                <button name="do_open" states="pending,draft" string="Open task" type="object"/>
                                                <button name="do_reopen" states="done,cancelled" string="Re-open" type="object"/>
                                                <button name="do_pending" states="open" string="Set pending" type="object"/>
                                                <button name="%(wizard_close_task)d" states="pending,open" string="Done" type="action"/>
                                                <button groups="base.group_extended" name="%(wizard_delegate_task)d" states="pending,open" string="Delegate" type="action"/>
                                                <button name="do_cancel" states="draft,open,pending" string="Cancel" type="object"/>
                                            </group>
                                        </page>
                                        <page string="Work done">
                                            <separator colspan="4" string="Work done"/>
                                            <field colspan="4" name="work_ids" nolabel="1"/>
                                        </page>
                                        <page string="Others">
                                            <separator colspan="4" string="Notes"/>
                                            <field colspan="4" name="invoice_id" readonly="True"/>
                                            <field colspan="4" name="notes" nolabel="1"/>
                                            <newline/>
                                            <field name="type"/>
                                            <field name="billable" select="1"/>
                                            <field name="start_sequence"/>
                                            <field colspan="4" name="child_ids" nolabel="1">
                                                <tree string="Delegated tasks">
                                                    <field name="name"/>
                                                    <field name="user_id"/>
                                                    <field name="date_deadline"/>
                                                    <field name="planned_hours" widget="float_time"/>
                                                    <field name="effective_hours" widget="float_time"/>
                                                    <field name="state"/>
                                                </tree>
                                            </field>
                                            <field colspan="4" name="parent_id"/>
                                        </page>
                                    </notebook>
                                </form>
                                <tree colors="red:date_deadline&lt;current_date and state=='draft';blue:date_deadline==current_date and state=='draft';grey:state=='cancel' or state=='close'" string="All tasks">
                                    <field name="sequence"/>
                                    <field name="name"/>
                                    <field name="user_id"/>
                                    <field name="date_deadline"/>
                                    <field name="progress_rate" widget="progressbar"/>
                                    <field name="planned_hours" widget="float_time"/>
                                    <field name="effective_hours" widget="float_time"/>
                                    <field name="state"/>
                                </tree>
                            </field>
                        </page>
                        <page string="Notes">
                            <field colspan="4" name="notes" nolabel="1"/>
                        </page>
                    </notebook>
                    <newline/>
                </form>
            </field>
        </record>
        <record id="view_project" model="ir.ui.view">
            <field name="name">project.project.tree</field>
            <field name="model">project.project</field>
            <field name="type">tree</field>
            <field name="field_parent">child_id</field>
            <field name="arch" type="xml">
                <tree string="Projects">
                    <field name="name"/>
                    <field name="manager"/>
                    <field name="partner_id"/>
                    <field name="planned_hours" widget="float_time"/>
                    <field name="effective_hours" widget="float_time"/>
                    <field name="progress_rate" widget="progressbar"/>
                    <field name="state"/>
                </tree>
            </field>
        </record>
        <record id="open_view_all_project" model="ir.actions.act_window">
            <field name="name">All Projects</field>
            <field name="res_model">project.project</field>
            <field name="view_type">tree</field>
            <field name="domain">[('parent_id','=',False)]</field>
            <field name="view_id" ref="view_project"/>
        </record>
        <menuitem action="open_view_all_project" id="menu_all_project" parent="project.menu_main"/>

        <record id="open_view_all_project_unclosed" model="ir.actions.act_window">
            <field name="name">Unclosed projects</field>
            <field name="res_model">project.project</field>
            <field name="view_type">tree</field>
            <field name="domain">[('parent_id','=',False),('state','&lt;&gt;','cancelled'),('state','&lt;&gt;','done')]</field>
            <field name="view_id" ref="view_project"/>
        </record>
        <menuitem action="open_view_all_project_unclosed" id="menu_all_project_unclosed" parent="project.menu_all_project"/>


        <record id="open_view_all_project_unclosed_open" model="ir.actions.act_window">
            <field name="name">Open projects</field>
            <field name="res_model">project.project</field>
            <field name="view_type">tree</field>
            <field name="domain">[('parent_id','=',False),('state','=','open')]</field>
            <field name="view_id" ref="view_project"/>
        </record>
        <menuitem action="open_view_all_project_unclosed_open" id="menu_all_project_unclosed_open" parent="project.menu_all_project_unclosed"/>


        <record id="open_view_project_open" model="ir.actions.act_window">
            <field name="name">Open projects</field>
            <field name="res_model">project.project</field>
            <field name="view_type">form</field>
            <field name="domain">[('state','=','open')]</field>
            <field name="view_id" ref="view_project"/>
        </record>
        <menuitem id="next_id_54" name="Projects" parent="project.menu_definitions"/><menuitem action="open_view_project_open" id="menu_open_view_project_open" parent="next_id_54"/>


        <record id="open_view_project" model="ir.actions.act_window">
            <field name="name">Projects</field>
            <field name="res_model">project.project</field>
            <field name="view_type">form</field>
            <field name="domain">[]</field>
            <field name="view_id" ref="view_project"/>
        </record>
        <menuitem action="open_view_project" id="menu_open_view_project" parent="project.menu_definitions"/>

        <record id="view_task_work_form" model="ir.ui.view">
            <field name="name">project.task.work.form</field>
            <field name="model">project.task.work</field>
            <field name="type">form</field>
            <field name="arch" type="xml">
                <form string="Task Work">
                    <field colspan="4" name="name" select="1"/>
                    <field name="hours" select="1" widget="float_time"/>
                    <field name="date" select="1"/>
                    <field name="user_id" select="1"/>
                </form>
            </field>
        </record>

        <record id="view_task_work_tree" model="ir.ui.view">
            <field name="name">project.task.work.tree</field>
            <field name="model">project.task.work</field>
            <field name="type">tree</field>
            <field name="arch" type="xml">
                <tree editable="top" string="Task Work">
                    <field name="date"/>
                    <field name="name"/>
                    <field name="hours" widget="float_time"/>
                    <field name="user_id"/>
                </tree>
            </field>
        </record>

        <record id="view_my_project" model="ir.ui.view">
            <field name="name">project.project.tree</field>
            <field name="model">project.project</field>
            <field name="type">tree</field>
            <field name="field_parent">child_id</field>
            <field name="arch" type="xml">
                <tree string="My projects">
                    <field name="name"/>
                    <field name="partner_id"/>
                    <field name="planned_hours" widget="float_time"/>
                    <field name="effective_hours" widget="float_time"/>
                    <field name="progress_rate" widget="progressbar"/>
                    <field name="state"/>
                </tree>
            </field>
        </record>
        <record id="open_view_my_project" model="ir.actions.act_window">
            <field name="name">My projects</field>
            <field name="res_model">project.project</field>
            <field name="view_type">tree</field>
            <field name="domain">[('manager', '=', uid)]</field>
            <field name="view_id" ref="view_my_project"/>
        </record>
        <menuitem action="open_view_my_project" id="menu_open_view_my_project" parent="project.menu_main"/>


        <record id="open_view_my_project_open_unclosed" model="ir.actions.act_window">
            <field name="name">My unclosed projects</field>
            <field name="res_model">project.project</field>
            <field name="view_type">tree</field>
            <field name="domain">[('manager', '=', uid),('state','&lt;&gt;','cancelled'),('state','&lt;&gt;','done')]</field>
            <field name="view_id" ref="view_my_project"/>
        </record>
        <menuitem action="open_view_my_project_open_unclosed" id="menu_open_view_my_project_open_unclosed" parent="project.menu_open_view_my_project"/>


        <record id="open_view_my_project_open" model="ir.actions.act_window">
            <field name="name">My open projects</field>
            <field name="res_model">project.project</field>
            <field name="view_type">tree</field>
            <field name="domain">[('manager', '=', uid),('state','=','open')]</field>
            <field name="view_id" ref="view_my_project"/>
        </record>
        <menuitem action="open_view_my_project_open" id="menu_open_view_my_project_open" parent="project.menu_open_view_my_project_open_unclosed"/>

        <!-- Task -->
        <record id="view_task_form2" model="ir.ui.view">
            <field name="name">project.task.form</field>
            <field name="model">project.task</field>
            <field name="type">form</field>
            <field eval="2" name="priority"/>
            <field name="arch" type="xml">
                <form string="Task edition">
                    <notebook>
                        <page string="Information">
                            <field name="name" select="1"/>
                            <field name="project_id" required="1" select="1"/>
                            <field name="user_id" select="1"/>
                            <field name="priority"/>
                            <field name="date_deadline" select="2"/>
                            <field name="planned_hours" widget="float_time"/>
                            <separator colspan="4" string="Description"/>
                            <field colspan="4" name="description" nolabel="1" select="2"/>
                            <field name="effective_hours" widget="float_time"/>
                            <field name="progress"/>
                            <field colspan="4" name="work_ids" nolabel="1"/>
                            <newline/>
                            <group col="11" colspan="4">
                                <field name="state" select="1"/>
                                <button name="do_draft" states="open" string="Set Draft" type="object"/>
                                <button name="do_open" states="pending,draft" string="Open" type="object"/>
                                <button name="do_reopen" states="done,cancelled" string="Re-open" type="object"/>
                                <button name="do_pending" states="open" string="Set Pending" type="object"/>
                                <button groups="base.group_extended" name="%(wizard_delegate_task)d" states="pending,open" string="Delegate" type="action"/>
                                <button name="%(wizard_close_task)d" states="pending,open" string="Done" type="action"/>
                                <button name="do_cancel" states="draft,open,pending" string="Cancel" type="object"/>

                            </group>
                        </page>
                        <page groups="base.group_extended" string="Delegations">
                            <field colspan="4" name="history" nolabel="1"/>
                            <field colspan="4" height="150" name="child_ids" nolabel="1">
                                <tree string="Delegated tasks">
                                    <field name="name"/>
                                    <field name="user_id"/>
                                    <field name="date_deadline"/>
                                    <field name="planned_hours" widget="float_time"/>
                                    <field name="effective_hours" widget="float_time"/>
                                    <field name="state"/>
                                </tree>
                            </field>
                            <field colspan="4" name="parent_id"/>
                        </page>
                        <page groups="base.group_extended" string="Extra Info">
                            <field name="date_start" select="2"/>
                            <field name="date_close" select="2"/>
                            <field name="type"/>
                            <field name="sequence"/>
                            <field name="active" select="2"/>
                            <field name="start_sequence"/>
                            <field name="partner_id" select="2"/>
                            <newline/>
                            <field name="invoice_id"/>
                            <field name="billable" select="2"/>
                            <separator colspan="4" string="Notes"/>
                            <field colspan="4" name="notes" nolabel="1"/>
                        </page>
                    </notebook>
                </form>
            </field>
        </record>
        <record id="view_task_tree2" model="ir.ui.view">
            <field name="name">project.task.tree</field>
            <field name="model">project.task</field>
            <field name="type">tree</field>
            <field eval="2" name="priority"/>
            <field name="arch" type="xml">
                <tree colors="grey:state in ('cancel','done');blue:state=='pending'" string="Tasks">
                    <field name="sequence"/>
                    <field name="name"/>
                    <field name="project_id"/>
                    <field name="user_id"/>
                    <field name="date_deadline"/>
                    <field name="progress_rate" widget="progressbar"/>
                    <field name="planned_hours" sum="Planned hours" widget="float_time"/>
                    <field name="effective_hours" sum="Effective hours" widget="float_time"/>
                    <field name="priority"/>
                    <field name="state"/>
                </tree>
            </field>
        </record>

        <record id="view_task_calendar" model="ir.ui.view">
            <field name="name">project.task.calendar</field>
            <field name="model">project.task</field>
            <field name="type">calendar</field>
            <field eval="2" name="priority"/>
            <field name="arch" type="xml">
                <calendar color="user_id" date_delay="planned_hours" date_start="date_start" string="Tasks">
                    <field name="name"/>
                    <field name="project_id"/>
                </calendar>
            </field>
        </record>

        <record id="action_view_task" model="ir.actions.act_window">
            <field name="name">All Tasks</field>
            <field name="res_model">project.task</field>
            <field name="view_type">form</field>
            <field name="view_mode">tree,form,calendar</field>
            <field eval="False" name="view_id"/>
        </record>
        <menuitem action="action_view_task" id="menu_action_view_task" parent="project.menu_main"/>

        <record id="action_view_task2" model="ir.actions.act_window">
            <field name="name">Unbilled closed tasks</field>
            <field name="res_model">project.task</field>
            <field name="view_type">form</field>
            <field name="view_mode">tree,form</field>
            <field name="domain">[('state','=','done'), ('billable','=',True), ('invoice_id','=',False)]</field>
        </record>
        <menuitem groups="base.group_extended" id="menu_action_billable" name="Billable Tasks" parent="project.menu_action_view_task"/>

        <menuitem action="action_view_task2" id="menu_action_view_task2" parent="project.menu_action_billable"/>

        <record id="action_view_task3" model="ir.actions.act_window">
            <field name="name">Unbilled open tasks</field>
            <field name="res_model">project.task</field>
            <field name="view_type">form</field>
            <field name="view_mode">tree,form</field>
            <field name="domain">[('state','=','open'), ('billable','=',True), ('invoice_id','=',False)]</field>
        </record>
        <menuitem action="action_view_task3" id="menu_action_view_task3" parent="project.menu_action_billable"/>

        <record id="action_view_task4" model="ir.actions.act_window">
            <field name="name">My Tasks</field>
            <field name="res_model">project.task</field>
            <field name="view_type">form</field>
            <field name="view_mode">tree,form</field>
            <field name="domain">[('user_id', '=', uid)]</field>
        </record>
        <menuitem action="action_view_task4" id="menu_action_view_task4" parent="project.menu_main"/>

        <record id="action_view_task5_pending" model="ir.actions.act_window">
            <field name="name">My Pending Tasks</field>
            <field name="res_model">project.task</field>
            <field name="view_type">form</field>
            <field name="view_mode">tree,form</field>
            <field name="domain">[('user_id', '=', uid),('state','=','pending')]</field>
        </record>
        <menuitem action="action_view_task5_pending" id="menu_tasks_yours_pending" parent="menu_action_view_task4"/>

        <record id="action_view_task5" model="ir.actions.act_window">
            <field name="name">My Open Tasks</field>
            <field name="res_model">project.task</field>
            <field name="view_type">form</field>
            <field name="view_mode">tree,form</field>
            <field name="domain">[('user_id', '=', uid),('state','=','open')]</field>
        </record>
        <menuitem action="action_view_task5" id="menu_tasks_yours" parent="menu_action_view_task4"/>

        <record id="action_view_task5_prog" model="ir.actions.act_window">
            <field name="name">My Tasks in Progress</field>
            <field name="res_model">project.task</field>
            <field name="view_type">form</field>
            <field name="view_mode">tree,form</field>
            <field name="domain">[('user_id', '=', uid),('state','=','open')]</field>
        </record>
        <menuitem action="action_view_task5_prog" id="menu_tasks_yours_prog" parent="menu_action_view_task4"/>

        <record id="action_view_task_new" model="ir.actions.act_window">
            <field name="name">New Task</field>
            <field name="res_model">project.task</field>
            <field name="view_type">form</field>
            <field name="view_mode">form,tree</field>
        </record>
        <menuitem action="action_view_task_new" id="menu_action_view_task_new" parent="menu_action_view_task4"/>

        <record id="action_view_task6" model="ir.actions.act_window">
            <field name="name">Open Tasks</field>
            <field name="res_model">project.task</field>
            <field name="view_type">form</field>
            <field name="view_mode">tree,form</field>
            <field name="domain">[('state', '=', 'open')]</field>
        </record>
        <menuitem action="action_view_task6" id="menu_action_view_task6" parent="project.menu_action_view_task"/>

        <record id="action_view_task6_prog" model="ir.actions.act_window">
            <field name="name">Tasks in Progress</field>
            <field name="res_model">project.task</field>
            <field name="view_type">form</field>
            <field name="view_mode">tree,form</field>
            <field name="domain">[('state', '=', 'progress')]</field>
        </record>
        <menuitem action="action_view_task6_prog" id="menu_action_view_task6_prog" parent="project.menu_action_view_task"/>

        <record id="action_view_task7" model="ir.actions.act_window">
            <field name="name">Unassigned Tasks</field>
            <field name="res_model">project.task</field>
            <field name="view_type">form</field>
            <field name="view_mode">tree,form</field>
            <field name="domain">[('user_id', '=', False)]</field>
        </record>
        <menuitem action="action_view_task7" id="menu_action_view_task7" parent="project.menu_action_view_task"/>

        <!-- Opening task when double clicking on project -->
        <record id="dblc_proj" model="ir.actions.act_window">
            <field name="res_model">project.task</field>
            <field name="name">Project's tasks</field>
            <field name="view_type">form</field>
            <field name="view_mode">tree,form</field>
            <field name="domain">[('project_id', 'child_of', [active_id])]</field>
        </record>
        <record id="ir_project_task_open" model="ir.values">
            <field eval=" 'tree_but_open'" name="key2"/>
            <field eval="'project.project'" name="model"/>
            <field name="name">View project's tasks</field>
            <field eval="'ir.actions.act_window,'+str(dblc_proj)" name="value"/>
            <field eval="True" name="object"/>
        </record>

        <!-- Task types -->
        <record id="task_type_edit" model="ir.ui.view">
            <field name="name">project.task.type.form</field>
            <field name="model">project.task.type</field>
            <field name="type">form</field>
            <field name="arch" type="xml">
                <form string="Task type">
                    <field colspan="4" name="name" select="1"/>
                    <field colspan="4" name="description" select="1"/>
                </form>
            </field>
        </record>
        <record id="task_type_tree" model="ir.ui.view">
            <field name="name">project.task.type.tree</field>
            <field name="model">project.task.type</field>
            <field name="type">tree</field>
            <field name="arch" type="xml">
                <tree string="Task type">
                    <field name="name"/>
                </tree>
            </field>
        </record>
        <record id="open_task_type_form" model="ir.actions.act_window">
            <field name="name">Task Types</field>
            <field name="res_model">project.task.type</field>
            <field name="view_type">form</field>
            <field name="view_id" ref="task_type_tree"/>
        </record>
        <menuitem action="open_task_type_form" id="menu_task_types" parent="project.menu_definitions"/>

        <act_window domain="[('manager', '=', active_id)]" id="act_res_users_2_project_project" name="User's projects" res_model="project.project" src_model="res.users" view_mode="tree,form" view_type="form"/>

        <act_window domain="[('project_id', '=', active_id),('state', '&lt;&gt;', 'cancelled'),('state', '&lt;&gt;', 'done')]" id="act_project_project_2_project_task_opened" name="Opened tasks" res_model="project.task" src_model="project.project" view_mode="tree,form" view_type="form"/>

        <act_window domain="[('user_id', '=', active_id),('state', '&lt;&gt;', 'cancelled'),('state', '&lt;&gt;', 'done')]" id="act_res_users_2_project_task_opened" name="Assigned tasks" res_model="project.task" src_model="res.users" view_mode="tree,form" view_type="form"/>

        <act_window domain="[('user_id', '=', active_id),('date', '&gt;=', time.strftime('%Y-%m-01'))]" id="act_res_users_2_project_task_work_month" name="Month works" res_model="project.task.work" src_model="res.users" view_mode="tree,form" view_type="form"/>

    </data>
</terp><|MERGE_RESOLUTION|>--- conflicted
+++ resolved
@@ -2,13 +2,8 @@
 <terp>
     <data>
         <menuitem icon="terp-project" id="menu_main" name="Project Management"/>
-<<<<<<< HEAD
-        <menuitem  id="menu_definitions" name="Configuration" parent="project.menu_main" sequence="1"/>
-        
-=======
-        <menuitem groups="base.group_admin" id="menu_definitions" name="Configuration" parent="project.menu_main" sequence="1"/>
-
->>>>>>> ae21cdb0
+        <menuitem id="menu_definitions" name="Configuration" parent="project.menu_main" sequence="1"/>
+
         <!-- Project -->
         <record id="edit_project" model="ir.ui.view">
             <field name="name">project.project.form</field>
