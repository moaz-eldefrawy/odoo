--- conflicted
+++ resolved
@@ -10,11 +10,7 @@
 msgstr ""
 "Project-Id-Version: Odoo 9.0\n"
 "Report-Msgid-Bugs-To: \n"
-<<<<<<< HEAD
-"POT-Creation-Date: 2016-08-19 10:24+0000\n"
-=======
 "POT-Creation-Date: 2016-08-18 14:06+0000\n"
->>>>>>> bc1a0a32
 "PO-Revision-Date: 2016-07-07 11:51+0000\n"
 "Last-Translator: Piotr Szlązak <szlazakpiotr@gmail.com>\n"
 "Language-Team: Polish (http://www.transifex.com/odoo/odoo-9/language/pl/)\n"
@@ -220,11 +216,7 @@
 
 #. module: project
 #: code:addons/project/project.py:273 code:addons/project/project.py:294
-<<<<<<< HEAD
-#: code:addons/project/project.py:438
-=======
 #: code:addons/project/project.py:446
->>>>>>> bc1a0a32
 #, python-format
 msgid "%s (copy)"
 msgstr "%s (kopia)"
@@ -1072,7 +1064,7 @@
 #. module: project
 #: code:addons/project/project.py:133
 #, python-format
-msgid "All employees"
+msgid "All Employees Project: all employees can access"
 msgstr ""
 
 #. module: project
@@ -1306,11 +1298,7 @@
 msgstr "Zaznacz tę opcję, aby obsługiwać wewnętrzne aktywności w tym projekcie"
 
 #. module: project
-<<<<<<< HEAD
-#: code:addons/project/project.py:640
-=======
 #: code:addons/project/project.py:648
->>>>>>> bc1a0a32
 #, python-format
 msgid ""
 "Child task still open.\n"
@@ -1534,11 +1522,7 @@
 msgstr "Bieżąca karta pracy"
 
 #. module: project
-<<<<<<< HEAD
-#: code:addons/project/project.py:860
-=======
 #: code:addons/project/project.py:868
->>>>>>> bc1a0a32
 #: model:ir.model.fields,field_description:project.field_project_project_partner_id
 #: model:ir.model.fields,field_description:project.field_project_task_partner_id
 #: model:ir.ui.view,arch_db:project.edit_project
@@ -1547,25 +1531,18 @@
 msgstr "Klient"
 
 #. module: project
-<<<<<<< HEAD
-#: code:addons/project/project.py:860
-=======
 #: code:addons/project/project.py:868
->>>>>>> bc1a0a32
 #, python-format
 msgid "Customer Email"
 msgstr "Adres klienta"
 
 #. module: project
-<<<<<<< HEAD
-=======
 #: code:addons/project/project.py:132
 #, python-format
 msgid "Customer Project: visible in portal if the customer is a follower"
 msgstr ""
 
 #. module: project
->>>>>>> bc1a0a32
 #: model:ir.ui.view,arch_db:project.project_planner
 msgid "Customer Service"
 msgstr ""
@@ -1590,12 +1567,6 @@
 #, python-format
 msgid "Customer has reported new issue"
 msgstr ""
-
-#. module: project
-#: code:addons/project/project.py:132
-#, fuzzy, python-format
-msgid "Customer project"
-msgstr "Klient"
 
 #. module: project
 #. openerp-web
@@ -2135,11 +2106,7 @@
 msgstr ""
 
 #. module: project
-<<<<<<< HEAD
-#: code:addons/project/project.py:791
-=======
 #: code:addons/project/project.py:799
->>>>>>> bc1a0a32
 #, python-format
 msgid "I take it"
 msgstr "wezmę to"
@@ -2558,12 +2525,6 @@
 msgstr "Więcej  <i class=\"fa fa-caret-down\"/>"
 
 #. module: project
-#: model:ir.ui.view,arch_db:project.view_config_settings
-#, fuzzy
-msgid "More Info"
-msgstr "Dodatkowe informacje"
-
-#. module: project
 #: model:ir.ui.view,arch_db:project.project_planner
 msgid "More efficient communication between employees"
 msgstr ""
@@ -2603,11 +2564,7 @@
 msgstr "Nowe"
 
 #. module: project
-<<<<<<< HEAD
-#: code:addons/project/project.py:793
-=======
 #: code:addons/project/project.py:801
->>>>>>> bc1a0a32
 #, python-format
 msgid "New Task"
 msgstr "Nowe zadanie"
@@ -2834,11 +2791,7 @@
 msgstr "Planista"
 
 #. module: project
-<<<<<<< HEAD
-#: code:addons/project/project.py:953
-=======
 #: code:addons/project/project.py:961
->>>>>>> bc1a0a32
 #, python-format
 msgid ""
 "Please remove existing tasks in the project linked to the accounts you want "
@@ -2878,13 +2831,8 @@
 
 #. module: project
 #: code:addons/project/project.py:134
-<<<<<<< HEAD
-#, fuzzy, python-format
-msgid "Private: followers only"
-=======
 #, python-format
 msgid "Private Project: followers only"
->>>>>>> bc1a0a32
 msgstr "Projekt prywatny: tylko obserwatorzy"
 
 #. module: project
@@ -2977,12 +2925,6 @@
 msgstr "Projekty"
 
 #. module: project
-#: model:mail.channel,name:project.mail_channel_project_task
-#, fuzzy
-msgid "Projects & Tasks"
-msgstr "Zadania projektu"
-
-#. module: project
 #: model:ir.ui.view,arch_db:project.task_type_edit
 msgid "Projects using this stage"
 msgstr ""
@@ -3327,6 +3269,11 @@
 #: model:ir.model.fields,field_description:project.field_project_task_date_start
 msgid "Starting Date"
 msgstr "Data rozpoczęcia"
+
+#. module: project
+#: model:ir.model.fields,field_description:project.field_project_project_account_type
+msgid "State"
+msgstr ""
 
 #. module: project
 #: model:ir.model.fields,field_description:project.field_project_project_state
@@ -4090,11 +4037,7 @@
 msgstr "wyślij nam maila"
 
 #. module: project
-<<<<<<< HEAD
-#: code:addons/project/project.py:597
-=======
 #: code:addons/project/project.py:605
->>>>>>> bc1a0a32
 #, python-format
 msgid "tasks"
 msgstr "zadania"
