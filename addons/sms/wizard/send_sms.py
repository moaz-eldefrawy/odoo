--- conflicted
+++ resolved
@@ -64,14 +64,9 @@
         result = super(SendSMS, self).default_get(fields)
         active_model = self.env.context.get('active_model')
 
-<<<<<<< HEAD
-        records = self._get_records(model)
-        if getattr(records, '_get_default_sms_recipients') and not self.env.context.get('default_recipients'):
-=======
         if not self.env.context.get('default_recipients') and active_model and hasattr(self.env[active_model], '_get_default_sms_recipients'):
             model = self.env[active_model]
             records = self._get_records(model)
->>>>>>> 8f21148e
             partners = records._get_default_sms_recipients()
             phone_numbers = []
             no_phone_partners = []
