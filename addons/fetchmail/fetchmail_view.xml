--- conflicted
+++ resolved
@@ -128,12 +128,7 @@
             <field name="view_type">form</field>
             <field name="view_mode">tree,form</field>
             <field name="view_id" ref="mailgate_message_tree_view"/>
-<<<<<<< HEAD
-            <field name="context">{'type':'imap'}</field>
-=======
             <field name="context">{'server_type':'imap'}</field>
->>>>>>> 2d2b4ae5
-            <field name="domain">[('server_type','=','imap')]</field>
         </record>
         
         <menuitem 
@@ -147,12 +142,7 @@
             <field name="view_type">form</field>
             <field name="view_mode">tree,form</field>
             <field name="view_id" ref="mailgate_message_tree_view"/>
-<<<<<<< HEAD
-            <field name="context">{'type':'pop'}</field>
-=======
             <field name="context">{'server_type':'pop'}</field>
->>>>>>> 2d2b4ae5
-            <field name="domain">[('server_type','=','pop')]</field>
         </record>
         
         <menuitem 
