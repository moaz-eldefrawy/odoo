<?xml version="1.0" ?>
<openerp>
    <data>
        
        <!--    
            Process
        -->
        
        <record id="process_process_contractworkflow0" model="process.process">
<<<<<<< HEAD
			<field eval="&quot;&quot;&quot;Contracts flow for services companies.&quot;&quot;&quot;" name="note"/>
			<field eval="1" name="active"/>
			<field eval="&quot;&quot;&quot;Contract Workflow&quot;&quot;&quot;" name="name"/>
		</record>
		
		<!--	
			Process Node
		-->
		
		<record id="process_node_leads0" model="process.node">
			<field name="model_id" ref="crm.model_crm_case"/>
			<field eval="&quot;&quot;&quot;subflow&quot;&quot;&quot;" name="kind"/>
			<field eval="&quot;&quot;&quot;Leads&quot;&quot;&quot;" name="name"/>
			<field eval="&quot;&quot;&quot;Very first contact with new prospect&quot;&quot;&quot;" name="note"/>
			<field name="process_id" ref="process_process_contractworkflow0"/>
			<field eval="&quot;&quot;&quot;object.state in ('draft', 'open', 'pending', 'done', 'cancel')&quot;&quot;&quot;" name="model_states"/>
			<field eval="1" name="flow_start"/>
		</record>
		
		<record id="process_node_partner0" model="process.node">
			<field name="model_id" ref="base.model_res_partner"/>
			<field eval="&quot;&quot;&quot;state&quot;&quot;&quot;" name="kind"/>
			<field eval="&quot;&quot;&quot;Partner&quot;&quot;&quot;" name="name"/>
			<field eval="&quot;&quot;&quot;Convert to prospect to business partner&quot;&quot;&quot;" name="note"/>
			<field name="process_id" ref="process_process_contractworkflow0"/>
			<field eval="0" name="flow_start"/>
		</record>
	
		<record id="process_node_opportunities0" model="process.node">
			<field name="model_id" ref="crm.model_crm_case"/>
			<field eval="&quot;&quot;&quot;subflow&quot;&quot;&quot;" name="kind"/>
			<field eval="&quot;&quot;&quot;Opportunities&quot;&quot;&quot;" name="name"/>
			<field eval="&quot;&quot;&quot;When a real project/opportunity is detected&quot;&quot;&quot;" name="note"/>
			<field name="process_id" ref="process_process_contractworkflow0"/>
			<field eval="&quot;&quot;&quot;object.state in ('draft', 'open', 'pending', 'done', 'cancel')&quot;&quot;&quot;" name="model_states"/>
			<field eval="0" name="flow_start"/>
		</record>
		
		<record id="process_node_meeting0" model="process.node">
			<field name="model_id" ref="crm.model_crm_case"/>
			<field eval="&quot;&quot;&quot;state&quot;&quot;&quot;" name="kind"/>
			<field eval="&quot;&quot;&quot;Meeting&quot;&quot;&quot;" name="name"/>
			<field eval="&quot;&quot;&quot;Schedule a normal or phone meeting&quot;&quot;&quot;" name="note"/>
			<field name="process_id" ref="process_process_contractworkflow0"/>
			<field eval="&quot;&quot;&quot;object.state in ('draft', 'open', 'pending', 'done', 'cancel')&quot;&quot;&quot;" name="model_states"/>
			<field eval="0" name="flow_start"/>
		</record>
	
		<record id="process_node_contractanalytic0" model="process.node">
			<field eval="&quot;&quot;&quot;subflow&quot;&quot;&quot;" name="kind"/>
			<field eval="&quot;&quot;&quot;Analytic account&quot;&quot;&quot;" name="name"/>
			<field eval="&quot;&quot;&quot;Reflect the contract made with customer&quot;&quot;&quot;" name="note"/>
			<field name="process_id" ref="process_process_contractworkflow0"/>
			<field eval="0" name="flow_start"/>
		</record>
	
		<record id="process_node_contractpricelist0" model="process.node">
			<field eval="&quot;&quot;&quot;subflow&quot;&quot;&quot;" name="kind"/>
			<field eval="&quot;&quot;&quot;Contract Pricelist&quot;&quot;&quot;" name="name"/>
			<field eval="&quot;&quot;&quot;Contract Volume (pricelist)&quot;&quot;&quot;" name="note"/>
			<field name="process_id" ref="process_process_contractworkflow0"/>
			<field eval="0" name="flow_start"/>
		</record>
		
		<!--	
			Process Transition
		-->
	
		<record id="process_transition_leadopportunity0" model="process.transition">
			<field eval="[(6,0,[])]" name="role_ids"/>
			<field eval="[(6,0,[])]" name="transition_ids"/>
			<field eval="&quot;&quot;&quot;Lead Opportunity&quot;&quot;&quot;" name="name"/>
			<field eval="&quot;&quot;&quot;Creating business opportunities from leads&quot;&quot;&quot;" name="note"/>
			<field model="process.node" name="target_node_id" ref="process_node_opportunities0"/>
			<field model="process.node" name="source_node_id" ref="process_node_leads0"/>
		</record>
	
		<record id="process_transition_leadpartner0" model="process.transition">
			<field eval="[(6,0,[])]" name="role_ids"/>
			<field eval="[(6,0,[])]" name="transition_ids"/>
			<field eval="&quot;&quot;&quot;Lead Partner&quot;&quot;&quot;" name="name"/>
			<field eval="&quot;&quot;&quot;Prospect is converting to business partner&quot;&quot;&quot;" name="note"/>
			<field model="process.node" name="target_node_id" ref="process_node_partner0"/>
			<field model="process.node" name="source_node_id" ref="process_node_leads0"/>
		</record>
		
		<record id="process_transition_opportunitymeeting0" model="process.transition">
			<field eval="[(6,0,[])]" name="role_ids"/>
			<field eval="[(6,0,[])]" name="transition_ids"/>
			<field eval="&quot;&quot;&quot;Opportunity Meeting&quot;&quot;&quot;" name="name"/>
			<field eval="&quot;&quot;&quot;Normal or phone meeting for opportunity&quot;&quot;&quot;" name="note"/>
			<field model="process.node" name="target_node_id" ref="process_node_meeting0"/>
			<field model="process.node" name="source_node_id" ref="process_node_opportunities0"/>
		</record>
		
		<record id="process_transition_opportunitypricelist0" model="process.transition">
			<field eval="[(6,0,[])]" name="role_ids"/>
			<field eval="[(6,0,[])]" name="transition_ids"/>
			<field eval="&quot;&quot;&quot;Opportunity Pricelist&quot;&quot;&quot;" name="name"/>
			<field eval="&quot;&quot;&quot;Opporunity convert to the Pricelist&quot;&quot;&quot;" name="note"/>
			<field model="process.node" name="target_node_id" ref="process_node_contractpricelist0"/>
			<field model="process.node" name="source_node_id" ref="process_node_opportunities0"/>
		</record>
		
		<record id="process_transition_opportunityanalytic0" model="process.transition">
			<field eval="[(6,0,[])]" name="role_ids"/>
			<field eval="[(6,0,[])]" name="transition_ids"/>
			<field eval="&quot;&quot;&quot;Opportunity Analytic&quot;&quot;&quot;" name="name"/>
			<field eval="&quot;&quot;&quot;Analytic Account&quot;&quot;&quot;" name="note"/>
			<field model="process.node" name="target_node_id" ref="process_node_contractanalytic0"/>
			<field model="process.node" name="source_node_id" ref="process_node_opportunities0"/>
		</record>
=======
            <field eval="&quot;&quot;&quot;Contracts flow for services companies.&quot;&quot;&quot;" name="note"/>
            <field eval="1" name="active"/>
            <field eval="&quot;&quot;&quot;Contract Workflow&quot;&quot;&quot;" name="name"/>
        </record>
        
        <!--    
            Process Node
        -->
        
        <record id="process_node_leads0" model="process.node">
            <field name="model_id" ref="crm.model_crm_case"/>
            <field eval="&quot;&quot;&quot;subflow&quot;&quot;&quot;" name="kind"/>
            <field eval="&quot;&quot;&quot;Leads&quot;&quot;&quot;" name="name"/>
            <field eval="&quot;&quot;&quot;Premier Contact Leads&quot;&quot;&quot;" name="note"/>
            <field name="process_id" ref="process_process_contractworkflow0"/>
            <field eval="&quot;&quot;&quot;object.state in ('draft', 'open', 'pending', 'done', 'cancel')&quot;&quot;&quot;" name="model_states"/>
            <field eval="1" name="flow_start"/>
        </record>
    
        <record id="process_node_opportunities0" model="process.node">
            <field name="model_id" ref="crm.model_crm_case"/>
            <field eval="&quot;&quot;&quot;subflow&quot;&quot;&quot;" name="kind"/>
            <field eval="&quot;&quot;&quot;Opportunities&quot;&quot;&quot;" name="name"/>
            <field eval="&quot;&quot;&quot;Business Opportunities&quot;&quot;&quot;" name="note"/>
            <field name="process_id" ref="process_process_contractworkflow0"/>
            <field eval="&quot;&quot;&quot;object.state in ('draft', 'open', 'pending', 'done', 'cancel')&quot;&quot;&quot;" name="model_states"/>
            <field eval="0" name="flow_start"/>
        </record>
    
        <record id="process_node_accord0" model="process.node">
            <field name="model_id" ref="crm.model_crm_case"/>
            <field eval="&quot;&quot;&quot;state&quot;&quot;&quot;" name="kind"/>
            <field eval="&quot;&quot;&quot;Accord&quot;&quot;&quot;" name="name"/>
            <field eval="&quot;&quot;&quot;Accord Client Contract&quot;&quot;&quot;" name="note"/>
            <field name="process_id" ref="process_process_contractworkflow0"/>
            <field eval="&quot;&quot;&quot;object.state=='done'&quot;&quot;&quot;" name="model_states"/>
            <field eval="0" name="flow_start"/>
        </record>
    
        <record id="process_node_contractanalytic0" model="process.node">
            <field eval="&quot;&quot;&quot;subflow&quot;&quot;&quot;" name="kind"/>
            <field eval="&quot;&quot;&quot;Contract Analytic&quot;&quot;&quot;" name="name"/>
            <field eval="&quot;&quot;&quot;Analytic Accounts&quot;&quot;&quot;" name="note"/>
            <field name="process_id" ref="process_process_contractworkflow0"/>
            <field eval="0" name="flow_start"/>
        </record>
    
        <record id="process_node_contractpricelist0" model="process.node">
            <field eval="&quot;&quot;&quot;subflow&quot;&quot;&quot;" name="kind"/>
            <field eval="&quot;&quot;&quot;Contract Pricelist&quot;&quot;&quot;" name="name"/>
            <field eval="&quot;&quot;&quot;Contract Volume (pricelist)&quot;&quot;&quot;" name="note"/>
            <field name="process_id" ref="process_process_contractworkflow0"/>
            <field eval="0" name="flow_start"/>
        </record>
        
        <!--    
            Process Transition
        -->
    
        <record id="process_transition_leadopportunity0" model="process.transition">
            <field eval="[(6,0,[])]" name="role_ids"/>
            <field eval="[(6,0,[])]" name="transition_ids"/>
            <field eval="&quot;&quot;&quot;Lead Opportunity&quot;&quot;&quot;" name="name"/>
            <field eval="&quot;&quot;&quot;Creating business opportunities from leads&quot;&quot;&quot;" name="note"/>
            <field model="process.node" name="target_node_id" ref="process_node_opportunities0"/>
            <field model="process.node" name="source_node_id" ref="process_node_leads0"/>
        </record>
    
        <record id="process_transition_opportunitiesaccord0" model="process.transition">
            <field eval="[(6,0,[])]" name="role_ids"/>
            <field eval="[(6,0,[])]" name="transition_ids"/>
            <field eval="&quot;&quot;&quot;Opportunities Accord&quot;&quot;&quot;" name="name"/>
            <field eval="&quot;&quot;&quot;When leads are confirmed&quot;&quot;&quot;" name="note"/>
            <field model="process.node" name="target_node_id" ref="process_node_accord0"/>
            <field model="process.node" name="source_node_id" ref="process_node_opportunities0"/>
        </record>
        
        <record id="process_transition_accordanalytic0" model="process.transition">
            <field eval="[(6,0,[])]" name="role_ids"/>
            <field eval="[(6,0,[])]" name="transition_ids"/>
            <field eval="&quot;&quot;&quot;Accord Analytic&quot;&quot;&quot;" name="name"/>
            <field eval="&quot;&quot;&quot;Goes into the Analytic&quot;&quot;&quot;" name="note"/>
            <field model="process.node" name="target_node_id" ref="process_node_contractanalytic0"/>
            <field model="process.node" name="source_node_id" ref="process_node_accord0"/>
        </record>
    
        <record id="process_transition_accordpricelist0" model="process.transition">
            <field eval="[(6,0,[])]" name="role_ids"/>
            <field eval="[(6,0,[])]" name="transition_ids"/>
            <field eval="&quot;&quot;&quot;Accord Pricelist&quot;&quot;&quot;" name="name"/>
            <field eval="&quot;&quot;&quot;Goes into the Pricelist&quot;&quot;&quot;" name="note"/>
            <field model="process.node" name="target_node_id" ref="process_node_contractpricelist0"/>
            <field model="process.node" name="source_node_id" ref="process_node_accord0"/>
        </record>
>>>>>>> b2806c08

    </data>
</openerp><|MERGE_RESOLUTION|>--- conflicted
+++ resolved
@@ -7,120 +7,6 @@
         -->
         
         <record id="process_process_contractworkflow0" model="process.process">
-<<<<<<< HEAD
-			<field eval="&quot;&quot;&quot;Contracts flow for services companies.&quot;&quot;&quot;" name="note"/>
-			<field eval="1" name="active"/>
-			<field eval="&quot;&quot;&quot;Contract Workflow&quot;&quot;&quot;" name="name"/>
-		</record>
-		
-		<!--	
-			Process Node
-		-->
-		
-		<record id="process_node_leads0" model="process.node">
-			<field name="model_id" ref="crm.model_crm_case"/>
-			<field eval="&quot;&quot;&quot;subflow&quot;&quot;&quot;" name="kind"/>
-			<field eval="&quot;&quot;&quot;Leads&quot;&quot;&quot;" name="name"/>
-			<field eval="&quot;&quot;&quot;Very first contact with new prospect&quot;&quot;&quot;" name="note"/>
-			<field name="process_id" ref="process_process_contractworkflow0"/>
-			<field eval="&quot;&quot;&quot;object.state in ('draft', 'open', 'pending', 'done', 'cancel')&quot;&quot;&quot;" name="model_states"/>
-			<field eval="1" name="flow_start"/>
-		</record>
-		
-		<record id="process_node_partner0" model="process.node">
-			<field name="model_id" ref="base.model_res_partner"/>
-			<field eval="&quot;&quot;&quot;state&quot;&quot;&quot;" name="kind"/>
-			<field eval="&quot;&quot;&quot;Partner&quot;&quot;&quot;" name="name"/>
-			<field eval="&quot;&quot;&quot;Convert to prospect to business partner&quot;&quot;&quot;" name="note"/>
-			<field name="process_id" ref="process_process_contractworkflow0"/>
-			<field eval="0" name="flow_start"/>
-		</record>
-	
-		<record id="process_node_opportunities0" model="process.node">
-			<field name="model_id" ref="crm.model_crm_case"/>
-			<field eval="&quot;&quot;&quot;subflow&quot;&quot;&quot;" name="kind"/>
-			<field eval="&quot;&quot;&quot;Opportunities&quot;&quot;&quot;" name="name"/>
-			<field eval="&quot;&quot;&quot;When a real project/opportunity is detected&quot;&quot;&quot;" name="note"/>
-			<field name="process_id" ref="process_process_contractworkflow0"/>
-			<field eval="&quot;&quot;&quot;object.state in ('draft', 'open', 'pending', 'done', 'cancel')&quot;&quot;&quot;" name="model_states"/>
-			<field eval="0" name="flow_start"/>
-		</record>
-		
-		<record id="process_node_meeting0" model="process.node">
-			<field name="model_id" ref="crm.model_crm_case"/>
-			<field eval="&quot;&quot;&quot;state&quot;&quot;&quot;" name="kind"/>
-			<field eval="&quot;&quot;&quot;Meeting&quot;&quot;&quot;" name="name"/>
-			<field eval="&quot;&quot;&quot;Schedule a normal or phone meeting&quot;&quot;&quot;" name="note"/>
-			<field name="process_id" ref="process_process_contractworkflow0"/>
-			<field eval="&quot;&quot;&quot;object.state in ('draft', 'open', 'pending', 'done', 'cancel')&quot;&quot;&quot;" name="model_states"/>
-			<field eval="0" name="flow_start"/>
-		</record>
-	
-		<record id="process_node_contractanalytic0" model="process.node">
-			<field eval="&quot;&quot;&quot;subflow&quot;&quot;&quot;" name="kind"/>
-			<field eval="&quot;&quot;&quot;Analytic account&quot;&quot;&quot;" name="name"/>
-			<field eval="&quot;&quot;&quot;Reflect the contract made with customer&quot;&quot;&quot;" name="note"/>
-			<field name="process_id" ref="process_process_contractworkflow0"/>
-			<field eval="0" name="flow_start"/>
-		</record>
-	
-		<record id="process_node_contractpricelist0" model="process.node">
-			<field eval="&quot;&quot;&quot;subflow&quot;&quot;&quot;" name="kind"/>
-			<field eval="&quot;&quot;&quot;Contract Pricelist&quot;&quot;&quot;" name="name"/>
-			<field eval="&quot;&quot;&quot;Contract Volume (pricelist)&quot;&quot;&quot;" name="note"/>
-			<field name="process_id" ref="process_process_contractworkflow0"/>
-			<field eval="0" name="flow_start"/>
-		</record>
-		
-		<!--	
-			Process Transition
-		-->
-	
-		<record id="process_transition_leadopportunity0" model="process.transition">
-			<field eval="[(6,0,[])]" name="role_ids"/>
-			<field eval="[(6,0,[])]" name="transition_ids"/>
-			<field eval="&quot;&quot;&quot;Lead Opportunity&quot;&quot;&quot;" name="name"/>
-			<field eval="&quot;&quot;&quot;Creating business opportunities from leads&quot;&quot;&quot;" name="note"/>
-			<field model="process.node" name="target_node_id" ref="process_node_opportunities0"/>
-			<field model="process.node" name="source_node_id" ref="process_node_leads0"/>
-		</record>
-	
-		<record id="process_transition_leadpartner0" model="process.transition">
-			<field eval="[(6,0,[])]" name="role_ids"/>
-			<field eval="[(6,0,[])]" name="transition_ids"/>
-			<field eval="&quot;&quot;&quot;Lead Partner&quot;&quot;&quot;" name="name"/>
-			<field eval="&quot;&quot;&quot;Prospect is converting to business partner&quot;&quot;&quot;" name="note"/>
-			<field model="process.node" name="target_node_id" ref="process_node_partner0"/>
-			<field model="process.node" name="source_node_id" ref="process_node_leads0"/>
-		</record>
-		
-		<record id="process_transition_opportunitymeeting0" model="process.transition">
-			<field eval="[(6,0,[])]" name="role_ids"/>
-			<field eval="[(6,0,[])]" name="transition_ids"/>
-			<field eval="&quot;&quot;&quot;Opportunity Meeting&quot;&quot;&quot;" name="name"/>
-			<field eval="&quot;&quot;&quot;Normal or phone meeting for opportunity&quot;&quot;&quot;" name="note"/>
-			<field model="process.node" name="target_node_id" ref="process_node_meeting0"/>
-			<field model="process.node" name="source_node_id" ref="process_node_opportunities0"/>
-		</record>
-		
-		<record id="process_transition_opportunitypricelist0" model="process.transition">
-			<field eval="[(6,0,[])]" name="role_ids"/>
-			<field eval="[(6,0,[])]" name="transition_ids"/>
-			<field eval="&quot;&quot;&quot;Opportunity Pricelist&quot;&quot;&quot;" name="name"/>
-			<field eval="&quot;&quot;&quot;Opporunity convert to the Pricelist&quot;&quot;&quot;" name="note"/>
-			<field model="process.node" name="target_node_id" ref="process_node_contractpricelist0"/>
-			<field model="process.node" name="source_node_id" ref="process_node_opportunities0"/>
-		</record>
-		
-		<record id="process_transition_opportunityanalytic0" model="process.transition">
-			<field eval="[(6,0,[])]" name="role_ids"/>
-			<field eval="[(6,0,[])]" name="transition_ids"/>
-			<field eval="&quot;&quot;&quot;Opportunity Analytic&quot;&quot;&quot;" name="name"/>
-			<field eval="&quot;&quot;&quot;Analytic Account&quot;&quot;&quot;" name="note"/>
-			<field model="process.node" name="target_node_id" ref="process_node_contractanalytic0"/>
-			<field model="process.node" name="source_node_id" ref="process_node_opportunities0"/>
-		</record>
-=======
             <field eval="&quot;&quot;&quot;Contracts flow for services companies.&quot;&quot;&quot;" name="note"/>
             <field eval="1" name="active"/>
             <field eval="&quot;&quot;&quot;Contract Workflow&quot;&quot;&quot;" name="name"/>
@@ -215,7 +101,6 @@
             <field model="process.node" name="target_node_id" ref="process_node_contractpricelist0"/>
             <field model="process.node" name="source_node_id" ref="process_node_accord0"/>
         </record>
->>>>>>> b2806c08
 
     </data>
 </openerp>