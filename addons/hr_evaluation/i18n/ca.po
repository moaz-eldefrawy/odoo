<<<<<<< HEAD
# Catalan translation for openobject-addons
# Copyright (c) 2014 Rosetta Contributors and Canonical Ltd 2014
# This file is distributed under the same license as the openobject-addons package.
# FIRST AUTHOR <EMAIL@ADDRESS>, 2014.
#
msgid ""
msgstr ""
"Project-Id-Version: openobject-addons\n"
"Report-Msgid-Bugs-To: FULL NAME <EMAIL@ADDRESS>\n"
"POT-Creation-Date: 2014-09-23 16:27+0000\n"
"PO-Revision-Date: 2014-08-14 16:10+0000\n"
"Last-Translator: FULL NAME <EMAIL@ADDRESS>\n"
"Language-Team: Catalan <ca@li.org>\n"
=======
# Translation of Odoo Server.
# This file contains the translation of the following modules:
# * hr_evaluation
# 
# Translators:
# FIRST AUTHOR <EMAIL@ADDRESS>, 2014
# RGB Consulting <odoo@rgbconsulting.com>, 2016
msgid ""
msgstr ""
"Project-Id-Version: Odoo 8.0\n"
"Report-Msgid-Bugs-To: \n"
"POT-Creation-Date: 2015-01-21 14:07+0000\n"
"PO-Revision-Date: 2016-05-25 09:00+0000\n"
"Last-Translator: RGB Consulting <odoo@rgbconsulting.com>\n"
"Language-Team: Catalan (http://www.transifex.com/odoo/odoo-8/language/ca/)\n"
>>>>>>> bde083a5
"MIME-Version: 1.0\n"
"Content-Type: text/plain; charset=UTF-8\n"
"Content-Transfer-Encoding: 8bit\n"
"X-Launchpad-Export-Date: 2014-09-24 09:08+0000\n"
"X-Generator: Launchpad (build 17196)\n"

#. module: hr_evaluation
#: code:addons/hr_evaluation/hr_evaluation.py:84
#, python-format
msgid ""
"\n"
"Date: %(date)s\n"
"\n"
"Dear %(employee_name)s,\n"
"\n"
"I am doing an evaluation regarding %(eval_name)s.\n"
"\n"
"Kindly submit your response.\n"
"\n"
"\n"
"Thanks,\n"
"--\n"
"%(user_signature)s\n"
"\n"
"        "
msgstr ""
"\n"
"Data: %(date)s\n"
"\n"
"Estimat %(employee_name)s.\n"
"\n"
"Estic fent una avaluació sobre de %(eval_name)s.\n"
"\n"
"Envieu la vostra resposta.\n"
"\n"
"\n"
"Gràcies\n"
"--\n"
"%(user_signature)s\n"
"\n"
"        "

#. module: hr_evaluation
#: field:hr.evaluation.report,nbr:0
msgid "# of Requests"
msgstr "Nº de peticions"

#. module: hr_evaluation
#: view:hr_evaluation.plan.phase:hr_evaluation.view_hr_evaluation_plan_phase_form
msgid "(date)s: Current Date"
msgstr "(date)s. Data actual"

#. module: hr_evaluation
#: view:hr_evaluation.plan.phase:hr_evaluation.view_hr_evaluation_plan_phase_form
msgid "(employee_name)s: Partner name"
msgstr ""

#. module: hr_evaluation
#: view:hr_evaluation.plan.phase:hr_evaluation.view_hr_evaluation_plan_phase_form
msgid "(eval_name)s:Appraisal Name"
msgstr ""

#. module: hr_evaluation
#: view:hr_evaluation.plan.phase:hr_evaluation.view_hr_evaluation_plan_phase_form
msgid "(user_signature)s: User name"
msgstr "(firma_usuari)s: Nom usuari"

#. module: hr_evaluation
#: model:survey.page,description:hr_evaluation.opinion_1
msgid ""
"<h2>At the supervisor's appraisal date</h2>\n"
"<p>His direct reports will be invited through Odoo to express a feedback on "
"their supervisor's leadership and to give their opinion about their own "
"engagement and effectiveness, the continuous improvement and openness in "
"action in thecompany...</p>\n"
"<p>The employees will send back their anonymous answers to Odoo. The data "
"will be handled by the HR manager and a brief summary of the data will be "
"sent to the concerned supervisor, to his team and to the supervisor's "
"supervisor.</p>\n"
"<p>The appraiser should rate the employee's major work accomplishments and "
"performance according to the metric provided below\n"
"</p><ol>\n"
"<li>Significantly exceeds standards and expectations required of the "
"position</li>\n"
"<li>Exceeds standards and expectations</li>\n"
"<li>Meet standards and expectations</li>\n"
"<li>Did not meet standards and expectations</li>\n"
"<li>Significantly below standards and expectations</li>\n"
"</ol>"
msgstr ""

#. module: hr_evaluation
#: model:survey.page,description:hr_evaluation.appraisal_1
msgid ""
"<h2>Overall Purpose Of Employee Appraisal</h2>\n"
"<ul><li>To initiate a clear and open communication of performance "
"expectations\n"
"</li><li>To assist employees in their professional growth, through the "
"identification of strengths and opportunities for\n"
"development</li></ul>\n"
"<h2>At the outset of the appraisal time period</h2>\n"
"<ul><li>It is the joint responsibility of the employee and the supervisor "
"(appraiser) to establish a feasible work plan for the\n"
"coming year, including major employee responsibilities and corresponding "
"benchmarks against which results will be\n"
"evaluated.\n"
"</li><li>Critical or key elements of performance and professional "
"development needs (if any), should also be noted at this time</li></ul>\n"
"<h2>At the conclusion of the appraisal time period</h2>\n"
"<ul><li>The employee will be responsible for completing a draft of the "
"Appraisal Form as a tool for self-appraisal and a starting\n"
"point for the supervisor’s evaluation. The employee can add examples of "
"achievements for each criterion.\n"
"Once the form had been filled, the employee send it to his supervisor.\n"
"</li><li>It is the primary responsibility of the supervisor to gather the "
"necessary input from the appropriate sources of feedback\n"
"(internal and/or external customers, peers). In case of collaboration with "
"Odoo SA Belgium, the supervisor must\n"
"receive completed evaluation form from the employee's Belgian project "
"manager.\n"
"</li><li>The supervisor synthesizes and integrates all input into the "
"completed appraisal. He motivates his evaluation in the ad\n"
"hoc fields.\n"
"</li><li>The employee may choose to offer comments or explanation regarding "
"the completed review.\n"
"</li><li>The supervisor send the form to the HR department in India and in "
"Belgium</li></ul>"
msgstr ""

#. module: hr_evaluation
#: model:ir.actions.act_window,help:hr_evaluation.open_view_hr_evaluation_tree
msgid ""
"<p class=\"oe_view_nocontent_create\">\n"
"                Click to create a new appraisal.\n"
"              </p><p>\n"
"                Each employee may be assigned an Appraisal Plan. Such a "
"plan\n"
"                defines the frequency and the way you manage your periodic\n"
"                personnel evaluation. You will be able to define steps and\n"
"                attach interviews to each step. Odoo manages all kinds of\n"
"                evaluations: bottom-up, top-down, self-evaluation and final\n"
"                evaluation by the manager.\n"
"              </p>\n"
"            "
msgstr ""

#. module: hr_evaluation
#: model:ir.actions.act_window,help:hr_evaluation.action_hr_evaluation_interview_tree
msgid ""
"<p class=\"oe_view_nocontent_create\">\n"
"                Click to create a new interview request related to a "
"personal evaluation.\n"
"              </p><p>\n"
"                Interview requests are usually generated automatically by\n"
"                Odoo according to an employee's appraisal plan. Each user\n"
"                receives automatic emails and requests to evaluate their\n"
"                colleagues periodically.\n"
"              </p>\n"
"            "
msgstr ""

#. module: hr_evaluation
#: model:ir.actions.act_window,help:hr_evaluation.action_evaluation_plans_installer
msgid ""
"<p class=\"oe_view_nocontent_create\">\n"
"                Click to define a new appraisal plan.\n"
"              </p><p>\n"
"                You can define appraisal plans (ex: first interview after 6\n"
"                months, then every year). Then, each employee can be linked "
"to\n"
"                an appraisal plan so that Odoo can automatically generate\n"
"                interview requests to managers and/or subordinates.\n"
"              </p>\n"
"            "
msgstr ""

#. module: hr_evaluation
#: model:survey.page,description:hr_evaluation.appraisal_2
#: model:survey.page,description:hr_evaluation.opinion_2
#: model:survey.survey,description:hr_evaluation.appraisal_form
#: model:survey.survey,description:hr_evaluation.opinion_form
#: model:survey.survey,thank_you_message:hr_evaluation.appraisal_form
#: model:survey.survey,thank_you_message:hr_evaluation.opinion_form
msgid "<p> </p>"
msgstr "<p> </p>"

#. module: hr_evaluation
#: model:survey.page,description:hr_evaluation.appraisal_5
msgid "<p></p>"
msgstr "<p></p>"

#. module: hr_evaluation
#: model:survey.page,description:hr_evaluation.appraisal_4
msgid ""
"<p>Identify professional, performance, or project objectives you recommend "
"for employee’s continued career development\n"
"over the coming year.</p>"
msgstr ""

#. module: hr_evaluation
#: model:survey.page,description:hr_evaluation.appraisal_3
msgid ""
"<p>The appraiser should rate the employee’s major work accomplishments and "
"performance according to the metric provided\n"
"below:</p><ol>\n"
"<li> Significantly exceeds standards and expectations required of the "
"position\n"
"</li><li> Exceeds standards and expectations\n"
"</li><li> Meet standards and expectations\n"
"</li><li> Did not meet standards and expectations\n"
"</li><li> Significantly below standards and expectations</li></ol>"
msgstr ""

#. module: hr_evaluation
#: model:survey.label,value:hr_evaluation.arow_3_1_1
msgid "Ability to cope with multidisciplinarity of team"
msgstr ""

#. module: hr_evaluation
#: model:survey.label,value:hr_evaluation.arow_3_1_6
msgid "Ability to follow and complete work as instructed"
msgstr ""

#. module: hr_evaluation
#: model:survey.label,value:hr_evaluation.arow_3_2_5
msgid "Ability to manage planning resources, risks, budgets and deadlines"
msgstr ""

#. module: hr_evaluation
#: field:hr_evaluation.plan.phase,action:0
msgid "Action"
msgstr "Acció"

#. module: hr_evaluation
#: field:hr_evaluation.evaluation,note_action:0
msgid "Action Plan"
msgstr "Pla d'acció"

#. module: hr_evaluation
#: view:hr_evaluation.evaluation:hr_evaluation.view_hr_evaluation_form
msgid "Action Plan..."
msgstr ""

#. module: hr_evaluation
#: view:hr_evaluation.plan.phase:hr_evaluation.view_hr_evaluation_plan_phase_form
msgid "Action to Perform"
msgstr "Acció a realitzar"

#. module: hr_evaluation
#: model:survey.label,value:hr_evaluation.oprow_2_6_1
msgid ""
"Actions by Executive management show genuine interest in the well-being of "
"employees"
msgstr ""

#. module: hr_evaluation
#: field:hr_evaluation.plan,active:0
msgid "Active"
msgstr "Actiu"

#. module: hr_evaluation
#: model:survey.label,value:hr_evaluation.arow_3_1_13
msgid ""
"Adaptability: Ability to adapt oneself to organizational changes while "
"keeping efficiency"
msgstr ""

#. module: hr_evaluation
#: model:survey.question,question:hr_evaluation.appraisal_2_3
msgid "Additional Comments"
msgstr ""

#. module: hr_evaluation
#: model:survey.question,question:hr_evaluation.opinion_2_7
msgid "Additional comments"
msgstr ""

#. module: hr_evaluation
#: field:hr_evaluation.plan.phase,send_answer_employee:0
#: field:hr_evaluation.plan.phase,send_answer_manager:0
msgid "All Answers"
msgstr "Totes les respostes"

#. module: hr_evaluation
#: model:survey.label,value:hr_evaluation.arow_3_1_11
msgid "Analytical and synthetic mind"
msgstr ""

#. module: hr_evaluation
#: field:hr_evaluation.plan.phase,send_anonymous_employee:0
#: field:hr_evaluation.plan.phase,send_anonymous_manager:0
msgid "Anonymous Summary"
msgstr "Resum anònim"

#. module: hr_evaluation
#: view:hr.evaluation.interview:hr_evaluation.view_hr_evaluation_interview_form
#: view:hr.evaluation.interview:hr_evaluation.view_hr_evaluation_interview_tree
msgid "Answer Survey"
msgstr ""

#. module: hr_evaluation
#: view:hr.evaluation.interview:hr_evaluation.view_hr_evaluation_interview_form
#: view:hr_evaluation.evaluation:hr_evaluation.view_hr_evaluation_form
#: view:hr_evaluation.evaluation:hr_evaluation.view_hr_evaluation_tree
#: model:ir.actions.act_window,name:hr_evaluation.open_view_hr_evaluation_tree
#: model:ir.ui.menu,name:hr_evaluation.menu_eval_hr
msgid "Appraisal"
msgstr "Avaluació"

#. module: hr_evaluation
#: view:hr.evaluation.report:hr_evaluation.view_evaluation_report_graph
#: view:hr.evaluation.report:hr_evaluation.view_evaluation_report_search
#: model:ir.actions.act_window,name:hr_evaluation.action_evaluation_report_all
#: model:ir.ui.menu,name:hr_evaluation.menu_evaluation_report_all
msgid "Appraisal Analysis"
msgstr ""

#. module: hr_evaluation
#: field:hr_evaluation.evaluation,date:0
msgid "Appraisal Deadline"
msgstr ""

#. module: hr_evaluation
#: field:hr.evaluation.interview,survey_id:0
#: field:hr_evaluation.plan.phase,survey_id:0
msgid "Appraisal Form"
msgstr "Formulari d'avaluació"

#. module: hr_evaluation
#: view:hr_evaluation.evaluation:hr_evaluation.view_hr_evaluation_form
#: field:hr_evaluation.evaluation,survey_request_ids:0
msgid "Appraisal Forms"
msgstr "Formularis d'avaluació"

#. module: hr_evaluation
#: model:ir.model,name:hr_evaluation.model_hr_evaluation_interview
msgid "Appraisal Interview"
msgstr ""

#. module: hr_evaluation
#: field:hr.employee,appraisal_count:0
msgid "Appraisal Interviews"
msgstr ""

#. module: hr_evaluation
#: field:hr.evaluation.interview,phase_id:0
msgid "Appraisal Phase"
msgstr ""

#. module: hr_evaluation
#: view:hr_evaluation.plan:hr_evaluation.view_hr_evaluation_plan_form
#: field:hr_evaluation.plan,phase_ids:0
msgid "Appraisal Phases"
msgstr ""

#. module: hr_evaluation
#: field:hr.employee,evaluation_plan_id:0
#: field:hr.evaluation.interview,evaluation_id:0
#: view:hr_evaluation.plan:hr_evaluation.view_hr_evaluation_plan_form
#: view:hr_evaluation.plan:hr_evaluation.view_hr_evaluation_plan_search
#: view:hr_evaluation.plan:hr_evaluation.view_hr_evaluation_plan_tree
#: field:hr_evaluation.plan,name:0
#: field:hr_evaluation.plan.phase,plan_id:0
#: model:ir.model,name:hr_evaluation.model_hr_evaluation_plan
msgid "Appraisal Plan"
msgstr ""

#. module: hr_evaluation
#: model:ir.model,name:hr_evaluation.model_hr_evaluation_plan_phase
msgid "Appraisal Plan Phase"
msgstr ""

#. module: hr_evaluation
#: view:hr_evaluation.plan.phase:hr_evaluation.view_hr_evaluation_plan_phase_form
#: view:hr_evaluation.plan.phase:hr_evaluation.view_hr_evaluation_plan_phase_tree
msgid "Appraisal Plan Phases"
msgstr ""

#. module: hr_evaluation
#: view:hr_evaluation.plan:hr_evaluation.view_hr_evaluation_plan_search
#: model:ir.actions.act_window,name:hr_evaluation.open_view_hr_evaluation_plan_tree
#: model:ir.ui.menu,name:hr_evaluation.menu_open_view_hr_evaluation_plan_tree
msgid "Appraisal Plans"
msgstr ""

#. module: hr_evaluation
#: model:survey.page,title:hr_evaluation.opinion_1
msgid "Appraisal Process"
msgstr ""

#. module: hr_evaluation
#: model:ir.actions.act_window,name:hr_evaluation.evaluation_reminders
msgid "Appraisal Reminders"
msgstr ""

#. module: hr_evaluation
#: field:hr_evaluation.evaluation,note_summary:0
msgid "Appraisal Summary"
msgstr ""

#. module: hr_evaluation
#: view:hr_evaluation.evaluation:hr_evaluation.view_hr_evaluation_form
msgid "Appraisal Summary..."
msgstr ""

#. module: hr_evaluation
#: model:survey.question,question:hr_evaluation.appraisal_1_3
msgid "Appraisal for Period"
msgstr ""

#. module: hr_evaluation
#: view:hr_evaluation.evaluation:hr_evaluation.evaluation_search
msgid "Appraisal that are in Plan In Progress state"
msgstr ""

#. module: hr_evaluation
#: view:hr_evaluation.evaluation:hr_evaluation.evaluation_search
msgid "Appraisal that are in waiting appreciation state"
msgstr ""

#. module: hr_evaluation
#: view:hr.employee:hr_evaluation.hr_hr_employee_view_form
#: model:ir.ui.menu,name:hr_evaluation.menu_open_view_hr_evaluation_tree
msgid "Appraisals"
msgstr ""

#. module: hr_evaluation
#: view:hr_evaluation.evaluation:hr_evaluation.evaluation_search
msgid "Appraisals Month"
msgstr ""

#. module: hr_evaluation
#: view:hr_evaluation.evaluation:hr_evaluation.evaluation_search
msgid "Appraisals by Month"
msgstr ""

#. module: hr_evaluation
#: model:survey.question,question:hr_evaluation.appraisal_1_5
msgid "Appraiser"
msgstr ""

#. module: hr_evaluation
#: view:hr.evaluation.report:hr_evaluation.view_evaluation_report_search
#: field:hr_evaluation.evaluation,rating:0
msgid "Appreciation"
msgstr "Apreciació"

#. module: hr_evaluation
#: selection:hr_evaluation.plan.phase,action:0
msgid "Bottom-Up Appraisal Requests"
msgstr "Petició d'avaluació de baix a dalt"

#. module: hr_evaluation
#: view:hr_evaluation.evaluation:hr_evaluation.view_hr_evaluation_form
msgid "Cancel Appraisal"
msgstr ""

#. module: hr_evaluation
#: view:hr.evaluation.interview:hr_evaluation.view_hr_evaluation_interview_form
msgid "Cancel Survey"
msgstr ""

#. module: hr_evaluation
#: selection:hr.evaluation.interview,state:0
#: selection:hr.evaluation.report,state:0
#: selection:hr_evaluation.evaluation,state:0
msgid "Cancelled"
msgstr "Cancel·lat"

#. module: hr_evaluation
#: help:hr_evaluation.plan.phase,mail_feature:0
msgid ""
"Check this box if you want to send mail to employees coming under this phase"
msgstr ""
"Marqueu aquesta casella si voleu enviar correus als empleats objecte "
"d'aquesta fase."

#. module: hr_evaluation
#: help:hr_evaluation.plan.phase,wait:0
msgid ""
"Check this box if you want to wait that all preceding phases are finished "
"before launching this phase."
msgstr ""
"Marqueu aquesta casella si voleu esperar a que totes les fases prèvies "
"estiguin finalitzades abans de iniciar aquesta."

#. module: hr_evaluation
#: field:hr.evaluation.report,closed:0
msgid "Close Date"
msgstr ""

#. module: hr_evaluation
#: model:survey.label,value:hr_evaluation.arow_3_1_9
msgid ""
"Communication skills (written & verbally): clearness, concision, exactitude"
msgstr ""

#. module: hr_evaluation
#: view:hr_evaluation.plan:hr_evaluation.view_hr_evaluation_plan_search
#: field:hr_evaluation.plan,company_id:0
#: field:hr_evaluation.plan.phase,company_id:0
msgid "Company"
msgstr "Companyia"

#. module: hr_evaluation
#: model:survey.label,value:hr_evaluation.oprow_2_6_3
msgid ""
"Compared to similar jobs in other companies where I could work, my total "
"compensation..."
msgstr ""

#. module: hr_evaluation
#: model:survey.label,value:hr_evaluation.arow_3_1_3
msgid ""
"Compliance to internal rules and processes (timesheets completion, etc.)"
msgstr ""

#. module: hr_evaluation
#: model:survey.question,question:hr_evaluation.opinion_2_4
msgid "Continuous Improvement"
msgstr ""

#. module: hr_evaluation
#: field:hr.evaluation.report,create_date:0
msgid "Create Date"
msgstr "Crea data"

#. module: hr_evaluation
#: field:hr.evaluation.interview,create_uid:0
#: field:hr_evaluation.evaluation,create_uid:0
#: field:hr_evaluation.plan,create_uid:0
#: field:hr_evaluation.plan.phase,create_uid:0
msgid "Created by"
msgstr ""

#. module: hr_evaluation
#: field:hr.evaluation.interview,create_date:0
#: field:hr_evaluation.evaluation,create_date:0
#: field:hr_evaluation.plan,create_date:0
#: field:hr_evaluation.plan.phase,create_date:0
msgid "Created on"
msgstr ""

#. module: hr_evaluation
#: view:hr.evaluation.report:hr_evaluation.view_evaluation_report_search
msgid "Creation Month"
msgstr ""

#. module: hr_evaluation
#: model:survey.label,value:hr_evaluation.arow_3_1_14
msgid "Creativity and forward looking aptitude"
msgstr ""

#. module: hr_evaluation
#: model:survey.label,value:hr_evaluation.arow_3_1_8
msgid "Customer commitment"
msgstr ""

#. module: hr_evaluation
#: model:survey.question,question:hr_evaluation.opinion_1_2
msgid "Date"
msgstr "Data"

#. module: hr_evaluation
#: model:survey.question,question:hr_evaluation.appraisal_1_4
msgid "Date of review"
msgstr ""

#. module: hr_evaluation
#: help:hr.evaluation.interview,message_last_post:0
#: help:hr_evaluation.evaluation,message_last_post:0
msgid "Date of the last message posted on the record."
msgstr ""

#. module: hr_evaluation
#: field:hr.evaluation.interview,deadline:0
#: field:hr.evaluation.report,deadline:0
msgid "Deadline"
msgstr "Data limit"

#. module: hr_evaluation
#: view:hr.evaluation.interview:hr_evaluation.view_hr_evaluation_interview_tree
msgid "Deadline Date"
msgstr "Data límit"

#. module: hr_evaluation
#: model:survey.label,value:hr_evaluation.arow_3_1_7
msgid "Decision making"
msgstr ""

#. module: hr_evaluation
#: field:hr.evaluation.report,delay_date:0
msgid "Delay to Start"
msgstr "Retard d'inici"

#. module: hr_evaluation
#: model:survey.label,value:hr_evaluation.arow_3_2_2
msgid "Delegation: Ability to efficiently assign tasks to other people"
msgstr ""

#. module: hr_evaluation
#: model:survey.label,value:hr_evaluation.oprow_2_2_1
msgid "Demonstrates genuine concern for me as a person"
msgstr ""

#. module: hr_evaluation
#: selection:hr.evaluation.report,rating:0
msgid "Did not meet expectations"
msgstr "No compleix les expectatives"

#. module: hr_evaluation
#: selection:hr_evaluation.evaluation,rating:0
msgid "Do not meet expectations"
msgstr ""

#. module: hr_evaluation
#: view:hr.evaluation.interview:hr_evaluation.view_hr_evaluation_interview_form
#: view:hr.evaluation.interview:hr_evaluation.view_hr_evaluation_interview_tree
#: selection:hr.evaluation.interview,state:0
#: view:hr.evaluation.report:hr_evaluation.view_evaluation_report_search
#: selection:hr.evaluation.report,state:0
#: view:hr_evaluation.evaluation:hr_evaluation.view_hr_evaluation_form
#: selection:hr_evaluation.evaluation,state:0
msgid "Done"
msgstr "Realitzada"

#. module: hr_evaluation
#: selection:hr.evaluation.interview,state:0
#: selection:hr.evaluation.report,state:0
msgid "Draft"
msgstr "Esborrany"

#. module: hr_evaluation
#: model:survey.question,question:hr_evaluation.opinion_2_3
msgid "Effectiveness"
msgstr ""

#. module: hr_evaluation
#: field:hr_evaluation.plan.phase,mail_body:0
msgid "Email"
msgstr "Email"

#. module: hr_evaluation
#: view:hr.evaluation.report:hr_evaluation.view_evaluation_report_search
#: field:hr.evaluation.report,employee_id:0
#: view:hr_evaluation.evaluation:hr_evaluation.evaluation_search
#: field:hr_evaluation.evaluation,employee_id:0
#: model:ir.model,name:hr_evaluation.model_hr_employee
msgid "Employee"
msgstr "Empleat"

#. module: hr_evaluation
#: model:ir.model,name:hr_evaluation.model_hr_evaluation_evaluation
msgid "Employee Appraisal"
msgstr ""

#. module: hr_evaluation
#: model:survey.page,title:hr_evaluation.appraisal_1
#: model:survey.survey,title:hr_evaluation.appraisal_form
msgid "Employee Appraisal Form"
msgstr ""

#. module: hr_evaluation
#: model:survey.page,title:hr_evaluation.appraisal_5
msgid "Employee Comments"
msgstr ""

#. module: hr_evaluation
#: model:survey.survey,title:hr_evaluation.opinion_form
msgid "Employee Opinion Form"
msgstr ""

#. module: hr_evaluation
#: model:survey.page,title:hr_evaluation.appraisal_3
msgid "Employee Performance in Key Areas"
msgstr ""

#. module: hr_evaluation
#: field:hr.evaluation.interview,user_to_review_id:0
msgid "Employee to evaluate"
msgstr ""

#. module: hr_evaluation
#: field:hr_evaluation.evaluation,date_close:0
msgid "Ending Date"
msgstr "Data de finalització"

#. module: hr_evaluation
#: model:survey.question,question:hr_evaluation.opinion_2_1
msgid "Engagement"
msgstr ""

#. module: hr_evaluation
#: model:survey.label,value:hr_evaluation.arow_3_1_2
msgid "Enthusiasm & implication toward projects/assignments"
msgstr ""

#. module: hr_evaluation
#: model:survey.page,title:hr_evaluation.opinion_2
msgid "Evaluation"
msgstr "Avaluació"

#. module: hr_evaluation
#: model:ir.model,name:hr_evaluation.model_hr_evaluation_report
msgid "Evaluations Statistics"
msgstr "Estadísticas de evaluaciones"

#. module: hr_evaluation
#: selection:hr.evaluation.report,rating:0
#: selection:hr_evaluation.evaluation,rating:0
msgid "Exceeds expectations"
msgstr "Supera les expectatives"

#. module: hr_evaluation
#: view:hr.evaluation.report:hr_evaluation.view_evaluation_report_search
msgid "Extended Filters..."
msgstr "Filtres extesos..."

#. module: hr_evaluation
#: selection:hr_evaluation.plan.phase,action:0
msgid "Final Interview"
msgstr "Entrevista final"

#. module: hr_evaluation
#: view:hr.evaluation.report:hr_evaluation.view_evaluation_report_search
#: selection:hr.evaluation.report,state:0
msgid "Final Validation"
msgstr "Validació final"

#. module: hr_evaluation
#: view:hr.evaluation.report:hr_evaluation.view_evaluation_report_search
msgid "Final Validation Evaluations"
msgstr ""

#. module: hr_evaluation
#: field:hr_evaluation.plan,month_first:0
msgid "First Appraisal in (months)"
msgstr ""

#. module: hr_evaluation
#: field:hr.evaluation.interview,message_follower_ids:0
#: field:hr_evaluation.evaluation,message_follower_ids:0
msgid "Followers"
msgstr ""

#. module: hr_evaluation
#: view:hr_evaluation.plan.phase:hr_evaluation.view_hr_evaluation_plan_phase_form
msgid "General"
msgstr "General"

#. module: hr_evaluation
#: view:hr.evaluation.interview:hr_evaluation.view_hr_evaluation_interview_search
#: view:hr.evaluation.report:hr_evaluation.view_evaluation_report_search
#: view:hr_evaluation.plan:hr_evaluation.view_hr_evaluation_plan_search
msgid "Group By"
msgstr ""

#. module: hr_evaluation
#: view:hr_evaluation.evaluation:hr_evaluation.evaluation_search
msgid "Group by..."
msgstr "Agrupa per..."

#. module: hr_evaluation
#: help:hr.evaluation.interview,message_summary:0
#: help:hr_evaluation.evaluation,message_summary:0
msgid ""
"Holds the Chatter summary (number of messages, ...). This summary is "
"directly in html format in order to be inserted in kanban views."
msgstr ""

#. module: hr_evaluation
#: model:survey.label,value:hr_evaluation.oprow_2_1_1
msgid "I am proud to tell others I work here"
msgstr ""

#. module: hr_evaluation
#: model:survey.label,value:hr_evaluation.oprow_2_1_5
msgid ""
"I am willing to put in a great deal of effort beyond what is expected to "
"help my workgroup succeed"
msgstr ""

#. module: hr_evaluation
#: model:survey.label,value:hr_evaluation.oprow_2_2_4
msgid "I believe the information that I get from the person I report to."
msgstr ""

#. module: hr_evaluation
#: model:survey.label,value:hr_evaluation.oprow_2_2_2
msgid ""
"I consistently acquire new knowledge, skills or understanding through "
"contact with my supervisor. He helps me growing my compete"
msgstr ""

#. module: hr_evaluation
#: model:survey.label,value:hr_evaluation.oprow_2_3_2
msgid "I have enough work"
msgstr ""

#. module: hr_evaluation
#: model:survey.label,value:hr_evaluation.oprow_2_6_2
msgid ""
"I have the same opportunity to succeed as others with similar experiences, "
"performance and educational background"
msgstr ""

#. module: hr_evaluation
#: model:survey.label,value:hr_evaluation.oprow_2_5_1
msgid "I know the company's values and live them"
msgstr ""

#. module: hr_evaluation
#: model:survey.label,value:hr_evaluation.oprow_2_3_3
msgid ""
"I mostly work on value-added tasks for the company, the products or the "
"services"
msgstr ""

#. module: hr_evaluation
#: model:survey.label,value:hr_evaluation.oprow_2_6_4
msgid "I understand the company strategy and how my workgroup supports it"
msgstr ""

#. module: hr_evaluation
#: model:survey.label,value:hr_evaluation.oprow_2_1_3
msgid ""
"I would prefer to remain with this company even if a comparable job were "
"available in another company"
msgstr ""

#. module: hr_evaluation
#: model:survey.label,value:hr_evaluation.oprow_2_3_1
msgid "I'm efficient at work and my achievements are successful"
msgstr ""

#. module: hr_evaluation
#: field:hr.evaluation.interview,id:0
#: field:hr.evaluation.report,id:0
#: field:hr_evaluation.evaluation,id:0
#: field:hr_evaluation.plan,id:0
#: field:hr_evaluation.plan.phase,id:0
msgid "ID"
msgstr ""

#. module: hr_evaluation
#: help:hr.evaluation.interview,message_unread:0
#: help:hr_evaluation.evaluation,message_unread:0
msgid "If checked new messages require your attention."
msgstr ""

#. module: hr_evaluation
#: model:survey.question,comments_message:hr_evaluation.appraisal_1_1
#: model:survey.question,comments_message:hr_evaluation.appraisal_1_2
#: model:survey.question,comments_message:hr_evaluation.appraisal_1_3
#: model:survey.question,comments_message:hr_evaluation.appraisal_1_4
#: model:survey.question,comments_message:hr_evaluation.appraisal_1_5
#: model:survey.question,comments_message:hr_evaluation.appraisal_2_1
#: model:survey.question,comments_message:hr_evaluation.appraisal_2_2
#: model:survey.question,comments_message:hr_evaluation.appraisal_2_3
#: model:survey.question,comments_message:hr_evaluation.appraisal_3_1
#: model:survey.question,comments_message:hr_evaluation.appraisal_3_2
#: model:survey.question,comments_message:hr_evaluation.appraisal_4_1
#: model:survey.question,comments_message:hr_evaluation.appraisal_4_2
#: model:survey.question,comments_message:hr_evaluation.appraisal_4_3
#: model:survey.question,comments_message:hr_evaluation.appraisal_5_1
#: model:survey.question,comments_message:hr_evaluation.opinion_1_1
#: model:survey.question,comments_message:hr_evaluation.opinion_1_2
#: model:survey.question,comments_message:hr_evaluation.opinion_2_1
#: model:survey.question,comments_message:hr_evaluation.opinion_2_2
#: model:survey.question,comments_message:hr_evaluation.opinion_2_3
#: model:survey.question,comments_message:hr_evaluation.opinion_2_4
#: model:survey.question,comments_message:hr_evaluation.opinion_2_5
#: model:survey.question,comments_message:hr_evaluation.opinion_2_6
#: model:survey.question,comments_message:hr_evaluation.opinion_2_7
msgid "If other, precise:"
msgstr ""

#. module: hr_evaluation
#: help:hr_evaluation.evaluation,note_action:0
msgid ""
"If the evaluation does not meet the expectations, you can propose an action "
"plan"
msgstr ""

#. module: hr_evaluation
#: view:hr.evaluation.report:hr_evaluation.view_evaluation_report_search
msgid "In Progress"
msgstr "En curs"

#. module: hr_evaluation
#: selection:hr.evaluation.interview,state:0
#: view:hr_evaluation.evaluation:hr_evaluation.evaluation_search
msgid "In progress"
msgstr "En procés"

#. module: hr_evaluation
#: view:hr.evaluation.report:hr_evaluation.view_evaluation_report_search
msgid "In progress Evaluations"
msgstr ""

#. module: hr_evaluation
#: model:survey.label,value:hr_evaluation.arow_3_1_5
msgid "Initiative and self autonomy"
msgstr ""

#. module: hr_evaluation
#: view:hr_evaluation.evaluation:hr_evaluation.view_hr_evaluation_form
msgid "Internal Notes"
msgstr "Notes internes"

#. module: hr_evaluation
#: view:hr.evaluation.interview:hr_evaluation.view_hr_evaluation_interview_form
#: view:hr.evaluation.interview:hr_evaluation.view_hr_evaluation_interview_tree
msgid "Interview Appraisal"
msgstr ""

#. module: hr_evaluation
#: view:hr.evaluation.interview:hr_evaluation.view_evaluation_calendar
msgid "Interview Request"
msgstr "Solicitar entrevista"

#. module: hr_evaluation
#: model:ir.actions.act_window,name:hr_evaluation.action_hr_evaluation_interview_tree
#: model:ir.ui.menu,name:hr_evaluation.menu_open_hr_evaluation_interview_requests
msgid "Interview Requests"
msgstr "Petició d'entrevista"

#. module: hr_evaluation
#: view:hr.evaluation.interview:hr_evaluation.view_hr_evaluation_interview_form
#: view:hr.evaluation.interview:hr_evaluation.view_hr_evaluation_interview_search
#: view:hr.evaluation.interview:hr_evaluation.view_hr_evaluation_interview_tree
#: field:hr.evaluation.interview,user_id:0
msgid "Interviewer"
msgstr "Entrevistador"

#. module: hr_evaluation
#: model:ir.actions.act_window,name:hr_evaluation.act_hr_employee_2_hr__evaluation_interview
msgid "Interviews"
msgstr ""

#. module: hr_evaluation
#: field:hr.evaluation.interview,message_is_follower:0
#: field:hr_evaluation.evaluation,message_is_follower:0
msgid "Is a Follower"
msgstr ""

#. module: hr_evaluation
#: field:hr.evaluation.interview,message_last_post:0
#: field:hr_evaluation.evaluation,message_last_post:0
msgid "Last Message Date"
msgstr ""

#. module: hr_evaluation
#: field:hr.evaluation.interview,write_uid:0
#: field:hr_evaluation.evaluation,write_uid:0
#: field:hr_evaluation.plan,write_uid:0
#: field:hr_evaluation.plan.phase,write_uid:0
msgid "Last Updated by"
msgstr ""

#. module: hr_evaluation
#: field:hr.evaluation.interview,write_date:0
#: field:hr_evaluation.evaluation,write_date:0
#: field:hr_evaluation.plan,write_date:0
#: field:hr_evaluation.plan.phase,write_date:0
msgid "Last Updated on"
msgstr ""

#. module: hr_evaluation
#: model:survey.question,question:hr_evaluation.opinion_2_2
msgid "Leadership"
msgstr ""

#. module: hr_evaluation
#: model:survey.label,value:hr_evaluation.arow_3_2_3
msgid ""
"Leadership: create a challenging and motivating work environment aligned "
"with the company's strategy"
msgstr ""

#. module: hr_evaluation
#: model:survey.label,value:hr_evaluation.arow_3_2_4
msgid "Leadership: sustain subordinates in their professional growth"
msgstr ""

#. module: hr_evaluation
#: view:hr_evaluation.plan.phase:hr_evaluation.view_hr_evaluation_plan_phase_form
msgid "Legend"
msgstr "Llegenda"

#. module: hr_evaluation
#: model:survey.label,value:hr_evaluation.oprow_2_2_3
msgid ""
"Listens and takes into account all ideas and do his best to put in place the "
"best of these"
msgstr ""

#. module: hr_evaluation
#: view:hr_evaluation.plan.phase:hr_evaluation.view_hr_evaluation_plan_phase_form
msgid "Mail Body"
msgstr "Cos del correu"

#. module: hr_evaluation
#: view:hr_evaluation.plan.phase:hr_evaluation.view_hr_evaluation_plan_phase_form
msgid "Mail Settings"
msgstr "Configuració de correu"

#. module: hr_evaluation
#: selection:hr.evaluation.report,rating:0
#: selection:hr_evaluation.evaluation,rating:0
msgid "Meet expectations"
msgstr "Compleix les expectatives"

#. module: hr_evaluation
#: field:hr.evaluation.interview,message_ids:0
#: field:hr_evaluation.evaluation,message_ids:0
msgid "Messages"
msgstr ""

#. module: hr_evaluation
#: help:hr.evaluation.interview,message_ids:0
#: help:hr_evaluation.evaluation,message_ids:0
msgid "Messages and communication history"
msgstr ""

#. module: hr_evaluation
#: model:survey.question,question:hr_evaluation.opinion_2_6
msgid "Miscellaneous"
msgstr ""

#. module: hr_evaluation
#: view:hr.evaluation.report:hr_evaluation.view_evaluation_report_search
msgid "Month"
msgstr "Mes"

#. module: hr_evaluation
#: model:survey.label,value:hr_evaluation.oprow_2_5_2
msgid ""
"My best achievements have been communicated to the community, internally or "
"to customers"
msgstr ""

#. module: hr_evaluation
#: model:survey.label,value:hr_evaluation.oprow_2_1_2
msgid "My job provides me with a sense of personal accomplishment"
msgstr ""

#. module: hr_evaluation
#: model:survey.label,value:hr_evaluation.oprow_2_4_1
msgid ""
"My work contributes towards the continuous improvement of the company, our "
"services or products"
msgstr ""

#. module: hr_evaluation
#: model:survey.question,question:hr_evaluation.appraisal_1_1
msgid "Name"
msgstr ""

#. module: hr_evaluation
#: model:survey.question,question:hr_evaluation.opinion_1_1
msgid "Name of your direct supervisor"
msgstr ""

#. module: hr_evaluation
#: selection:hr_evaluation.evaluation,state:0
msgid "New"
msgstr ""

#. module: hr_evaluation
#: field:hr.employee,evaluation_date:0
msgid "Next Appraisal Date"
msgstr ""

#. module: hr_evaluation
#: model:survey.question,question:hr_evaluation.appraisal_2_1
msgid "Objectives"
msgstr ""

#. module: hr_evaluation
#: model:survey.question,question:hr_evaluation.opinion_2_5
msgid "Openness"
msgstr ""

#. module: hr_evaluation
#: model:survey.label,value:hr_evaluation.oprow_2_4_4
msgid ""
"Our workgroup identifies and reduces waste of time in our activities and "
"processes"
msgstr ""

#. module: hr_evaluation
#: field:hr.evaluation.report,rating:0
msgid "Overall Rating"
msgstr "Valoració general"

#. module: hr_evaluation
#: model:survey.label,value:hr_evaluation.oprow_2_4_3
msgid ""
"Overall, I believe the quality of products and/or services my workgroup "
"delivers is improving"
msgstr ""

#. module: hr_evaluation
#: field:hr.evaluation.report,overpass_delay:0
msgid "Overpassed Deadline"
msgstr "Data límit sobrepassada"

#. module: hr_evaluation
#: view:hr_evaluation.evaluation:hr_evaluation.evaluation_search
msgid "Pending"
msgstr ""

#. module: hr_evaluation
#: model:ir.ui.menu,name:hr_evaluation.menu_eval_hr_config
msgid "Periodic Appraisal"
msgstr ""

#. module: hr_evaluation
#: field:hr_evaluation.plan,month_next:0
msgid "Periodicity of Appraisal (months)"
msgstr ""

#. module: hr_evaluation
#: model:survey.question,question:hr_evaluation.appraisal_4_2
msgid "Personal Performance Objectives"
msgstr ""

#. module: hr_evaluation
#: field:hr_evaluation.plan.phase,name:0
msgid "Phase"
msgstr "Fase"

#. module: hr_evaluation
#: view:hr.evaluation.report:hr_evaluation.view_evaluation_report_search
#: field:hr.evaluation.report,plan_id:0
#: view:hr_evaluation.evaluation:hr_evaluation.evaluation_search
#: field:hr_evaluation.evaluation,plan_id:0
msgid "Plan"
msgstr "Pla"

#. module: hr_evaluation
#: selection:hr.evaluation.report,state:0
#: selection:hr_evaluation.evaluation,state:0
msgid "Plan In Progress"
msgstr "Plan en proceso"

#. module: hr_evaluation
#: model:survey.question,question:hr_evaluation.appraisal_1_2
msgid "Position Title"
msgstr ""

#. module: hr_evaluation
#: view:hr.evaluation.interview:hr_evaluation.view_hr_evaluation_interview_form
#: view:hr.evaluation.interview:hr_evaluation.view_hr_evaluation_interview_tree
msgid "Print Survey"
msgstr ""

#. module: hr_evaluation
#: model:survey.question,question:hr_evaluation.appraisal_4_1
msgid "Professional Development Objectives"
msgstr ""

#. module: hr_evaluation
#: model:survey.page,title:hr_evaluation.appraisal_4
msgid "Professional Development and Performance Plan"
msgstr ""

#. module: hr_evaluation
#: model:survey.question,question:hr_evaluation.appraisal_4_3
msgid "Project Objectives"
msgstr ""

#. module: hr_evaluation
#: model:survey.label,value:hr_evaluation.arow_3_1_12
msgid "Promptness and attendance record"
msgstr ""

#. module: hr_evaluation
#: view:hr_evaluation.evaluation:hr_evaluation.view_hr_evaluation_form
msgid "Public Notes"
msgstr "Notes públiques"

#. module: hr_evaluation
#: code:addons/hr_evaluation/hr_evaluation.py:83
#, python-format
msgid "Regarding "
msgstr "Referent a "

#. module: hr_evaluation
#: field:hr.evaluation.report,request_id:0
msgid "Request ID"
msgstr ""

#. module: hr_evaluation
#: view:hr_evaluation.evaluation:hr_evaluation.view_hr_evaluation_form
msgid "Reset to Draft"
msgstr ""

#. module: hr_evaluation
#: model:survey.question,question:hr_evaluation.appraisal_2_2
msgid "Results"
msgstr ""

#. module: hr_evaluation
#: model:survey.label,value:hr_evaluation.arow_3_2_1
msgid ""
"Results of the bottom-up survey and mitigation actions to face technical, "
"organizational, structural and/or relational issues"
msgstr ""

#. module: hr_evaluation
#: model:ir.actions.act_window,name:hr_evaluation.action_evaluation_plans_installer
msgid "Review Appraisal Plans"
msgstr ""

#. module: hr_evaluation
#: view:hr.evaluation.interview:hr_evaluation.view_hr_evaluation_interview_search
#: view:hr_evaluation.evaluation:hr_evaluation.evaluation_search
msgid "Search Appraisal"
msgstr ""

#. module: hr_evaluation
#: selection:hr_evaluation.plan.phase,action:0
msgid "Self Appraisal Requests"
msgstr "Petició d'autoavaluació"

#. module: hr_evaluation
#: view:hr.evaluation.interview:hr_evaluation.view_hr_evaluation_interview_form
#: view:hr.evaluation.interview:hr_evaluation.view_hr_evaluation_interview_tree
msgid "Send Reminder Email"
msgstr ""

#. module: hr_evaluation
#: view:hr.evaluation.interview:hr_evaluation.view_hr_evaluation_interview_form
#: view:hr.evaluation.interview:hr_evaluation.view_hr_evaluation_interview_tree
msgid "Send Request"
msgstr ""

#. module: hr_evaluation
#: help:hr_evaluation.plan.phase,send_answer_employee:0
msgid "Send all answers to the employee"
msgstr "Envia totes les respostes a l'empleat."

#. module: hr_evaluation
#: help:hr_evaluation.plan.phase,send_answer_manager:0
msgid "Send all answers to the manager"
msgstr "Envia totes les respostes al responsable."

#. module: hr_evaluation
#: help:hr_evaluation.plan.phase,send_anonymous_employee:0
msgid "Send an anonymous summary to the employee"
msgstr "Envia resum anònim a l'empleat."

#. module: hr_evaluation
#: help:hr_evaluation.plan.phase,send_anonymous_manager:0
msgid "Send an anonymous summary to the manager"
msgstr "Envia resum anònim al responsable."

#. module: hr_evaluation
#: field:hr_evaluation.plan.phase,mail_feature:0
msgid "Send mail for this phase"
msgstr "Envia correu per a aquesta fase"

#. module: hr_evaluation
#: view:hr_evaluation.plan.phase:hr_evaluation.view_hr_evaluation_plan_phase_form
msgid "Send to Employees"
msgstr "Envia a empleats"

#. module: hr_evaluation
#: view:hr_evaluation.plan.phase:hr_evaluation.view_hr_evaluation_plan_phase_form
msgid "Send to Managers"
msgstr "Envia a responsables"

#. module: hr_evaluation
#: field:hr_evaluation.plan.phase,sequence:0
msgid "Sequence"
msgstr "Seqüència"

#. module: hr_evaluation
#: selection:hr.evaluation.report,rating:0
msgid "Significantly bellow expectations"
msgstr "Molt per sota de les expectatives"

#. module: hr_evaluation
#: selection:hr_evaluation.evaluation,rating:0
msgid "Significantly below expectations"
msgstr ""

#. module: hr_evaluation
#: selection:hr.evaluation.report,rating:0
#: selection:hr_evaluation.evaluation,rating:0
msgid "Significantly exceeds expectations"
msgstr "Supera amb escreix les expectatives"

#. module: hr_evaluation
#: view:hr_evaluation.evaluation:hr_evaluation.view_hr_evaluation_form
msgid "Start Appraisal"
msgstr ""

#. module: hr_evaluation
#: field:hr.evaluation.interview,state:0
msgid "State"
msgstr "Estat"

#. module: hr_evaluation
#: view:hr.evaluation.interview:hr_evaluation.view_hr_evaluation_interview_search
#: view:hr.evaluation.report:hr_evaluation.view_evaluation_report_search
#: field:hr.evaluation.report,state:0
#: view:hr_evaluation.evaluation:hr_evaluation.evaluation_search
#: field:hr_evaluation.evaluation,state:0
msgid "Status"
msgstr ""

#. module: hr_evaluation
#: field:hr_evaluation.plan.phase,email_subject:0
#: model:survey.question,question:hr_evaluation.appraisal_3_1
msgid "Subject"
msgstr ""

#. module: hr_evaluation
#: field:hr.evaluation.interview,message_summary:0
#: field:hr_evaluation.evaluation,message_summary:0
msgid "Summary"
msgstr ""

#. module: hr_evaluation
#: model:survey.question,question:hr_evaluation.appraisal_3_2
msgid "Supervisors only"
msgstr ""

#. module: hr_evaluation
#: view:hr.evaluation.interview:hr_evaluation.view_hr_evaluation_interview_search
msgid "Survey"
msgstr "Enquesta"

#. module: hr_evaluation
#: field:hr.evaluation.interview,request_id:0
msgid "Survey Request"
msgstr ""

#. module: hr_evaluation
#: model:survey.label,value:hr_evaluation.oprow_2_1_4
msgid ""
"Taking everything into account, how satisfied are you with your current job?"
msgstr ""

#. module: hr_evaluation
#: model:survey.label,value:hr_evaluation.arow_3_1_4
msgid ""
"Team spirit: ability to work efficiently with peers, manage the conflicts "
"with diplomacy"
msgstr ""

#. module: hr_evaluation
#: model:survey.label,value:hr_evaluation.arow_3_1_10
msgid "Technical skills regarding to the job requirements"
msgstr ""

#. module: hr_evaluation
#: model:survey.question,validation_error_msg:hr_evaluation.appraisal_1_1
#: model:survey.question,validation_error_msg:hr_evaluation.appraisal_1_2
#: model:survey.question,validation_error_msg:hr_evaluation.appraisal_1_3
#: model:survey.question,validation_error_msg:hr_evaluation.appraisal_1_4
#: model:survey.question,validation_error_msg:hr_evaluation.appraisal_1_5
#: model:survey.question,validation_error_msg:hr_evaluation.appraisal_2_1
#: model:survey.question,validation_error_msg:hr_evaluation.appraisal_2_2
#: model:survey.question,validation_error_msg:hr_evaluation.appraisal_2_3
#: model:survey.question,validation_error_msg:hr_evaluation.appraisal_3_1
#: model:survey.question,validation_error_msg:hr_evaluation.appraisal_3_2
#: model:survey.question,validation_error_msg:hr_evaluation.appraisal_4_1
#: model:survey.question,validation_error_msg:hr_evaluation.appraisal_4_2
#: model:survey.question,validation_error_msg:hr_evaluation.appraisal_4_3
#: model:survey.question,validation_error_msg:hr_evaluation.appraisal_5_1
#: model:survey.question,validation_error_msg:hr_evaluation.opinion_1_1
#: model:survey.question,validation_error_msg:hr_evaluation.opinion_1_2
#: model:survey.question,validation_error_msg:hr_evaluation.opinion_2_1
#: model:survey.question,validation_error_msg:hr_evaluation.opinion_2_2
#: model:survey.question,validation_error_msg:hr_evaluation.opinion_2_3
#: model:survey.question,validation_error_msg:hr_evaluation.opinion_2_4
#: model:survey.question,validation_error_msg:hr_evaluation.opinion_2_5
#: model:survey.question,validation_error_msg:hr_evaluation.opinion_2_6
#: model:survey.question,validation_error_msg:hr_evaluation.opinion_2_7
msgid "The answer you entered has an invalid format."
msgstr ""

#. module: hr_evaluation
#: help:hr.employee,evaluation_date:0
msgid ""
"The date of the next appraisal is computed by the appraisal plan's dates "
"(first appraisal + periodicity)."
msgstr ""

#. module: hr_evaluation
#: help:hr_evaluation.plan,month_next:0
msgid ""
"The number of month that depicts the delay between each evaluation of this "
"plan (after the first one)."
msgstr ""
"El número de mesos que representa el temps transcorregut entre cada "
"avaluació d'aquest pla (després de la primera)."

#. module: hr_evaluation
#: help:hr_evaluation.evaluation,rating:0
msgid "This is the appreciation on which the evaluation is summarized."
msgstr ""

#. module: hr_evaluation
#: help:hr_evaluation.plan,month_first:0
msgid ""
"This number of months will be used to schedule the first evaluation date of "
"the employee when selecting an evaluation plan. "
msgstr ""
"Aquest número de mesos s'utilitza per programar la data de la primera "
"avaluació de l'empleat quan seleccioneu un pla d'avaluació. "

#. module: hr_evaluation
#: model:survey.question,constr_error_msg:hr_evaluation.appraisal_1_1
#: model:survey.question,constr_error_msg:hr_evaluation.appraisal_1_2
#: model:survey.question,constr_error_msg:hr_evaluation.appraisal_1_3
#: model:survey.question,constr_error_msg:hr_evaluation.appraisal_1_4
#: model:survey.question,constr_error_msg:hr_evaluation.appraisal_1_5
#: model:survey.question,constr_error_msg:hr_evaluation.appraisal_2_1
#: model:survey.question,constr_error_msg:hr_evaluation.appraisal_2_2
#: model:survey.question,constr_error_msg:hr_evaluation.appraisal_2_3
#: model:survey.question,constr_error_msg:hr_evaluation.appraisal_3_1
#: model:survey.question,constr_error_msg:hr_evaluation.appraisal_3_2
#: model:survey.question,constr_error_msg:hr_evaluation.appraisal_4_1
#: model:survey.question,constr_error_msg:hr_evaluation.appraisal_4_2
#: model:survey.question,constr_error_msg:hr_evaluation.appraisal_4_3
#: model:survey.question,constr_error_msg:hr_evaluation.appraisal_5_1
#: model:survey.question,constr_error_msg:hr_evaluation.opinion_1_1
#: model:survey.question,constr_error_msg:hr_evaluation.opinion_1_2
#: model:survey.question,constr_error_msg:hr_evaluation.opinion_2_1
#: model:survey.question,constr_error_msg:hr_evaluation.opinion_2_2
#: model:survey.question,constr_error_msg:hr_evaluation.opinion_2_3
#: model:survey.question,constr_error_msg:hr_evaluation.opinion_2_4
#: model:survey.question,constr_error_msg:hr_evaluation.opinion_2_5
#: model:survey.question,constr_error_msg:hr_evaluation.opinion_2_6
#: model:survey.question,constr_error_msg:hr_evaluation.opinion_2_7
msgid "This question requires an answer."
msgstr ""

#. module: hr_evaluation
#: model:survey.label,value:hr_evaluation.arow_3_1_15
msgid "Time management: projects/tasks are completed on time"
msgstr ""

#. module: hr_evaluation
#: view:hr.evaluation.interview:hr_evaluation.view_hr_evaluation_interview_search
msgid "To Do"
msgstr "Per fer"

#. module: hr_evaluation
#: selection:hr_evaluation.plan.phase,action:0
msgid "Top-Down Appraisal Requests"
msgstr "Petición de evaluación de arriba a abajo"

#. module: hr_evaluation
#: field:hr.evaluation.interview,message_unread:0
#: field:hr_evaluation.evaluation,message_unread:0
msgid "Unread Messages"
msgstr ""

#. module: hr_evaluation
#: model:survey.question,question:hr_evaluation.appraisal_5_1
msgid ""
"Use the following space to make any comments regarding the above performance "
"evaluation."
msgstr ""

#. module: hr_evaluation
#: view:hr_evaluation.evaluation:hr_evaluation.view_hr_evaluation_form
msgid "Validate Appraisal"
msgstr ""

#. module: hr_evaluation
#: field:hr_evaluation.plan.phase,wait:0
msgid "Wait Previous Phases"
msgstr "Esperar fases anteriores"

#. module: hr_evaluation
#: selection:hr_evaluation.evaluation,state:0
msgid "Waiting Appreciation"
msgstr "Esperant apreciació"

#. module: hr_evaluation
#: code:addons/hr_evaluation/hr_evaluation.py:239
#: code:addons/hr_evaluation/hr_evaluation.py:338
#, python-format
msgid "Warning!"
msgstr ""

#. module: hr_evaluation
#: field:hr.evaluation.interview,website_message_ids:0
#: field:hr_evaluation.evaluation,website_message_ids:0
msgid "Website Messages"
msgstr ""

#. module: hr_evaluation
#: help:hr.evaluation.interview,website_message_ids:0
#: help:hr_evaluation.evaluation,website_message_ids:0
msgid "Website communication history"
msgstr ""

#. module: hr_evaluation
#: model:survey.label,value:hr_evaluation.oprow_2_4_2
msgid ""
"What I did several months ago is still of use to the company, the services "
"or the products today"
msgstr ""

#. module: hr_evaluation
#: model:survey.page,title:hr_evaluation.appraisal_2
msgid "Work Plan"
msgstr ""

#. module: hr_evaluation
#: code:addons/hr_evaluation/hr_evaluation.py:239
#, python-format
msgid ""
"You cannot change state, because some appraisal forms have not been "
"completed."
msgstr ""

#. module: hr_evaluation
#: code:addons/hr_evaluation/hr_evaluation.py:338
#, python-format
msgid "You cannot start evaluation without Appraisal."
msgstr ""

#~ msgid "Request_id"
#~ msgstr "id_solicitud"

#~ msgid "closed"
#~ msgstr "tancat"<|MERGE_RESOLUTION|>--- conflicted
+++ resolved
@@ -1,18 +1,3 @@
-<<<<<<< HEAD
-# Catalan translation for openobject-addons
-# Copyright (c) 2014 Rosetta Contributors and Canonical Ltd 2014
-# This file is distributed under the same license as the openobject-addons package.
-# FIRST AUTHOR <EMAIL@ADDRESS>, 2014.
-#
-msgid ""
-msgstr ""
-"Project-Id-Version: openobject-addons\n"
-"Report-Msgid-Bugs-To: FULL NAME <EMAIL@ADDRESS>\n"
-"POT-Creation-Date: 2014-09-23 16:27+0000\n"
-"PO-Revision-Date: 2014-08-14 16:10+0000\n"
-"Last-Translator: FULL NAME <EMAIL@ADDRESS>\n"
-"Language-Team: Catalan <ca@li.org>\n"
-=======
 # Translation of Odoo Server.
 # This file contains the translation of the following modules:
 # * hr_evaluation
@@ -28,12 +13,11 @@
 "PO-Revision-Date: 2016-05-25 09:00+0000\n"
 "Last-Translator: RGB Consulting <odoo@rgbconsulting.com>\n"
 "Language-Team: Catalan (http://www.transifex.com/odoo/odoo-8/language/ca/)\n"
->>>>>>> bde083a5
 "MIME-Version: 1.0\n"
 "Content-Type: text/plain; charset=UTF-8\n"
-"Content-Transfer-Encoding: 8bit\n"
-"X-Launchpad-Export-Date: 2014-09-24 09:08+0000\n"
-"X-Generator: Launchpad (build 17196)\n"
+"Content-Transfer-Encoding: \n"
+"Language: ca\n"
+"Plural-Forms: nplurals=2; plural=(n != 1);\n"
 
 #. module: hr_evaluation
 #: code:addons/hr_evaluation/hr_evaluation.py:84
@@ -54,22 +38,7 @@
 "%(user_signature)s\n"
 "\n"
 "        "
-msgstr ""
-"\n"
-"Data: %(date)s\n"
-"\n"
-"Estimat %(employee_name)s.\n"
-"\n"
-"Estic fent una avaluació sobre de %(eval_name)s.\n"
-"\n"
-"Envieu la vostra resposta.\n"
-"\n"
-"\n"
-"Gràcies\n"
-"--\n"
-"%(user_signature)s\n"
-"\n"
-"        "
+msgstr "\nData: %(date)s\n\nEstimat %(employee_name)s.\n\nEstic fent una avaluació sobre de %(eval_name)s.\n\nEnvieu la vostra resposta.\n\n\nGràcies\n--\n%(user_signature)s\n\n        "
 
 #. module: hr_evaluation
 #: field:hr.evaluation.report,nbr:0
@@ -100,19 +69,11 @@
 #: model:survey.page,description:hr_evaluation.opinion_1
 msgid ""
 "<h2>At the supervisor's appraisal date</h2>\n"
-"<p>His direct reports will be invited through Odoo to express a feedback on "
-"their supervisor's leadership and to give their opinion about their own "
-"engagement and effectiveness, the continuous improvement and openness in "
-"action in thecompany...</p>\n"
-"<p>The employees will send back their anonymous answers to Odoo. The data "
-"will be handled by the HR manager and a brief summary of the data will be "
-"sent to the concerned supervisor, to his team and to the supervisor's "
-"supervisor.</p>\n"
-"<p>The appraiser should rate the employee's major work accomplishments and "
-"performance according to the metric provided below\n"
+"<p>His direct reports will be invited through Odoo to express a feedback on their supervisor's leadership and to give their opinion about their own engagement and effectiveness, the continuous improvement and openness in action in thecompany...</p>\n"
+"<p>The employees will send back their anonymous answers to Odoo. The data will be handled by the HR manager and a brief summary of the data will be sent to the concerned supervisor, to his team and to the supervisor's supervisor.</p>\n"
+"<p>The appraiser should rate the employee's major work accomplishments and performance according to the metric provided below\n"
 "</p><ol>\n"
-"<li>Significantly exceeds standards and expectations required of the "
-"position</li>\n"
+"<li>Significantly exceeds standards and expectations required of the position</li>\n"
 "<li>Exceeds standards and expectations</li>\n"
 "<li>Meet standards and expectations</li>\n"
 "<li>Did not meet standards and expectations</li>\n"
@@ -124,38 +85,25 @@
 #: model:survey.page,description:hr_evaluation.appraisal_1
 msgid ""
 "<h2>Overall Purpose Of Employee Appraisal</h2>\n"
-"<ul><li>To initiate a clear and open communication of performance "
-"expectations\n"
-"</li><li>To assist employees in their professional growth, through the "
-"identification of strengths and opportunities for\n"
+"<ul><li>To initiate a clear and open communication of performance expectations\n"
+"</li><li>To assist employees in their professional growth, through the identification of strengths and opportunities for\n"
 "development</li></ul>\n"
 "<h2>At the outset of the appraisal time period</h2>\n"
-"<ul><li>It is the joint responsibility of the employee and the supervisor "
-"(appraiser) to establish a feasible work plan for the\n"
-"coming year, including major employee responsibilities and corresponding "
-"benchmarks against which results will be\n"
+"<ul><li>It is the joint responsibility of the employee and the supervisor (appraiser) to establish a feasible work plan for the\n"
+"coming year, including major employee responsibilities and corresponding benchmarks against which results will be\n"
 "evaluated.\n"
-"</li><li>Critical or key elements of performance and professional "
-"development needs (if any), should also be noted at this time</li></ul>\n"
+"</li><li>Critical or key elements of performance and professional development needs (if any), should also be noted at this time</li></ul>\n"
 "<h2>At the conclusion of the appraisal time period</h2>\n"
-"<ul><li>The employee will be responsible for completing a draft of the "
-"Appraisal Form as a tool for self-appraisal and a starting\n"
-"point for the supervisor’s evaluation. The employee can add examples of "
-"achievements for each criterion.\n"
+"<ul><li>The employee will be responsible for completing a draft of the Appraisal Form as a tool for self-appraisal and a starting\n"
+"point for the supervisor’s evaluation. The employee can add examples of achievements for each criterion.\n"
 "Once the form had been filled, the employee send it to his supervisor.\n"
-"</li><li>It is the primary responsibility of the supervisor to gather the "
-"necessary input from the appropriate sources of feedback\n"
-"(internal and/or external customers, peers). In case of collaboration with "
-"Odoo SA Belgium, the supervisor must\n"
-"receive completed evaluation form from the employee's Belgian project "
-"manager.\n"
-"</li><li>The supervisor synthesizes and integrates all input into the "
-"completed appraisal. He motivates his evaluation in the ad\n"
+"</li><li>It is the primary responsibility of the supervisor to gather the necessary input from the appropriate sources of feedback\n"
+"(internal and/or external customers, peers). In case of collaboration with Odoo SA Belgium, the supervisor must\n"
+"receive completed evaluation form from the employee's Belgian project manager.\n"
+"</li><li>The supervisor synthesizes and integrates all input into the completed appraisal. He motivates his evaluation in the ad\n"
 "hoc fields.\n"
-"</li><li>The employee may choose to offer comments or explanation regarding "
-"the completed review.\n"
-"</li><li>The supervisor send the form to the HR department in India and in "
-"Belgium</li></ul>"
+"</li><li>The employee may choose to offer comments or explanation regarding the completed review.\n"
+"</li><li>The supervisor send the form to the HR department in India and in Belgium</li></ul>"
 msgstr ""
 
 #. module: hr_evaluation
@@ -164,8 +112,7 @@
 "<p class=\"oe_view_nocontent_create\">\n"
 "                Click to create a new appraisal.\n"
 "              </p><p>\n"
-"                Each employee may be assigned an Appraisal Plan. Such a "
-"plan\n"
+"                Each employee may be assigned an Appraisal Plan. Such a plan\n"
 "                defines the frequency and the way you manage your periodic\n"
 "                personnel evaluation. You will be able to define steps and\n"
 "                attach interviews to each step. Odoo manages all kinds of\n"
@@ -179,8 +126,7 @@
 #: model:ir.actions.act_window,help:hr_evaluation.action_hr_evaluation_interview_tree
 msgid ""
 "<p class=\"oe_view_nocontent_create\">\n"
-"                Click to create a new interview request related to a "
-"personal evaluation.\n"
+"                Click to create a new interview request related to a personal evaluation.\n"
 "              </p><p>\n"
 "                Interview requests are usually generated automatically by\n"
 "                Odoo according to an employee's appraisal plan. Each user\n"
@@ -197,8 +143,7 @@
 "                Click to define a new appraisal plan.\n"
 "              </p><p>\n"
 "                You can define appraisal plans (ex: first interview after 6\n"
-"                months, then every year). Then, each employee can be linked "
-"to\n"
+"                months, then every year). Then, each employee can be linked to\n"
 "                an appraisal plan so that Odoo can automatically generate\n"
 "                interview requests to managers and/or subordinates.\n"
 "              </p>\n"
@@ -223,19 +168,16 @@
 #. module: hr_evaluation
 #: model:survey.page,description:hr_evaluation.appraisal_4
 msgid ""
-"<p>Identify professional, performance, or project objectives you recommend "
-"for employee’s continued career development\n"
+"<p>Identify professional, performance, or project objectives you recommend for employee’s continued career development\n"
 "over the coming year.</p>"
 msgstr ""
 
 #. module: hr_evaluation
 #: model:survey.page,description:hr_evaluation.appraisal_3
 msgid ""
-"<p>The appraiser should rate the employee’s major work accomplishments and "
-"performance according to the metric provided\n"
+"<p>The appraiser should rate the employee’s major work accomplishments and performance according to the metric provided\n"
 "below:</p><ol>\n"
-"<li> Significantly exceeds standards and expectations required of the "
-"position\n"
+"<li> Significantly exceeds standards and expectations required of the position\n"
 "</li><li> Exceeds standards and expectations\n"
 "</li><li> Meet standards and expectations\n"
 "</li><li> Did not meet standards and expectations\n"
@@ -327,7 +269,7 @@
 #: view:hr.evaluation.interview:hr_evaluation.view_hr_evaluation_interview_form
 #: view:hr.evaluation.interview:hr_evaluation.view_hr_evaluation_interview_tree
 msgid "Answer Survey"
-msgstr ""
+msgstr "Respon enquesta"
 
 #. module: hr_evaluation
 #: view:hr.evaluation.interview:hr_evaluation.view_hr_evaluation_interview_form
@@ -390,8 +332,7 @@
 #: view:hr_evaluation.plan:hr_evaluation.view_hr_evaluation_plan_form
 #: view:hr_evaluation.plan:hr_evaluation.view_hr_evaluation_plan_search
 #: view:hr_evaluation.plan:hr_evaluation.view_hr_evaluation_plan_tree
-#: field:hr_evaluation.plan,name:0
-#: field:hr_evaluation.plan.phase,plan_id:0
+#: field:hr_evaluation.plan,name:0 field:hr_evaluation.plan.phase,plan_id:0
 #: model:ir.model,name:hr_evaluation.model_hr_evaluation_plan
 msgid "Appraisal Plan"
 msgstr ""
@@ -502,23 +443,19 @@
 #: help:hr_evaluation.plan.phase,mail_feature:0
 msgid ""
 "Check this box if you want to send mail to employees coming under this phase"
-msgstr ""
-"Marqueu aquesta casella si voleu enviar correus als empleats objecte "
-"d'aquesta fase."
+msgstr "Marqueu aquesta casella si voleu enviar correus als empleats objecte d'aquesta fase."
 
 #. module: hr_evaluation
 #: help:hr_evaluation.plan.phase,wait:0
 msgid ""
 "Check this box if you want to wait that all preceding phases are finished "
 "before launching this phase."
-msgstr ""
-"Marqueu aquesta casella si voleu esperar a que totes les fases prèvies "
-"estiguin finalitzades abans de iniciar aquesta."
+msgstr "Marqueu aquesta casella si voleu esperar a que totes les fases prèvies estiguin finalitzades abans de iniciar aquesta."
 
 #. module: hr_evaluation
 #: field:hr.evaluation.report,closed:0
 msgid "Close Date"
-msgstr ""
+msgstr "Data de tancament"
 
 #. module: hr_evaluation
 #: model:survey.label,value:hr_evaluation.arow_3_1_9
@@ -562,7 +499,7 @@
 #: field:hr_evaluation.plan,create_uid:0
 #: field:hr_evaluation.plan.phase,create_uid:0
 msgid "Created by"
-msgstr ""
+msgstr "Creat per"
 
 #. module: hr_evaluation
 #: field:hr.evaluation.interview,create_date:0
@@ -570,12 +507,12 @@
 #: field:hr_evaluation.plan,create_date:0
 #: field:hr_evaluation.plan.phase,create_date:0
 msgid "Created on"
-msgstr ""
+msgstr "Creat el"
 
 #. module: hr_evaluation
 #: view:hr.evaluation.report:hr_evaluation.view_evaluation_report_search
 msgid "Creation Month"
-msgstr ""
+msgstr "Mes de creació"
 
 #. module: hr_evaluation
 #: model:survey.label,value:hr_evaluation.arow_3_1_14
@@ -601,7 +538,7 @@
 #: help:hr.evaluation.interview,message_last_post:0
 #: help:hr_evaluation.evaluation,message_last_post:0
 msgid "Date of the last message posted on the record."
-msgstr ""
+msgstr "Data de l'últim missatge enviat al registre."
 
 #. module: hr_evaluation
 #: field:hr.evaluation.interview,deadline:0
@@ -772,7 +709,7 @@
 #: field:hr.evaluation.interview,message_follower_ids:0
 #: field:hr_evaluation.evaluation,message_follower_ids:0
 msgid "Followers"
-msgstr ""
+msgstr "Seguidors"
 
 #. module: hr_evaluation
 #: view:hr_evaluation.plan.phase:hr_evaluation.view_hr_evaluation_plan_phase_form
@@ -784,7 +721,7 @@
 #: view:hr.evaluation.report:hr_evaluation.view_evaluation_report_search
 #: view:hr_evaluation.plan:hr_evaluation.view_hr_evaluation_plan_search
 msgid "Group By"
-msgstr ""
+msgstr "Agrupa per"
 
 #. module: hr_evaluation
 #: view:hr_evaluation.evaluation:hr_evaluation.evaluation_search
@@ -797,7 +734,7 @@
 msgid ""
 "Holds the Chatter summary (number of messages, ...). This summary is "
 "directly in html format in order to be inserted in kanban views."
-msgstr ""
+msgstr "Manté el resum de la conversa (número de missatges, etc). Aquest resum és en format html  per poder-lo inserir a les vistes kanban."
 
 #. module: hr_evaluation
 #: model:survey.label,value:hr_evaluation.oprow_2_1_1
@@ -865,19 +802,17 @@
 msgstr ""
 
 #. module: hr_evaluation
-#: field:hr.evaluation.interview,id:0
-#: field:hr.evaluation.report,id:0
-#: field:hr_evaluation.evaluation,id:0
-#: field:hr_evaluation.plan,id:0
+#: field:hr.evaluation.interview,id:0 field:hr.evaluation.report,id:0
+#: field:hr_evaluation.evaluation,id:0 field:hr_evaluation.plan,id:0
 #: field:hr_evaluation.plan.phase,id:0
 msgid "ID"
-msgstr ""
+msgstr "ID"
 
 #. module: hr_evaluation
 #: help:hr.evaluation.interview,message_unread:0
 #: help:hr_evaluation.evaluation,message_unread:0
 msgid "If checked new messages require your attention."
-msgstr ""
+msgstr "Si està marcat hi ha missatges nous pendents."
 
 #. module: hr_evaluation
 #: model:survey.question,comments_message:hr_evaluation.appraisal_1_1
@@ -973,13 +908,13 @@
 #: field:hr.evaluation.interview,message_is_follower:0
 #: field:hr_evaluation.evaluation,message_is_follower:0
 msgid "Is a Follower"
-msgstr ""
+msgstr "És un seguidor"
 
 #. module: hr_evaluation
 #: field:hr.evaluation.interview,message_last_post:0
 #: field:hr_evaluation.evaluation,message_last_post:0
 msgid "Last Message Date"
-msgstr ""
+msgstr "Data Últim Missatge"
 
 #. module: hr_evaluation
 #: field:hr.evaluation.interview,write_uid:0
@@ -987,7 +922,7 @@
 #: field:hr_evaluation.plan,write_uid:0
 #: field:hr_evaluation.plan.phase,write_uid:0
 msgid "Last Updated by"
-msgstr ""
+msgstr "Actualitzat per última vegada per"
 
 #. module: hr_evaluation
 #: field:hr.evaluation.interview,write_date:0
@@ -995,7 +930,7 @@
 #: field:hr_evaluation.plan,write_date:0
 #: field:hr_evaluation.plan.phase,write_date:0
 msgid "Last Updated on"
-msgstr ""
+msgstr "Actualitzat per última vegada el dia"
 
 #. module: hr_evaluation
 #: model:survey.question,question:hr_evaluation.opinion_2_2
@@ -1022,8 +957,8 @@
 #. module: hr_evaluation
 #: model:survey.label,value:hr_evaluation.oprow_2_2_3
 msgid ""
-"Listens and takes into account all ideas and do his best to put in place the "
-"best of these"
+"Listens and takes into account all ideas and do his best to put in place the"
+" best of these"
 msgstr ""
 
 #. module: hr_evaluation
@@ -1046,18 +981,18 @@
 #: field:hr.evaluation.interview,message_ids:0
 #: field:hr_evaluation.evaluation,message_ids:0
 msgid "Messages"
-msgstr ""
+msgstr "Missatges"
 
 #. module: hr_evaluation
 #: help:hr.evaluation.interview,message_ids:0
 #: help:hr_evaluation.evaluation,message_ids:0
 msgid "Messages and communication history"
-msgstr ""
+msgstr "Historial de missatges i comunicació"
 
 #. module: hr_evaluation
 #: model:survey.question,question:hr_evaluation.opinion_2_6
 msgid "Miscellaneous"
-msgstr ""
+msgstr "Varis"
 
 #. module: hr_evaluation
 #: view:hr.evaluation.report:hr_evaluation.view_evaluation_report_search
@@ -1086,7 +1021,7 @@
 #. module: hr_evaluation
 #: model:survey.question,question:hr_evaluation.appraisal_1_1
 msgid "Name"
-msgstr ""
+msgstr "Nom"
 
 #. module: hr_evaluation
 #: model:survey.question,question:hr_evaluation.opinion_1_1
@@ -1096,7 +1031,7 @@
 #. module: hr_evaluation
 #: selection:hr_evaluation.evaluation,state:0
 msgid "New"
-msgstr ""
+msgstr "Nou"
 
 #. module: hr_evaluation
 #: field:hr.employee,evaluation_date:0
@@ -1140,7 +1075,7 @@
 #. module: hr_evaluation
 #: view:hr_evaluation.evaluation:hr_evaluation.evaluation_search
 msgid "Pending"
-msgstr ""
+msgstr "Pendent"
 
 #. module: hr_evaluation
 #: model:ir.ui.menu,name:hr_evaluation.menu_eval_hr_config
@@ -1185,7 +1120,7 @@
 #: view:hr.evaluation.interview:hr_evaluation.view_hr_evaluation_interview_form
 #: view:hr.evaluation.interview:hr_evaluation.view_hr_evaluation_interview_tree
 msgid "Print Survey"
-msgstr ""
+msgstr "Imprimeix enquesta"
 
 #. module: hr_evaluation
 #: model:survey.question,question:hr_evaluation.appraisal_4_1
@@ -1226,7 +1161,7 @@
 #. module: hr_evaluation
 #: view:hr_evaluation.evaluation:hr_evaluation.view_hr_evaluation_form
 msgid "Reset to Draft"
-msgstr ""
+msgstr "Inicialitza a esborrany"
 
 #. module: hr_evaluation
 #: model:survey.question,question:hr_evaluation.appraisal_2_2
@@ -1341,19 +1276,19 @@
 #: view:hr_evaluation.evaluation:hr_evaluation.evaluation_search
 #: field:hr_evaluation.evaluation,state:0
 msgid "Status"
-msgstr ""
+msgstr "Estat"
 
 #. module: hr_evaluation
 #: field:hr_evaluation.plan.phase,email_subject:0
 #: model:survey.question,question:hr_evaluation.appraisal_3_1
 msgid "Subject"
-msgstr ""
+msgstr "Assumpte"
 
 #. module: hr_evaluation
 #: field:hr.evaluation.interview,message_summary:0
 #: field:hr_evaluation.evaluation,message_summary:0
 msgid "Summary"
-msgstr ""
+msgstr "Resum"
 
 #. module: hr_evaluation
 #: model:survey.question,question:hr_evaluation.appraisal_3_2
@@ -1368,7 +1303,7 @@
 #. module: hr_evaluation
 #: field:hr.evaluation.interview,request_id:0
 msgid "Survey Request"
-msgstr ""
+msgstr "Sol·licitud d'enquesta"
 
 #. module: hr_evaluation
 #: model:survey.label,value:hr_evaluation.oprow_2_1_4
@@ -1427,9 +1362,7 @@
 msgid ""
 "The number of month that depicts the delay between each evaluation of this "
 "plan (after the first one)."
-msgstr ""
-"El número de mesos que representa el temps transcorregut entre cada "
-"avaluació d'aquest pla (després de la primera)."
+msgstr "El número de mesos que representa el temps transcorregut entre cada avaluació d'aquest pla (després de la primera)."
 
 #. module: hr_evaluation
 #: help:hr_evaluation.evaluation,rating:0
@@ -1441,9 +1374,7 @@
 msgid ""
 "This number of months will be used to schedule the first evaluation date of "
 "the employee when selecting an evaluation plan. "
-msgstr ""
-"Aquest número de mesos s'utilitza per programar la data de la primera "
-"avaluació de l'empleat quan seleccioneu un pla d'avaluació. "
+msgstr "Aquest número de mesos s'utilitza per programar la data de la primera avaluació de l'empleat quan seleccioneu un pla d'avaluació. "
 
 #. module: hr_evaluation
 #: model:survey.question,constr_error_msg:hr_evaluation.appraisal_1_1
@@ -1491,13 +1422,13 @@
 #: field:hr.evaluation.interview,message_unread:0
 #: field:hr_evaluation.evaluation,message_unread:0
 msgid "Unread Messages"
-msgstr ""
+msgstr "Missatges pendents de llegir"
 
 #. module: hr_evaluation
 #: model:survey.question,question:hr_evaluation.appraisal_5_1
 msgid ""
-"Use the following space to make any comments regarding the above performance "
-"evaluation."
+"Use the following space to make any comments regarding the above performance"
+" evaluation."
 msgstr ""
 
 #. module: hr_evaluation
@@ -1517,22 +1448,22 @@
 
 #. module: hr_evaluation
 #: code:addons/hr_evaluation/hr_evaluation.py:239
-#: code:addons/hr_evaluation/hr_evaluation.py:338
+#: code:addons/hr_evaluation/hr_evaluation.py:339
 #, python-format
 msgid "Warning!"
-msgstr ""
+msgstr "Avís!"
 
 #. module: hr_evaluation
 #: field:hr.evaluation.interview,website_message_ids:0
 #: field:hr_evaluation.evaluation,website_message_ids:0
 msgid "Website Messages"
-msgstr ""
+msgstr "Missatges de la pàgina web"
 
 #. module: hr_evaluation
 #: help:hr.evaluation.interview,website_message_ids:0
 #: help:hr_evaluation.evaluation,website_message_ids:0
 msgid "Website communication history"
-msgstr ""
+msgstr "Historial de comunicacions de la pàgina web"
 
 #. module: hr_evaluation
 #: model:survey.label,value:hr_evaluation.oprow_2_4_2
@@ -1555,13 +1486,7 @@
 msgstr ""
 
 #. module: hr_evaluation
-#: code:addons/hr_evaluation/hr_evaluation.py:338
+#: code:addons/hr_evaluation/hr_evaluation.py:339
 #, python-format
 msgid "You cannot start evaluation without Appraisal."
-msgstr ""
-
-#~ msgid "Request_id"
-#~ msgstr "id_solicitud"
-
-#~ msgid "closed"
-#~ msgstr "tancat"+msgstr ""