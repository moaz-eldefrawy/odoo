--- conflicted
+++ resolved
@@ -29,12 +29,8 @@
 
 import logging
 import tools
-<<<<<<< HEAD
 import time
-from tools.translate import _
-
-=======
->>>>>>> 72a2c0f0
+
 _logger = logging.getLogger(__name__)
 
 LIMIT = 20
