--- conflicted
+++ resolved
@@ -426,15 +426,7 @@
         result = super(mail_thread, self).write(cr, uid, ids, values, context=context)
         self.message_auto_subscribe(cr, uid, ids, values.keys(), context=context, values=values)
 
-<<<<<<< HEAD
         # Perform the tracking
-=======
-        if not context.get('mail_notrack'):
-            # Perform the tracking
-            tracked_fields = self._get_tracked_fields(cr, uid, values.keys(), context=track_ctx)
-        else:
-            tracked_fields = None
->>>>>>> fdc62713
         if tracked_fields:
             self.message_track(cr, uid, ids, tracked_fields, initial_values, context=track_ctx)
 
