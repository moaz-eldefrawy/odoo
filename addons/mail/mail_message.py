--- conflicted
+++ resolved
@@ -121,25 +121,15 @@
                         help="Full message headers, e.g. SMTP session headers (usually available on inbound messages only)"),
         'message_id': fields.char('Message-Id', size=256, help='Message unique identifier', select=1, readonly=1),
         'references': fields.text('References', help='Message references, such as identifiers of previous messages', readonly=1),
-<<<<<<< HEAD
         'content_subtype': fields.char('Message content subtype', size=32,
                                             oldname="subtype", readonly=1,
                                             help="Type of message, usually 'html' or 'plain', used to \
                                                   select plain-text or rich-text contents accordingly"),
-        'body_text': fields.text('Text contents', help="Plain-text version of the message"),
-        'body_html': fields.text('Rich-text contents', help="Rich-text/HTML version of the message"),
-        'body': fields.function(get_body, fnct_search = search_body, string='Message content', type='text',
-                        help="Content of the message. This content equals the body_text field for plain-test messages, and body_html for rich-text/HTML messages. This allows having one field if we want to access the content matching the message content_subtype."),
-        'parent_id': fields.many2one('mail.message', 'Parent message', help="Parent message, used for displaying as threads with hierarchy",
-=======
-        'subtype': fields.char('Message Type', size=32, help="Type of message, usually 'html' or 'plain', used to "
-                                                             "select plaintext or rich text contents accordingly", readonly=1),
         'body_text': fields.text('Text Contents', help="Plain-text version of the message"),
         'body_html': fields.text('Rich-text Contents', help="Rich-text/HTML version of the message"),
         'body': fields.function(get_body, fnct_search = search_body, string='Message Content', type='text',
                         help="Content of the message. This content equals the body_text field for plain-test messages, and body_html for rich-text/HTML messages. This allows having one field if we want to access the content matching the message subtype."),
         'parent_id': fields.many2one('mail.message', 'Parent Message', help="Parent message, used for displaying as threads with hierarchy",
->>>>>>> 420e45e1
                         select=True, ondelete='set null',),
         'child_ids': fields.one2many('mail.message', 'parent_id', 'Child Messages'),
     }
