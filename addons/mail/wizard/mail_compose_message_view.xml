--- conflicted
+++ resolved
@@ -14,13 +14,8 @@
                         <field name="parent_id" invisible="1"/>
                         <field name="content_subtype" invisible="1"/>
                         <!-- visible wizard -->
-<<<<<<< HEAD
-                        <field name="partner_ids" widget="many2many_tags" placeholder="Add contacts to notify..."
-                                on_change="onchange_partner_ids(partner_ids)" required="1"/>
-=======
                         <field name="partner_ids" widget="many2many_tags_email" placeholder="Add contacts to notify..."
                                 context="{'force_email':True}" required="1"/>
->>>>>>> ab24e719
                         <field name="subject" placeholder="Subject..."
                                 attrs="{'invisible':[('content_subtype', '=', 'plain')]}"/>
                     </group>
