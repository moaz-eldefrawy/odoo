--- conflicted
+++ resolved
@@ -2,18 +2,6 @@
 /* Group Form                     */
 /* ------------------------------ */
 
-<<<<<<< HEAD
-div.oe_mail_group_advanced_details {
-  display: none;
-}
-
-.oe_form_sheetbg.openerp_mail_group_sheet {
-  min-height: 0px;
-  max-height: none;
-}
-
-.oe_form_sheetbg.openerp_mail_group_sheet .oe_form_sheet {
-=======
 /* Resize sheet width */ 
 .openerp .oe_form_sheetbg.openerp_mail_group_sheet {
   min-height: 0px;
@@ -21,17 +9,12 @@
 }
  
 .openerp .oe_form_sheetbg.openerp_mail_group_sheet .oe_form_sheet {
->>>>>>> 4f153360
   min-height: 0px;
   max-height: none;
   padding: 0px 18px;
   max-width: 80%;
 }
 
-<<<<<<< HEAD
-/* Resize group logo */
-.oe_form_sheetbg.openerp_mail_group_sheet .oe_form_field_image > img {
-=======
 /* Resize footer width */
 .openerp .oe_form div.oe_mail_group_footer {
   max-width: 80%;
@@ -39,28 +22,17 @@
 
 /* Resize group logo */
 .openerp .oe_form_sheetbg.openerp_mail_group_sheet .oe_form_field_image > img {
->>>>>>> 4f153360
   max-width: 100px;
   max-height: 100px;
 }
 
 /* Resize group description */
-<<<<<<< HEAD
-.oe_form_sheetbg.openerp_mail_group_sheet .oe_form_field_text > textarea {
-  height: 40px;
-} 
-
-
-/* ------------------------------ */
-/* Group kanban                   */
-=======
 .openerp .oe_form_sheetbg.openerp_mail_group_sheet .oe_form_field_text > textarea {
   height: 40px;
 }
 
 /* ------------------------------ */
 /* Group Kanban                   */
->>>>>>> 4f153360
 /* ------------------------------ */
 
 .oe_group_vignette {
