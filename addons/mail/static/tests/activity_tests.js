--- conflicted
+++ resolved
@@ -337,13 +337,8 @@
 
     activity.destroy();
 });
-<<<<<<< HEAD
 QUnit.test('activity view: no group_by_menu and no time_range_menu', function (assert) {
-    assert.expect(3);
-=======
-QUnit.test('activity view: no group by', function (assert) {
-    assert.expect(5);
->>>>>>> a46138cb
+    assert.expect(4);
 
     var actionManager = createActionManager({
         actions: [{
