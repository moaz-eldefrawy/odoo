# -*- coding: utf-8 -*-
##############################################################################
#
#    OpenERP, Open Source Management Solution
#    Copyright (C) 2004-2010 Tiny SPRL (<http://tiny.be>).
#
#    This program is free software: you can redistribute it and/or modify
#    it under the terms of the GNU Affero General Public License as
#    published by the Free Software Foundation, either version 3 of the
#    License, or (at your option) any later version.
#
#    This program is distributed in the hope that it will be useful,
#    but WITHOUT ANY WARRANTY; without even the implied warranty of
#    MERCHANTABILITY or FITNESS FOR A PARTICULAR PURPOSE.  See the
#    GNU Affero General Public License for more details.
#
#    You should have received a copy of the GNU Affero General Public License
#    along with this program.  If not, see <http://www.gnu.org/licenses/>.
#
##############################################################################

from datetime import date, datetime

from openerp.osv import fields, osv
from openerp.tools import ustr, DEFAULT_SERVER_DATE_FORMAT
from openerp.tools.translate import _
from openerp.exceptions import UserError

import openerp.addons.decimal_precision as dp


# ---------------------------------------------------------
# Utils
# ---------------------------------------------------------
def strToDate(dt):
    return date(int(dt[0:4]), int(dt[5:7]), int(dt[8:10]))

def strToDatetime(strdate):
    return datetime.strptime(strdate, DEFAULT_SERVER_DATE_FORMAT)

# ---------------------------------------------------------
# Budgets
# ---------------------------------------------------------
class account_budget_post(osv.osv):
    _name = "account.budget.post"
    _description = "Budgetary Position"
    _columns = {
        'code': fields.char('Code', size=64, required=True),
        'name': fields.char('Name', required=True),
        'account_ids': fields.many2many('account.account', 'account_budget_rel', 'budget_id', 'account_id', 'Accounts'),
        'crossovered_budget_line': fields.one2many('crossovered.budget.lines', 'general_budget_id', 'Budget Lines'),
        'company_id': fields.many2one('res.company', 'Company', required=True),
    }
    _defaults = {
        'company_id': lambda self, cr, uid, c: self.pool.get('res.company')._company_default_get(cr, uid, 'account.budget.post', context=c)
    }
    _order = "name"



class crossovered_budget(osv.osv):
    _name = "crossovered.budget"
    _description = "Budget"

    _columns = {
        'name': fields.char('Name', required=True, states={'done':[('readonly',True)]}),
        'code': fields.char('Code', size=16, required=True, states={'done':[('readonly',True)]}),
        'creating_user_id': fields.many2one('res.users', 'Responsible User'),
        'validating_user_id': fields.many2one('res.users', 'Validate User', readonly=True),
        'date_from': fields.date('Start Date', required=True, states={'done':[('readonly',True)]}),
        'date_to': fields.date('End Date', required=True, states={'done':[('readonly',True)]}),
        'state' : fields.selection([('draft','Draft'),('cancel', 'Cancelled'),('confirm','Confirmed'),('validate','Validated'),('done','Done')], 'Status', select=True, required=True, readonly=True, copy=False),
        'crossovered_budget_line': fields.one2many('crossovered.budget.lines', 'crossovered_budget_id', 'Budget Lines', states={'done':[('readonly',True)]}, copy=True),
        'company_id': fields.many2one('res.company', 'Company', required=True),
    }

    _defaults = {
        'state': 'draft',
        'creating_user_id': lambda self, cr, uid, context: uid,
        'company_id': lambda self, cr, uid, c: self.pool.get('res.company')._company_default_get(cr, uid, 'account.budget.post', context=c)
    }

    def budget_confirm(self, cr, uid, ids, *args):
        self.write(cr, uid, ids, {
            'state': 'confirm'
        })
        return True

    def budget_draft(self, cr, uid, ids, *args):
        self.write(cr, uid, ids, {
            'state': 'draft'
        })
        return True

    def budget_validate(self, cr, uid, ids, *args):
        self.write(cr, uid, ids, {
            'state': 'validate',
            'validating_user_id': uid,
        })
        return True

    def budget_cancel(self, cr, uid, ids, *args):
        self.write(cr, uid, ids, {
            'state': 'cancel'
        })
        return True

    def budget_done(self, cr, uid, ids, *args):
        self.write(cr, uid, ids, {
            'state': 'done'
        })
        return True


class crossovered_budget_lines(osv.osv):

    def _prac_amt(self, cr, uid, ids, context=None):
        res = {}
        result = 0.0
        if context is None: 
            context = {}
        account_obj = self.pool.get('account.account')
        for line in self.browse(cr, uid, ids, context=context):
            acc_ids = [x.id for x in line.general_budget_id.account_ids]
            if not acc_ids:
<<<<<<< HEAD
                raise UserError(_("The Budget '%s' has no accounts!") % ustr(line.general_budget_id.name))
=======
                raise osv.except_osv(_('Error!'),_("The Budget '%s' has no accounts!") % ustr(line.general_budget_id.name))
            acc_ids = account_obj._get_children_and_consol(cr, uid, acc_ids, context=context)
>>>>>>> 7d010293
            date_to = line.date_to
            date_from = line.date_from
            if line.analytic_account_id.id:
                cr.execute("SELECT SUM(amount) FROM account_analytic_line WHERE account_id=%s AND (date "
                       "between to_date(%s,'yyyy-mm-dd') AND to_date(%s,'yyyy-mm-dd')) AND "
                       "general_account_id=ANY(%s)", (line.analytic_account_id.id, date_from, date_to,acc_ids,))
                result = cr.fetchone()[0]
            if result is None:
                result = 0.00
            res[line.id] = result
        return res

    def _prac(self, cr, uid, ids, name, args, context=None):
        res={}
        for line in self.browse(cr, uid, ids, context=context):
            res[line.id] = self._prac_amt(cr, uid, [line.id], context=context)[line.id]
        return res

    def _theo_amt(self, cr, uid, ids, context=None):
        if context is None:
            context = {}

        res = {}
        for line in self.browse(cr, uid, ids, context=context):
            today = datetime.now()

            if line.paid_date:
                if strToDate(line.date_to) <= strToDate(line.paid_date):
                    theo_amt = 0.00
                else:
                    theo_amt = line.planned_amount
            else:
                line_timedelta = strToDatetime(line.date_to) - strToDatetime(line.date_from)
                elapsed_timedelta = today - (strToDatetime(line.date_from))

                if elapsed_timedelta.days < 0:
                    # If the budget line has not started yet, theoretical amount should be zero
                    theo_amt = 0.00
                elif line_timedelta.days > 0 and today < strToDatetime(line.date_to):
                    # If today is between the budget line date_from and date_to
                    theo_amt = (elapsed_timedelta.total_seconds() / line_timedelta.total_seconds()) * line.planned_amount
                else:
                    theo_amt = line.planned_amount

            res[line.id] = theo_amt
        return res

    def _theo(self, cr, uid, ids, name, args, context=None):
        res = {}
        for line in self.browse(cr, uid, ids, context=context):
            res[line.id] = self._theo_amt(cr, uid, [line.id], context=context)[line.id]
        return res

    def _perc(self, cr, uid, ids, name, args, context=None):
        res = {}
        for line in self.browse(cr, uid, ids, context=context):
            if line.theoritical_amount <> 0.00:
                res[line.id] = float((line.practical_amount or 0.0) / line.theoritical_amount) * 100
            else:
                res[line.id] = 0.00
        return res

    _name = "crossovered.budget.lines"
    _description = "Budget Line"
    _columns = {
        'crossovered_budget_id': fields.many2one('crossovered.budget', 'Budget', ondelete='cascade', select=True, required=True),
        'analytic_account_id': fields.many2one('account.analytic.account', 'Analytic Account'),
        'general_budget_id': fields.many2one('account.budget.post', 'Budgetary Position',required=True),
        'date_from': fields.date('Start Date', required=True),
        'date_to': fields.date('End Date', required=True),
        'paid_date': fields.date('Paid Date'),
        'planned_amount':fields.float('Planned Amount', required=True, digits_compute=dp.get_precision('Account')),
        'practical_amount':fields.function(_prac, string='Practical Amount', type='float', digits_compute=dp.get_precision('Account')),
        'theoritical_amount':fields.function(_theo, string='Theoretical Amount', type='float', digits_compute=dp.get_precision('Account')),
        'percentage':fields.function(_perc, string='Percentage', type='float'),
        'company_id': fields.related('crossovered_budget_id', 'company_id', type='many2one', relation='res.company', string='Company', store=True, readonly=True)
    }


class account_analytic_account(osv.osv):
    _inherit = "account.analytic.account"

    _columns = {
        'crossovered_budget_line': fields.one2many('crossovered.budget.lines', 'analytic_account_id', 'Budget Lines'),
    }<|MERGE_RESOLUTION|>--- conflicted
+++ resolved
@@ -123,12 +123,8 @@
         for line in self.browse(cr, uid, ids, context=context):
             acc_ids = [x.id for x in line.general_budget_id.account_ids]
             if not acc_ids:
-<<<<<<< HEAD
                 raise UserError(_("The Budget '%s' has no accounts!") % ustr(line.general_budget_id.name))
-=======
-                raise osv.except_osv(_('Error!'),_("The Budget '%s' has no accounts!") % ustr(line.general_budget_id.name))
             acc_ids = account_obj._get_children_and_consol(cr, uid, acc_ids, context=context)
->>>>>>> 7d010293
             date_to = line.date_to
             date_from = line.date_from
             if line.analytic_account_id.id:
