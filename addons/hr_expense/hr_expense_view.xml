<?xml version="1.0" encoding="utf-8"?>
<openerp>
    <data>

        <!-- Expenses -->

        <record id="view_expenses_line_tree" model="ir.ui.view">
            <field name="name">hr.expense.line.tree</field>
            <field name="type">tree</field>
            <field name="model">hr.expense.line</field>
            <field name="arch" type="xml">
                <tree string="Expense Lines">
                    <field name="sequence" invisible="1"/>
                    <field name="date_value"/>
                    <field name="name"/>
                    <field name="ref"/>
                    <field domain="[('type','=','normal'), ('parent_id','!=',False)]" name="analytic_account" groups="analytic.group_analytic_accounting"/>
                    <field name="unit_amount"/>
                    <field name="unit_quantity"/>
                    <field name="total_amount" sum="Total"/>
                </tree>
            </field>
        </record>

        <record id="view_expenses_tree" model="ir.ui.view">
            <field name="name">hr.expense.expense.tree</field>
            <field name="model">hr.expense.expense</field>
            <field name="type">tree</field>
            <field name="arch" type="xml">
                <tree string="Expenses" colors="blue:state=='draft'">
                    <field name="employee_id"/>
                    <field name="date"/>
                    <field name="user_id" invisible="1"/>
                    <field name="name"/>
                    <field name="currency_id"/>
                    <field name="amount"/>
                    <field name="state"/>
                    <button name="confirm" states="draft" string="Confirm" type="workflow" icon="gtk-apply"/>
                    <button name="refuse" states="confirm,draft,accepted" string="Refuse" type="workflow" icon="gtk-no" groups="base.group_hr_user"/>
                </tree>
            </field>
        </record>

        <record id="view_editable_expenses_tree" model="ir.ui.view">
            <field name="name">hr.expense.expense.tree</field>
            <field name="model">hr.expense.expense</field>
            <field name="type">tree</field>
            <field name="arch" type="xml">
                <tree colors="blue:state == 'draft';black:state in ('confirm','accepted','invoiced','paid');gray:state == 'cancelled'"  string="Expenses" editable="top">
                    <field name="employee_id"/>
                    <field name="date"/>
                    <field name="department_id"/>
                    <field name="ref"/>
                    <field name="name"/>
                    <field name="amount"/>
                    <field name="state"/>
                    <button name="confirm" states="draft" string="Confirm" type="workflow" icon="gtk-apply"/>
                    <button name="refuse" states="confirm,draft,accepted" string="Refuse" type="workflow" icon="gtk-no" groups="base.group_hr_user"/>
                </tree>
            </field>
        </record>

        <record id="view_expenses_form" model="ir.ui.view">
            <field name="name">hr.expense.form</field>
            <field name="type">form</field>
            <field name="model">hr.expense.expense</field>
            <field name="arch" type="xml">
                <form layout="manual">
                <div class="oe_form_topbar">
                    <button name="confirm" states="draft" string="Submit to Manager" type="workflow"/>
                    <button name="validate" states="confirm" string="Approve" type="workflow" groups="base.group_hr_user"/>
                    <button name="draft" states="confirm,cancelled" string="Set to Draft" type="workflow" groups="base.group_hr_user"/>
                    <button name="invoice" states="accepted" string="Invoice" type="object" groups="base.group_hr_user"/>
                    <button name="refuse" states="confirm,accepted" string="Refuse" type="workflow" groups="base.group_hr_user" />
                    <div class="oe_right">
                        <field name="state" widget="statusbar" nolabel="1" statusbar_visible="draft,confirm,accepted" statusbar_colors='{"confirm":"blue","cancelled":"red"}'/>
                    </div>
                    <div class="oe_clear"/>
                </div>
                <sheet string="Expenses Sheet" layout="auto">
                    <group colspan="4" col="6">
                        <field name="employee_id" on_change="onchange_employee_id(employee_id)"/>
                        <field name="name"/>
                        <field name="ref"/>
                        <field name="date"/>
                        <field name="currency_id"/>
                        <field name="department_id"/>
                        <field name="company_id" groups="base.group_multi_company"/>
                    </group>
                    <notebook colspan="4">
                        <page string="Description">
                            <newline/>
                            <field colspan="4" name="line_ids" nolabel="1" context="{'currency_id': currency_id}">
                                <form string="Expense Lines">
                                    <group col="6" colspan="4">
                                        <field name="product_id" on_change="onchange_product_id(product_id, uom_id, parent.employee_id, context)" context="{'default_hr_expense_ok':1}"/>
                                        <field name="name" colspan="4"/>
                                        <newline/>
                                        <field name="unit_amount"/>
                                        <field name="unit_quantity"/>
                                        <field name="uom_id" on_change="onchange_product_id(product_id, uom_id, parent.employee_id, context)"/>
                                    </group>
                                    <group colspan="2" col="2" groups="analytic.group_analytic_accounting">
                                        <separator string="Customer Project" colspan="2"/>
                                        <field domain="[('type','=','normal')]" name="analytic_account"/>
                                    </group>
                                    <group colspan="2" col="2">
                                        <separator string="References" colspan="2"/>
                                        <field name="date_value" />
                                        <field name="ref"/>
                                    </group>
                                </form>
                            </field>
                        </page>
                        <page string="Other Info">
                            <group col="2" colspan="2">
                            <separator colspan="2" string="Accounting Data"/>
                            <field name="journal_id"/>
                            <field name="invoice_id" context="{'type':'in_invoice', 'journal_type': 'purchase'}"/>
                            </group>
                            <group col="2" colspan="2" groups="base.group_no_one">
                                <separator colspan="2" string="Validation"/>
                                <field name="date_confirm" readonly = "1"/>
                                <field name="date_valid" readonly = "1"/>
                                <field name="user_valid"/>
                            </group>
                            <separator colspan="4" string="Notes"/>
                            <field colspan="4" name="note" nolabel="1"/>
                        </page>
                    </notebook>
                </sheet>
                </form>
            </field>
        </record>


        <record id="view_hr_expense_filter" model="ir.ui.view">
            <field name="name">hr.expense.expense.filter</field>
            <field name="model">hr.expense.expense</field>
            <field name="type">search</field>
            <field name="arch" type="xml">
                <search string="Expense">
                    <group>
                      <filter icon="terp-document-new" domain="[('state','=','draft')]" string="New" help="New Expense"/>
                      <filter icon="terp-camera_test" domain="[('state','=','confirm')]" string="To Approve"
                        help="Confirmed Expense"/>
                      <filter icon="terp-dolar" domain="[('state','=','accepted')]" string="To Pay"
                        help="Expenses to Invoice"/>
                      <separator orientation="vertical"/>
                      <field name="employee_id"/>
                      <field name="date"/>
                      <field name="department_id" widget="selection" string="Department" context="{'invisible_department': False}">
<<<<<<< HEAD
                          <filter string="My Department" icon="terp-personal+" context="{'invisible_department': False}" domain="[('department_id','=',context.get('department_id',False))]" help="My Department"/>
                      </field>
=======
                    </field>
>>>>>>> 099c4e57
                      <field name="name"/>
                      <field name="user_id"  string="User">
                      </field>
                </group>
                <newline />
                <group expand="0" string="Group By...">
                    <filter string="Employee" icon="terp-personal" domain="[]" context="{'group_by':'employee_id'}"/>
                    <separator orientation="vertical"/>
                    <filter string="Department" icon="terp-personal+" domain="[]" context="{'group_by':'department_id'}"/>
                    <separator orientation="vertical"/>
                    <filter string="Month" icon="terp-go-month" domain="[]" context="{'group_by':'date'}"/>
                </group>
                </search>
            </field>
        </record>

        <record id="expense_all" model="ir.actions.act_window">
            <field name="name">Expenses</field>
            <field name="res_model">hr.expense.expense</field>
            <field name="view_type">form</field>
            <field name="search_view_id" ref="view_hr_expense_filter"/>
            <field name="view_id" ref="view_expenses_tree"/>
            <field name="help">The OpenERP expenses management module allows you to track the full flow. Every month, the employees record their expenses. At the end of the month, their managers validates the expenses sheets which creates costs on projects/analytic accounts. The accountant validates the proposed entries and the employee can be reimbursed. You can also reinvoice the customer at the end of the flow.</field>
        </record>

        <menuitem id="next_id_49" name="Expenses" sequence="15" parent="hr.menu_hr_root"/>
        <menuitem action="expense_all" id="menu_expense_all" name="Expenses" parent="next_id_49"/>

        <record id="view_product_hr_expense_form" model="ir.ui.view">
            <field name="name">product.product.expense.form</field>
            <field name="model">product.product</field>
            <field name="inherit_id" ref="product.product_normal_form_view"/>
            <field name="type">form</field>
            <field name="arch" type="xml">
            <field name="purchase_ok" position="after">
            <field name="hr_expense_ok" on_change="on_change_hr_expense_ok(hr_expense_ok)"/>
            </field>
            </field>
        </record>

    </data>
</openerp><|MERGE_RESOLUTION|>--- conflicted
+++ resolved
@@ -150,12 +150,7 @@
                       <field name="employee_id"/>
                       <field name="date"/>
                       <field name="department_id" widget="selection" string="Department" context="{'invisible_department': False}">
-<<<<<<< HEAD
-                          <filter string="My Department" icon="terp-personal+" context="{'invisible_department': False}" domain="[('department_id','=',context.get('department_id',False))]" help="My Department"/>
                       </field>
-=======
-                    </field>
->>>>>>> 099c4e57
                       <field name="name"/>
                       <field name="user_id"  string="User">
                       </field>
