--- conflicted
+++ resolved
@@ -8,11 +8,7 @@
            <field name="inherit_id" ref="account.invoice_form"/>
            <field name="arch" type="xml">
            <button name="invoice_open" position="after">
-<<<<<<< HEAD
                <button name="invoice_pay_customer" type="object" class="oe_form_button_active_flow" string="Register Payment" states="open" icon="gtk-go-forward"/>
-=======
-               <button name="invoice_pay_customer" type="object" string="Register Payment" states="open" icon="gtk-go-forward" class="oe_form_button_active_flow"/>
->>>>>>> b0c53941
            </button>
            </field>
         </record>
