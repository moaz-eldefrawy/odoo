--- conflicted
+++ resolved
@@ -431,13 +431,8 @@
 #. module: account_voucher
 #: model:ir.actions.act_window,name:account_voucher.action_vendor_payment
 #: model:ir.ui.menu,name:account_voucher.menu_action_vendor_payment
-<<<<<<< HEAD
-msgid "Supplier Payment"
-msgstr "Placanja Proizvodjaca"
-=======
 msgid "Vendor Payment"
 msgstr ""
->>>>>>> b73b1c47
 
 #. module: account_voucher
 #: view:account.invoice:0
@@ -554,13 +549,8 @@
 
 #. module: account_voucher
 #: view:account.voucher:0
-<<<<<<< HEAD
 msgid "Supplier"
 msgstr "proizvođač"
-=======
-msgid "Vendor"
-msgstr ""
->>>>>>> b73b1c47
 
 #. module: account_voucher
 #: view:account.voucher:0
@@ -691,13 +681,8 @@
 
 #. module: account_voucher
 #: view:account.voucher:0
-<<<<<<< HEAD
 msgid "Open Supplier Journal Entries"
 msgstr "Otvori Dnevnik Proizvodjaca"
-=======
-msgid "Open Vendor Journal Entries"
-msgstr ""
->>>>>>> b73b1c47
 
 #. module: account_voucher
 #: field:account.voucher.line,voucher_id:0
@@ -885,16 +870,6 @@
 "If you unreconciliate transactions, you must also verify all the actions "
 "that are linked to those transactions because they will not be disable"
 msgstr ""
-<<<<<<< HEAD
-"Ako želite poništiti zatvaranja transakcija, morate također provjeriti sve "
-"radnje koje su povezane sa tim transakcijama jer neće biti onemogućene"
-
-#. module: account_voucher
-#: view:account.voucher:0
-msgid "Supplier Invoices and Outstanding transactions"
-msgstr "Proizvodjacevi racuni i neobradjene transakcije"
-=======
->>>>>>> b73b1c47
 
 #. module: account_voucher
 #: field:account.voucher.line,untax_amount:0
