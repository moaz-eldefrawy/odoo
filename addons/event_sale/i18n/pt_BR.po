--- conflicted
+++ resolved
@@ -1,19 +1,3 @@
-<<<<<<< HEAD
-# Brazilian Portuguese translation for openobject-addons
-# Copyright (c) 2014 Rosetta Contributors and Canonical Ltd 2014
-# This file is distributed under the same license as the openobject-addons package.
-# FIRST AUTHOR <EMAIL@ADDRESS>, 2014.
-#
-msgid ""
-msgstr ""
-"Project-Id-Version: openobject-addons\n"
-"Report-Msgid-Bugs-To: FULL NAME <EMAIL@ADDRESS>\n"
-"POT-Creation-Date: 2014-08-14 13:09+0000\n"
-"PO-Revision-Date: 2014-09-14 01:19+0000\n"
-"Last-Translator: Fábio Martinelli - http://zupy.com.br "
-"<webmaster@zupy.com.br>\n"
-"Language-Team: Brazilian Portuguese <pt_BR@li.org>\n"
-=======
 # Translation of Odoo Server.
 # This file contains the translation of the following modules:
 # * event_sale
@@ -31,12 +15,11 @@
 "PO-Revision-Date: 2016-07-09 16:18+0000\n"
 "Last-Translator: grazziano <g.negocios@outlook.com.br>\n"
 "Language-Team: Portuguese (Brazil) (http://www.transifex.com/odoo/odoo-8/language/pt_BR/)\n"
->>>>>>> 96502490
 "MIME-Version: 1.0\n"
 "Content-Type: text/plain; charset=UTF-8\n"
-"Content-Transfer-Encoding: 8bit\n"
-"X-Launchpad-Export-Date: 2014-09-14 08:33+0000\n"
-"X-Generator: Launchpad (build 17196)\n"
+"Content-Transfer-Encoding: \n"
+"Language: pt_BR\n"
+"Plural-Forms: nplurals=2; plural=(n > 1);\n"
 
 #. module: event_sale
 #: field:event.event.ticket,seats_available:0
@@ -47,52 +30,51 @@
 #: view:event.event:event_sale.view_event_form
 #: model:ir.actions.report.xml,name:event_sale.action_report_registrationbadge
 msgid "Badge"
-msgstr ""
+msgstr "Medalha"
 
 #. module: event_sale
 #: view:event.event:event_sale.view_event_form
 msgid "Badge (Back)"
-msgstr ""
+msgstr "Medalha (Voltar)"
 
 #. module: event_sale
 #: view:event.event:event_sale.view_event_form
 msgid "Badge (Inner Left)"
-msgstr ""
+msgstr "Medalha (Esquerda dentro)"
 
 #. module: event_sale
 #: view:event.event:event_sale.view_event_form
 msgid "Badge (Inner Right)"
-msgstr ""
+msgstr "Medalha (centro-direita)"
 
 #. module: event_sale
 #: field:event.event,badge_back:0
 msgid "Badge Back"
-msgstr ""
+msgstr "Voltar medalha"
 
 #. module: event_sale
 #: field:event.event,badge_innerright:0
 msgid "Badge Inner Right"
-msgstr ""
+msgstr "Medalha centro-direita"
 
 #. module: event_sale
 #: field:event.event,badge_innerleft:0
 msgid "Badge Innner Left"
-msgstr ""
+msgstr "Medalha centro-esquerda"
 
 #. module: event_sale
 #: help:sale.order.line,event_id:0
 msgid ""
 "Choose an event and it will automatically create a registration for this "
 "event."
-msgstr ""
-"Escolha um evento e será criado automaticamente um registro para ele."
+msgstr "Escolha um evento e será criado automaticamente um registro para ele."
 
 #. module: event_sale
 #: help:sale.order.line,event_ticket_id:0
 msgid ""
 "Choose an event ticket and it will automatically create a registration for "
 "this event ticket."
-msgstr ""
+msgstr "Escolha um bilhete de evento e ele irá criar automaticamente um registro para este bilhete do evento."
 
 #. module: event_sale
 #: model:product.template,name:event_sale.event_2_product_product_template
@@ -114,17 +96,11 @@
 msgid ""
 "Determine if a product needs to create automatically an event registration "
 "at the confirmation of a sales order line."
-msgstr ""
-"Determina se um produto precisa criar uma automaticamente uma inscrição na "
-"confirmação da linha do pedido de vendas."
-
-#. module: event_sale
+msgstr "Determina se um produto precisa criar uma automaticamente uma inscrição na confirmação da linha do pedido de vendas."
+
+#. module: event_sale
+#: field:event.event.ticket,event_id:0
 #: model:ir.model,name:event_sale.model_event_event
-msgid "Email Thread"
-msgstr ""
-
-#. module: event_sale
-#: field:event.event.ticket,event_id:0
 #: field:sale.order.line,event_id:0
 msgid "Event"
 msgstr "Evento"
@@ -160,27 +136,27 @@
 #. module: event_sale
 #: view:event.event:event_sale.view_event_form
 msgid "Event badge_back..."
-msgstr ""
+msgstr "Evento \"badge_back\"..."
 
 #. module: event_sale
 #: view:event.event:event_sale.view_event_form
 msgid "Event badge_innerleft..."
-msgstr ""
+msgstr "Evento badge_innerleft..."
 
 #. module: event_sale
 #: view:event.event:event_sale.view_event_form
 msgid "Event badge_innerright..."
-msgstr ""
+msgstr "Evento \"badge_innerright\"..."
 
 #. module: event_sale
 #: model:product.template,name:event_sale.event_1_product_product_template
 msgid "Functional Webinar"
-msgstr ""
+msgstr "Webinar Funcional"
 
 #. module: event_sale
 #: field:event.event.ticket,id:0
 msgid "ID"
-msgstr ""
+msgstr "ID"
 
 #. module: event_sale
 #: field:event.event.ticket,is_expired:0
@@ -195,12 +171,12 @@
 #. module: event_sale
 #: field:event.event.ticket,write_uid:0
 msgid "Last Updated by"
-msgstr ""
+msgstr "Última atualização por"
 
 #. module: event_sale
 #: field:event.event.ticket,write_date:0
 msgid "Last Updated on"
-msgstr ""
+msgstr "Última atualização em"
 
 #. module: event_sale
 #: field:event.event.ticket,seats_max:0
@@ -210,33 +186,37 @@
 #. module: event_sale
 #: field:event.event.ticket,name:0
 msgid "Name"
-msgstr ""
-
-#. module: event_sale
-#: constraint:event.event.ticket:0
-#: constraint:event.registration:0
+msgstr "Nome"
+
+#. module: event_sale
+#: constraint:event.event.ticket:0 constraint:event.registration:0
 msgid "No more available tickets."
 msgstr "Os Tickets não estão mais disponíveis."
 
 #. module: event_sale
 #: field:event.event.ticket,seats_used:0
 msgid "Number of Participations"
-msgstr ""
+msgstr "Número de Participantes"
 
 #. module: event_sale
 #: model:product.template,name:event_sale.event_0_product_product_template
 msgid "Open Days in Los Angeles"
-msgstr ""
+msgstr "Open Days em Los Angeles"
 
 #. module: event_sale
 #: view:event.event:event_sale.view_event_form
 msgid "Payments"
-msgstr ""
+msgstr "Pagamentos"
 
 #. module: event_sale
 #: field:event.event.ticket,price:0
 msgid "Price"
-msgstr ""
+msgstr "Preço"
+
+#. module: event_sale
+#: field:event.event.ticket,price_reduce:0
+msgid "Price Reduce"
+msgstr "Reduzir preço"
 
 #. module: event_sale
 #: field:event.event.ticket,product_id:0
@@ -247,7 +227,7 @@
 #. module: event_sale
 #: model:ir.model,name:event_sale.model_product_template
 msgid "Product Template"
-msgstr ""
+msgstr "Modelo de Produto"
 
 #. module: event_sale
 #: field:event.event.ticket,registration_ids:0
@@ -272,11 +252,9 @@
 #. module: event_sale
 #: help:product.template,event_type_id:0
 msgid ""
-"Select event types so when we use this product in sales order lines, it will "
-"filter events of this type only."
-msgstr ""
-"Escolha o tipo de evento quando usar este produto em linhas do pedido de "
-"vendas, irá filtrar apenas eventos desse tipo."
+"Select event types so when we use this product in sales order lines, it will"
+" filter events of this type only."
+msgstr "Escolha o tipo de evento quando usar este produto em linhas do pedido de vendas, irá filtrar apenas eventos desse tipo."
 
 #. module: event_sale
 #: model:event.event.ticket,name:event_sale.event_0_ticket_1
@@ -284,18 +262,18 @@
 #: model:event.event.ticket,name:event_sale.event_2_ticket_1
 #: model:event.event.ticket,name:event_sale.event_3_ticket_1
 msgid "Standard"
-msgstr ""
+msgstr "Padrão"
 
 #. module: event_sale
 #: view:website:event_sale.report_registrationbadge
 msgid "Status"
-msgstr ""
-
-#. module: event_sale
-#: code:addons/event_sale/event_sale.py:146
+msgstr "Situação"
+
+#. module: event_sale
+#: code:addons/event_sale/event_sale.py:154
 #, python-format
 msgid "Subscription"
-msgstr ""
+msgstr "Inscrição"
 
 #. module: event_sale
 #: model:product.template,name:event_sale.event_3_product_product_template
@@ -303,24 +281,20 @@
 msgstr "Treinamento Técnico"
 
 #. module: event_sale
-#: code:addons/event_sale/event_sale.py:115
+#: code:addons/event_sale/event_sale.py:123
 #, python-format
 msgid ""
 "The registration has been created for event <i>%s</i> from the Sale Order "
 "%s. "
-msgstr ""
-"A inscrição foi criada para o evento <i>%s</i> a partir do Pedido de Vendas "
-"%s. "
-
-#. module: event_sale
-#: code:addons/event_sale/event_sale.py:113
+msgstr "A inscrição foi criada para o evento <i>%s</i> a partir do Pedido de Vendas %s. "
+
+#. module: event_sale
+#: code:addons/event_sale/event_sale.py:121
 #, python-format
 msgid ""
 "The registration has been created for event <i>%s</i> with the ticket "
 "<i>%s</i> from the Sale Order %s. "
-msgstr ""
-"A inscrição foi criada para o evento <i>%s</i> com o ticket <i>%s</i> a "
-"partir do Pedido de Vendas %s. "
+msgstr "A inscrição foi criada para o evento <i>%s</i> com o ticket <i>%s</i> a partir do Pedido de Vendas %s. "
 
 #. module: event_sale
 #: view:event.registration:event_sale.view_event_registration_ticket_search
@@ -347,7 +321,7 @@
 #: model:event.event.ticket,name:event_sale.event_2_ticket_2
 #: model:event.event.ticket,name:event_sale.event_3_ticket_2
 msgid "VIP"
-msgstr ""
+msgstr "VIP"
 
 #. module: event_sale
 #: help:event.event.ticket,seats_max:0
@@ -355,7 +329,7 @@
 "You can for each event define a maximum registration level. If you have too "
 "much registrations you are not able to confirm your event. (put 0 to ignore "
 "this rule )"
-msgstr ""
+msgstr "Você pode definir para cada evento um nível máximo de inscrições. Se você tem muitas inscrições você não será capaz de confirmar o seu evento. (coloque 0 para ignorar esta regra)"
 
 #. module: event_sale
 #: field:sale.order.line,event_ok:0
