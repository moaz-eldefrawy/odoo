# -*- coding: utf-8 -*-
##############################################################################
#
#    OpenERP, Open Source Management Solution
#    Copyright (C) 2004-2011 OpenERP S.A (<http://www.openerp.com>).
#
#    This program is free software: you can redistribute it and/or modify
#    it under the terms of the GNU Affero General Public License as
#    published by the Free Software Foundation, either version 3 of the
#    License, or (at your option) any later version.
#
#    This program is distributed in the hope that it will be useful,
#    but WITHOUT ANY WARRANTY; without even the implied warranty of
#    MERCHANTABILITY or FITNESS FOR A PARTICULAR PURPOSE.  See the
#    GNU Affero General Public License for more details.
#
#    You should have received a copy of the GNU Affero General Public License
#    along with this program.  If not, see <http://www.gnu.org/licenses/>.
#
##############################################################################

import logging

from openerp.osv import fields, osv
from openerp.tools.translate import _
from openerp.tools import email_split
from openerp import SUPERUSER_ID

_logger = logging.getLogger(__name__)

# welcome email sent to portal users
# (note that calling '_' has no effect except exporting those strings for translation)
WELCOME_EMAIL_SUBJECT = _("Your Odoo account at %(company)s")
WELCOME_EMAIL_BODY = _("""Dear %(name)s,

You have been given access to %(company)s's %(portal)s.

Your login account data is:
  Username: %(login)s
  Portal: %(portal_url)s
  Database: %(db)s 

You can set or change your password via the following url:
   %(signup_url)s

%(welcome_message)s

--
Odoo - Open Source Business Applications
http://www.openerp.com
""")


def extract_email(email):
    """ extract the email address from a user-friendly email address """
    addresses = email_split(email)
    return addresses[0] if addresses else ''



class wizard(osv.osv_memory):
    """
        A wizard to manage the creation/removal of portal users.
    """
    _name = 'portal.wizard'
    _description = 'Portal Access Management'

    _columns = {
        'portal_id': fields.many2one('res.groups', domain=[('is_portal', '=', True)], required=True,
            string='Portal', help="The portal that users can be added in or removed from."),
        'user_ids': fields.one2many('portal.wizard.user', 'wizard_id', string='Users'),
        'welcome_message': fields.text(string='Invitation Message',
            help="This text is included in the email sent to new users of the portal."),
    }

    def _default_portal(self, cr, uid, context):
        portal_ids = self.pool.get('res.groups').search(cr, uid, [('is_portal', '=', True)])
        return portal_ids and portal_ids[0] or False

    _defaults = {
        'portal_id': _default_portal,
    }

    def onchange_portal_id(self, cr, uid, ids, portal_id, context=None):
        # for each partner, determine corresponding portal.wizard.user records
        res_partner = self.pool.get('res.partner')
        partner_ids = context and context.get('active_ids') or []
        contact_ids = set()
        user_changes = []
        for partner in res_partner.browse(cr, SUPERUSER_ID, partner_ids, context):
            for contact in (partner.child_ids or [partner]):
                # make sure that each contact appears at most once in the list
                if contact.id not in contact_ids:
                    contact_ids.add(contact.id)
                    in_portal = False
                    if contact.user_ids:
                        in_portal = portal_id in [g.id for g in contact.user_ids[0].groups_id]
                    user_changes.append((0, 0, {
                        'partner_id': contact.id,
                        'email': contact.email,
                        'in_portal': in_portal,
                    }))
        return {'value': {'user_ids': user_changes}}

    def action_apply(self, cr, uid, ids, context=None):
        wizard = self.browse(cr, uid, ids[0], context)
        portal_user_ids = [user.id for user in wizard.user_ids]
        self.pool.get('portal.wizard.user').action_apply(cr, uid, portal_user_ids, context)
        return {'type': 'ir.actions.act_window_close'}

class wizard_user(osv.osv_memory):
    """
        A model to configure users in the portal wizard.
    """
    _name = 'portal.wizard.user'
    _description = 'Portal User Config'

    _columns = {
        'wizard_id': fields.many2one('portal.wizard', string='Wizard', required=True, ondelete='cascade'),
        'partner_id': fields.many2one('res.partner', string='Contact', required=True, readonly=True),
        'email': fields.char(string='Email', size=240),
        'in_portal': fields.boolean('In Portal'),
    }

    def get_error_messages(self, cr, uid, ids, context=None):
        res_users = self.pool.get('res.users')
        emails = []
        error_empty = []
        error_emails = []
        error_user = []
        ctx = dict(context or {}, active_test=False)
        for wizard_user in self.browse(cr, SUPERUSER_ID, ids, context):
            if wizard_user.in_portal and not self._retrieve_user(cr, SUPERUSER_ID, wizard_user, context):
                email = extract_email(wizard_user.email)
                if not email:
                    error_empty.append(wizard_user.partner_id)
                elif email in emails and email not in error_emails:
                    error_emails.append(wizard_user.partner_id)
                user = res_users.search(cr, SUPERUSER_ID, [('login', '=', email)], context=ctx)
                if user:
                    error_user.append(wizard_user.partner_id)
                emails.append(email)

        error_msg = []
        if error_empty:
            error_msg.append("%s\n- %s" % (_("Some contacts don't have a valid email: "),
                                '\n- '.join(['%s' % (p.display_name,) for p in error_empty])))
        if error_emails:
            error_msg.append("%s\n- %s" % (_("Several contacts have the same email: "),
                                '\n- '.join([p.email for p in error_emails])))
        if error_user:
            error_msg.append("%s\n- %s" % (_("Some contacts have the same email as an existing portal user:"),
                                '\n- '.join(['%s <%s>' % (p.display_name, p.email) for p in error_user])))
        if error_msg:
            error_msg.append(_("To resolve this error, you can: \n"
                "- Correct the emails of the relevant contacts\n"
                "- Grant access only to contacts with unique emails"))
        return error_msg

    def action_apply(self, cr, uid, ids, context=None):
        self.pool['res.partner'].check_access_rights(cr, uid, 'write')
<<<<<<< HEAD
        error_msg = self.get_error_messages(cr, uid, ids, context=context)
        if error_msg:
            raise osv.except_osv(_('Contacts Error'), "\n\n".join(error_msg))

        for wizard_user in self.browse(cr, SUPERUSER_ID, ids, context):
            portal = wizard_user.wizard_id.portal_id
            if not portal.is_portal:
               raise osv.except_osv("Error", "Not a portal: " + portal.name)
=======
        for wizard_user in self.browse(cr, SUPERUSER_ID, ids, context):
            portal = wizard_user.wizard_id.portal_id
            if not portal.is_portal:
                raise osv.except_osv("Error", "Not a portal: " + portal.name)
>>>>>>> b431e6c3
            user = self._retrieve_user(cr, SUPERUSER_ID, wizard_user, context)
            if wizard_user.partner_id.email != wizard_user.email:
                wizard_user.partner_id.write({'email': wizard_user.email})
            if wizard_user.in_portal:
                # create a user if necessary, and make sure it is in the portal group
                if not user:
                    user = self._create_user(cr, SUPERUSER_ID, wizard_user, context)
                if (not user.active) or (portal not in user.groups_id):
                    user.write({'active': True, 'groups_id': [(4, portal.id)]})
                    # prepare for the signup process
                    user.partner_id.signup_prepare()
                    self._send_email(cr, uid, wizard_user, context)
                wizard_user.refresh()
            else:
                # remove the user (if it exists) from the portal group
                if user and (portal in user.groups_id):
                    # if user belongs to portal only, deactivate it
                    if len(user.groups_id) <= 1:
                        user.write({'groups_id': [(3, portal.id)], 'active': False})
                    else:
                        user.write({'groups_id': [(3, portal.id)]})

    def _retrieve_user(self, cr, uid, wizard_user, context=None):
        """ retrieve the (possibly inactive) user corresponding to wizard_user.partner_id
            @param wizard_user: browse record of model portal.wizard.user
            @return: browse record of model res.users
        """
        context = dict(context or {}, active_test=False)
        res_users = self.pool.get('res.users')
        domain = [('partner_id', '=', wizard_user.partner_id.id)]
        user_ids = res_users.search(cr, uid, domain, context=context)
        return user_ids and res_users.browse(cr, uid, user_ids[0], context=context) or False

    def _create_user(self, cr, uid, wizard_user, context=None):
        """ create a new user for wizard_user.partner_id
            @param wizard_user: browse record of model portal.wizard.user
            @return: browse record of model res.users
        """
        res_users = self.pool.get('res.users')
        create_context = dict(context or {}, noshortcut=True, no_reset_password=True)       # to prevent shortcut creation
        values = {
            'email': extract_email(wizard_user.email),
            'login': extract_email(wizard_user.email),
            'partner_id': wizard_user.partner_id.id,
            'groups_id': [(6, 0, [])],
        }
        user_id = res_users.create(cr, uid, values, context=create_context)
        return res_users.browse(cr, uid, user_id, context)

    def _send_email(self, cr, uid, wizard_user, context=None):
        """ send notification email to a new portal user
            @param wizard_user: browse record of model portal.wizard.user
            @return: the id of the created mail.mail record
        """
        res_partner = self.pool['res.partner']
        this_context = context
        this_user = self.pool.get('res.users').browse(cr, SUPERUSER_ID, uid, context)
        if not this_user.email:
            raise osv.except_osv(_('Email Required'),
                _('You must have an email address in your User Preferences to send emails.'))

        # determine subject and body in the portal user's language
        user = self._retrieve_user(cr, SUPERUSER_ID, wizard_user, context)
        context = dict(this_context or {}, lang=user.lang)
        ctx_portal_url = dict(context, signup_force_type_in_url='')
        portal_url = res_partner._get_signup_url_for_action(cr, uid,
                                                            [user.partner_id.id],
                                                            context=ctx_portal_url)[user.partner_id.id]
        res_partner.signup_prepare(cr, uid, [user.partner_id.id], context=context)

        data = {
            'company': this_user.company_id.name,
            'portal': wizard_user.wizard_id.portal_id.name,
            'welcome_message': wizard_user.wizard_id.welcome_message or "",
            'db': cr.dbname,
            'name': user.name,
            'login': user.login,
            'signup_url': user.signup_url,
            'portal_url': portal_url,
        }
        mail_mail = self.pool.get('mail.mail')
        mail_values = {
            'email_from': this_user.email,
            'email_to': user.email,
            'subject': _(WELCOME_EMAIL_SUBJECT) % data,
            'body_html': '<pre>%s</pre>' % (_(WELCOME_EMAIL_BODY) % data),
            'state': 'outgoing',
            'type': 'email',
        }
        mail_id = mail_mail.create(cr, uid, mail_values, context=this_context)
        return mail_mail.send(cr, uid, [mail_id], context=this_context)

# vim:expandtab:smartindent:tabstop=4:softtabstop=4:shiftwidth=4:<|MERGE_RESOLUTION|>--- conflicted
+++ resolved
@@ -159,21 +159,14 @@
 
     def action_apply(self, cr, uid, ids, context=None):
         self.pool['res.partner'].check_access_rights(cr, uid, 'write')
-<<<<<<< HEAD
         error_msg = self.get_error_messages(cr, uid, ids, context=context)
         if error_msg:
             raise osv.except_osv(_('Contacts Error'), "\n\n".join(error_msg))
 
-        for wizard_user in self.browse(cr, SUPERUSER_ID, ids, context):
-            portal = wizard_user.wizard_id.portal_id
-            if not portal.is_portal:
-               raise osv.except_osv("Error", "Not a portal: " + portal.name)
-=======
         for wizard_user in self.browse(cr, SUPERUSER_ID, ids, context):
             portal = wizard_user.wizard_id.portal_id
             if not portal.is_portal:
                 raise osv.except_osv("Error", "Not a portal: " + portal.name)
->>>>>>> b431e6c3
             user = self._retrieve_user(cr, SUPERUSER_ID, wizard_user, context)
             if wizard_user.partner_id.email != wizard_user.email:
                 wizard_user.partner_id.write({'email': wizard_user.email})
