--- conflicted
+++ resolved
@@ -42,18 +42,13 @@
         access_as_sudo = _has_token_access(res_model, res_id, token=token)
         if access_as_sudo:
             record = record.sudo()
-<<<<<<< HEAD
-            if request.env.user == request.env.ref('base.public_user'):
+            if request.env.user._is_public():
                 if kw.get('pid') and consteq(kw.get('hash'), record._sign_token(int(kw.get('pid')))):
                     author_id = kw.get('pid')
                 else:
                     # TODO : After adding the pid and sign_token in access_url when send invoice by email, remove this line
                     # TODO : Author must be Public User (to rename to 'Anonymous')
                     author_id = record.partner_id.id if hasattr(record, 'partner_id') and record.partner_id.id else author_id
-=======
-            if request.env.user._is_public():
-                author_id = record.partner_id.id if hasattr(record, 'partner_id') else author_id
->>>>>>> 57e387b6
             else:
                 if not author_id:
                     raise NotFound()
