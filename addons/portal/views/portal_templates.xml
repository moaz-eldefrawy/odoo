<?xml version="1.0" encoding="utf-8"?>
<odoo>
    <template id="frontend_layout" name="Main Frontend Layout">
        <t t-call="web.layout">
            <t t-set="head_website">
                <script type="text/javascript">
                    odoo.session_info = {
                        is_admin: <t t-esc="json.dumps(request.env.user._is_admin())"/>,
                        is_system: <t t-esc="json.dumps(request.env.user._is_system())"/>,
                        is_website_user: <t t-esc="json.dumps(request.env.user._is_public())"/>,
                        user_id: <t t-esc="json.dumps(request.env.user.id)" />,
                        is_frontend: true,
                        translationURL: '/website/translations',
                    };
                </script>

                <t t-call-assets="web.assets_common" t-js="false"/>
                <t t-call-assets="web.assets_frontend" t-js="false"/>

                <t t-call-assets="web.assets_common" t-css="false"/>
                <t t-call-assets="web.assets_frontend" t-css="false"/>
            </t>
            <t t-set="head" t-value="head_website + (head or '')"/>

            <t t-set="direction" t-value="request.env['res.lang'].search([('code', '=', request.env.lang)]).direction"/>
            <div id="wrapwrap" t-attf-class="#{pageName or ''} #{direction == 'rtl' and 'o_rtl' or ''} #{'o_portal' if is_portal else ''}">
                <header>
                    <nav class="navbar navbar-expand-md navbar-light bg-light">
                        <div class="container">
                            <a href="/" class="navbar-brand logo">
                                <img t-att-src="'/logo.png?company=%s' % res_company.id" t-att-alt="'Logo of %s' % res_company.name" t-att-title="res_company.name"/>
                            </a>
                            <button type="button" class="navbar-toggler" data-toggle="collapse" data-target="#top_menu_collapse">
                                <span class="navbar-toggler-icon"/>
                            </button>
                            <div class="collapse navbar-collapse" id="top_menu_collapse">
                                <!-- FIXME We want menu to open to the right by default (except cases handled in JS) -->
                                <ul class="nav navbar-nav ml-auto text-right" id="top_menu">
                                    <li class="nav-item divider" t-ignore="true" t-if="not user_id._is_public()"/>
                                    <li class="nav-item dropdown" t-ignore="true" t-if="not user_id._is_public()">
                                        <a href="#" class="nav-link dropdown-toggle" data-toggle="dropdown">
                                            <b>
                                                <span t-esc="user_id.name[:23] + '...' if user_id.name and len(user_id.name) &gt; 25 else user_id.name"/>
                                            </b>
                                        </a>
                                        <div class="dropdown-menu js_usermenu" role="menu">
                                            <a id="o_logout" class="dropdown-item" t-attf-href="/web/session/logout?redirect=/" role="menuitem">Logout</a>
                                        </div>
                                    </li>
                                </ul>
                            </div>
                        </div>
                    </nav>
                </header>
                <main>
                    <t t-raw="0"/>
                </main>
                <footer class="bg-light o_footer">
                    <div class="container mt16 mb16" id="footer">
                        <div class="float-right mb16" t-ignore="true" t-if="not editable">
                            Powered by <a target="_blank" href="http://www.odoo.com?utm_source=db&amp;utm_medium=portal">Odoo</a>
                        </div>
                    </div>
                </footer>
            </div>
        </t>
    </template>

    <template id="portal_breadcrumbs" name="Portal Breadcrumbs">
        <ol t-if="page_name != 'home'" class="o_portal_submenu breadcrumb mb-0 py-2 flex-grow-1">
            <li class="breadcrumb-item"><a href="/my/home" aria-label="Home" title="Home"><i class="fa fa-home"/></a></li>
            <li t-if="page_name == 'my_details'" class="breadcrumb-item">Your Details</li>
        </ol>
    </template>

    <template id="portal_back_in_edit_mode" name="Back to edit mode">
        <div t-ignore="true" class="text-center">
            This is a preview of the customer portal. <a t-att-href="backend_url"><i class="fa fa-arrow-right"/> Back to edit mode</a>
        </div>
        <button type="button" class="close" data-dismiss="alert" aria-label="Close"> &#215; </button>
    </template>

    <template id="portal_layout" name="Portal Layout">
        <t t-call="portal.frontend_layout">
            <t t-set="is_portal" t-value="True"/>

            <div t-if="o_portal_fullwidth_alert" class="alert alert-info alert-dismissible rounded-0 fade show d-print-none css_editable_mode_hidden">
                <div class="container">
                    <t t-raw="o_portal_fullwidth_alert"/>
                </div>
                <button type="button" class="close" data-dismiss="alert" aria-label="Close"> &#215; </button>
            </div>

            <div t-if="not no_breadcrumbs and not my_details and not breadcrumbs_searchbar" class="o_portal container mt-3">
                <div class="row align-items-center bg-white no-gutters border rounded">
                    <div class="col">
                        <t t-call="portal.portal_breadcrumbs"></t>
                    </div>
                    <div t-if="prev_record or next_record" class="col flex-grow-0">
                        <t t-call='portal.record_pager'/>
                    </div>
                </div>
            </div>
            <div id="wrap" class='o_portal_wrap'>
                <div class="container mb64">
                    <t t-if="my_details">
                        <div class="row justify-content-between mt-4">
                            <div t-attf-class="col-12 col-md col-lg-6">
                                <t t-raw="0"/>
                            </div>
                            <div id="o_my_sidebar" class="col-12 col-md col-lg-4 col-xl-3 o_my_sidebar">
                                <div class="o_my_contact" t-if="sales_user">
                                    <t t-call="portal.portal_contact"/>
                                </div>
                                <div class="o_portal_my_details">
                                    <h4>Your Details <a role="button" href="/my/account" class="btn btn-sm btn-link"><i class="fa fa-pencil"/> Edit</a></h4>
                                    <hr class="mt-1 mb-0"/>
                                    <div t-field="user_id.partner_id" t-options='{"widget": "contact", "fields": ["email", "phone", "address", "name"]}'/>
                                </div>
                                <div class="o_my_archives" t-if="archive_groups">
                                    <t t-call="portal.portal_archive_groups"/>
                                </div>
                            </div>
                        </div>
                    </t>
                    <t t-else="">
                        <t t-raw="0"/>
                    </t>
                </div>
            </div>
        </t>
    </template>

    <template id="portal_show_sign_in" inherit_id="portal.frontend_layout" name="Show Sign In">
        <xpath expr="//ul[@id='top_menu']" position="inside">
            <li class="nav-item divider" groups="base.group_public"/>
            <li groups="base.group_public" class="nav-item">
                <a t-attf-href="/web/login" class="nav-link">
                    <b>Sign in</b>
                </a>
            </li>
        </xpath>
    </template>

    <template id="portal_my_home" name="My Portal">
        <t t-call="portal.portal_layout">
            <t t-set="my_details" t-value="True"/>
            <div class="o_portal_my_home">
                <div class="oe_structure" id="oe_structure_portal_my_home_1"/>
                <h3>Your Documents</h3>
                <div class="o_portal_docs list-group">
                </div>
            </div>
            <div class="oe_structure" id="oe_structure_portal_my_home_2"/>
        </t>
    </template>

    <template id="portal_docs_entry" name="My Portal Docs Entry">
        <a t-att-href="url" t-att-title="title" class="list-group-item list-group-item-action d-flex align-items-center justify-content-between">
            <t t-esc="title"/>
            <span class="badge badge-secondary badge-pill" t-esc="count"/>
        </a>
    </template>

    <template id="portal_table" name="My Portal Table">
        <div t-attf-class="table-responsive border rounded border-top-0 #{classes if classes else ''}">
            <table class="table rounded mb-0 bg-white o_portal_my_doc_table">
                <t t-raw="0"/>
            </table>
        </div>
        <div t-if="pager" class="o_portal_pager text-center">
            <t t-call="portal.pager"/>
        </div>
    </template>

    <template id="portal_record_sidebar" name="My Portal Record Sidebar">
        <div t-attf-class="#{classes}">
            <div class="card bg-white mb-4" id="sidebar_content">
                <div t-if="title" class="card-body text-center pb-2 pt-3">
                    <t t-raw="title"/>
                </div>
                <t t-if="entries" t-raw="entries"/>
                <div class="card-footer small text-center text-muted border-top-0 pt-1 pb-1 d-none d-lg-block">
                    Powered by <a target="_blank" href="http://www.odoo.com?utm_source=db&amp;utm_medium=portal" title="odoo"><img src="/web/static/src/img/logo.png" alt="Odoo Logo" height="15"/></a>
                </div>
            </div>
        </div>
    </template>

    <!--
        The search bar is composed of 2 buttons : a "filter by" and a "sort by". Changing the 'sortby'
        criteria will keep the number of page, query params, ... Changing the 'filterby' param will
        redirect the user to the beginning of document list, keeping query parameters.

        These 2 buttons can be prepended by a advanced search input, to activate it, search_input need
        to be initialized at 'True' and the content of the t-call is the list of li elements searchable.

        :param dict searchbar_sortings : containing the sort criteria like
            {'date': {'label': _('Newest'), 'order': 'create_date desc'}}
        :param string sortby : name of the sort criteria
        :param dict searchbar_filters : containing the filter criteria like
            {'open': {'label': _('In Progress'), 'domain': [('state', '=', 'open')]}}
        :param string filterby : name of the filter criteria
        :param default_url : the base url of the pages (like '/my/orders')
        :param boolean breadcrumbs_searchbar : set to True to show breadcrumbs rather than the title
        :param boolean o_portal_search_panel : set to True to active the input search
        :param html $0 : content of the t-call
        :param title : bavbar title
        :param classes : navbar classes
    -->
    <template id="portal_searchbar" name="Portal Search Bar">
        <nav t-attf-class="navbar navbar-light navbar-expand-lg border py-0 mb-2 o_portal_navbar {{classes if classes else ''}} {{'mt-3 rounded' if breadcrumbs_searchbar else 'border-top-0' }}">
            <!--  Navbar breadcrumb or title  -->
            <t t-if="breadcrumbs_searchbar">
                <t t-call="portal.portal_breadcrumbs"/>
            </t>
            <span t-else="" class="navbar-brand mb-0 h1 mr-auto" t-esc="title or 'No title'"/>

            <!--  Collapse button -->
            <button class="navbar-toggler" type="button" data-toggle="collapse" data-target="#o_portal_navbar_content" aria-controls="navbarSupportedContent" aria-expanded="false" aria-label="Toggle filters">
                <span class="navbar-toggler-icon small"/>
            </button>

            <!--  Collapsable content  -->
            <div class="collapse navbar-collapse" id="o_portal_navbar_content">
                <div class="nav flex-column flex-lg-row ml-auto p-0 mb-3 mb-lg-0 mt-1 mt-lg-0">
                    <div t-if="searchbar_sortings" class="form-inline">
                        <span class="small mr-1 navbar-text">Sort By:</span>
                        <div class="btn-group">
                            <button id="portal_searchbar_sortby" data-toggle="dropdown" class="btn btn-secondary btn-sm dropdown-toggle">
                                <t t-esc="searchbar_sortings[sortby].get('label', 'Newest')"/>
                            </button>
                            <div class="dropdown-menu" aria-labelledby="portal_searchbar_sortby">
                                <t t-foreach="searchbar_sortings" t-as="option">
                                    <a t-att-href="request.httprequest.path + '?' + keep_query('*', sortby=option)"
                                       t-attf-class="dropdown-item#{sortby == option and ' active' or ''}">
                                        <span t-esc="searchbar_sortings[option].get('label')"/>
                                    </a>
                                </t>
                            </div>
                        </div>
                    </div>
                    <div t-if="searchbar_filters" class="form-inline ml-lg-2">
                        <span class="small mr-1 navbar-text">Filter By:</span>
                        <div class="btn-group">
                            <button id="portal_searchbar_filters" data-toggle="dropdown" class="btn btn-secondary btn-sm dropdown-toggle">
                                <t t-esc="searchbar_filters[filterby].get('label', 'All')"/>
                            </button>
                            <div class="dropdown-menu" aria-labelledby="portal_searchbar_filters">
                                <t t-foreach="searchbar_filters" t-as="option">
                                    <a t-att-href="default_url + '?' + keep_query('*', filterby=option)"
                                       t-attf-class="dropdown-item#{filterby == option and ' active' or ''}">
                                        <span t-esc="searchbar_filters[option].get('label')"/>
                                    </a>
                                </t>
                            </div>
                        </div>
                    </div>
                    <div t-if="searchbar_groupby" class="form-inline ml-lg-2">
                        <span class="small mr-1 navbar-text">Group By:</span>
                        <div class="btn-group">
                            <button id="portal_searchbar_groupby" data-toggle="dropdown" class="btn btn-secondary btn-sm dropdown-toggle">
                                <t t-esc="searchbar_groupby[groupby].get('label', 'None')"/>
                            </button>
                            <div class="dropdown-menu" aria-labelledby="portal_searchbar_groupby">
                                <t t-foreach="searchbar_groupby" t-as="option">
                                    <a t-att-href="default_url + '?' + keep_query('*', groupby=option)"
                                       t-attf-class="dropdown-item#{groupby == option and ' active' or ''}">
                                        <span t-esc="searchbar_groupby[option].get('label')"/>
                                    </a>
                                </t>
                            </div>
                        </div>
                    </div>
                    <t t-raw="0"/>
                </div>
                <form t-if="searchbar_inputs" class="form-inline o_portal_search_panel ml-lg-4">
                    <div class="input-group input-group-sm w-100">
                        <div class="input-group-prepend">
                            <button type="button" class="btn btn-secondary dropdown-toggle" data-toggle="dropdown"/>
                            <div class="dropdown-menu" role="menu">
                                <t t-foreach='searchbar_inputs' t-as='input'>
                                    <a t-att-href="'#' + searchbar_inputs[input]['input']"
                                        t-attf-class="dropdown-item#{search_in == searchbar_inputs[input]['input'] and ' active' or ''}">
                                        <span t-raw="searchbar_inputs[input]['label']"/>
                                    </a>
                                </t>
                            </div>
                        </div>
                        <input type="text" class="form-control form-control-sm" placeholder="Search" t-att-value='search' name="search"/>
                        <span class="input-group-append">
                            <button class="btn btn-secondary search-submit" type="button">
                                <span class="fa fa-search"/>
                            </button>
                        </span>
                    </div>
                </form>
            </div>
        </nav>
    </template>

    <template id="portal_record_layout" name="Portal single record layout">
        <div t-attf-class="card mt-0 border-top-0 rounded-0 rounded-bottom #{classes if classes else ''}">
            <div t-if="card_header" t-attf-class="card-header #{header_classes if header_classes else ''}">
                <t t-raw="card_header"/>
            </div>
            <div t-if="card_body" t-attf-class="card-body #{body_classes if body_classes else ''}">
                <t t-raw="card_body"/>
            </div>
        </div>
    </template>

    <template id="portal_contact" name="Contact">
        <div class="o_portal_contact_details mb-5">
            <h4><t t-if="title" t-esc="title"/><t t-else="">Your contact</t></h4>
            <hr class="mt-1 mb0"/>
            <h6 class="mb-1"><b t-esc="sales_user.name"/></h6>
            <div class="d-flex align-items-center mb-1">
                <div class="fa fa-envelope fa-fw mr-1"></div>
                <a t-att-href="'mailto:'+sales_user.email" t-esc="sales_user.email"/>
            </div>
            <div class="d-flex flex-nowrap align-items-center mb-1">
                <div class="fa fa-phone fa-fw mr-1"></div>
                <span t-esc="sales_user.phone"/>
            </div>
            <div class="d-flex flex-nowrap align-items-center mb-1">
                <div class="fa fa-map-marker fa-fw mr-1"></div>
                <span t-esc="sales_user.city"/>
            </div>
        </div>
    </template>

    <template id="portal_archive_groups" name="Portal Archive Groups">
        <h3 class="o_page_header">Archives</h3>
        <ul class="nav nav-pills flex-column">
            <t t-foreach="archive_groups" t-as="group">
                <t t-if="group['date_begin'] == date">
                    <li class="nav-item">
                        <a t-att-href="default_url" class="nav-link active" t-ignore="True"><t t-esc="group['name']"/><span class="float-right badge badge-pill" t-esc="group['item_count']"/></a>
                    </li>
                </t>
                <t t-if="group['date_begin'] != date">
                    <li class="nav-item">
                        <a t-ignore="True" t-attf-href="#{default_url}?date_begin=#{group['date_begin']}&amp;date_end=#{group['date_end']}" class="nav-link"><t t-esc="group['name']"/><span class="float-right badge badge-pill" t-esc="group['item_count']"/></a>
                    </li>
                </t>
            </t>
        </ul>
    </template>

    <template id="portal_my_details">
        <t t-call="portal.portal_layout">
            <t t-set="additional_title">Your Contact Details</t>
            <h3>Your Details</h3>
            <form action="/my/account" method="post">
                <input type="hidden" name="csrf_token" t-att-value="request.csrf_token()"/>
                <div class="row o_portal_details">
                    <div class="col-lg-8">
                        <div class="row">
                            <div class="col-lg-12">
                              <div t-if="error_message" class="alert alert-danger" role="alert">
                                  <t t-foreach="error_message" t-as="err"><t t-esc="err"/><br /></t>
                              </div>
                            </div>
                            <div t-attf-class="form-group #{error.get('name') and 'o_has_error' or ''} col-xl-6">
                                <label class="col-form-label" for="name">Your Name</label>
                                <input type="text" name="name" t-attf-class="form-control #{error.get('name') and 'is-invalid' or ''}" t-att-value="name or partner.name" />
                            </div>
                            <div t-attf-class="form-group #{error.get('email') and 'o_has_error' or ''} col-xl-6">
                                <label class="col-form-label" for="email">Email</label>
                                <input type="email" name="email" t-attf-class="form-control #{error.get('email') and 'is-invalid' or ''}" t-att-value="email or partner.email" />
                            </div>
                            <div t-attf-class="form-group #{error.get('phone') and 'o_has_error' or ''} col-xl-6">
                                <label class="col-form-label" for="phone">Phone</label>
                                <input type="tel" name="phone" t-attf-class="form-control #{error.get('phone') and 'is-invalid' or ''}" t-att-value="phone or partner.phone" />
                            </div>

                            <div class="clearfix" />
                            <div t-attf-class="form-group #{error.get('company_name') and 'o_has_error' or ''} col-xl-6">
                                <label class="col-form-label label-optional" for="company_name">Company Name</label>
                                <!-- The <input> is replace by a <p> to avoid sending an unauthorized value on form submit.
                                     The user might not have rights to change company_name but should still be able to see it.
                                -->
                                <p t-if="not partner.can_edit_vat()" t-attf-class="form-control" readonly="1" t-esc="partner.commercial_company_name" title="Changing company name is not allowed once document(s) have been issued for your account. Please contact us directly for this operation."/>
                                <input t-else="" type="text" name="company_name" t-attf-class="form-control #{error.get('company_name') and 'is-invalid' or ''}" t-att-value="company_name or partner.commercial_company_name"/>
                            </div>
                            <div t-attf-class="form-group #{error.get('vat') and 'o_has_error' or ''} col-xl-6">
                                <label class="col-form-label label-optional" for="vat">VAT Number</label>
                                <input type="text" name="vat" t-attf-class="form-control #{error.get('vat') and 'is-invalid' or ''}" t-att-value="vat or partner.vat" t-att-readonly="None if partner.can_edit_vat() else '1'" t-att-title="None if partner.can_edit_vat() else 'Changing VAT number is not allowed once document(s) have been issued for your account. Please contact us directly for this operation.'" />
                            </div>

                            <div class="clearfix" />
                            <div t-attf-class="form-group #{error.get('street') and 'o_has_error' or ''} col-xl-6">
                                <label class="col-form-label" for="street">Street</label>
                                <input type="text" name="street" t-attf-class="form-control #{error.get('street') and 'is-invalid' or ''}" t-att-value="street or partner.street"/>
                            </div>
                            <div t-attf-class="form-group #{error.get('city') and 'o_has_error' or ''} col-xl-6">
                                <label class="col-form-label" for="city">City</label>
                                <input type="text" name="city" t-attf-class="form-control #{error.get('city') and 'is-invalid' or ''}" t-att-value="city or partner.city" />
                            </div>
<<<<<<< HEAD
                            <div t-attf-class="form-group #{error.get('zip') and 'o_has_error' or ''} col-xl-6">
                                <label class="col-form-label" for="zipcode">Zip / Postal Code</label>
                                <input type="text" name="zipcode" t-attf-class="form-control #{error.get('zip') and 'is-invalid' or ''}" t-att-value="zipcode or partner.zip" />
=======
                            <div t-attf-class="form-group #{error.get('zip') and 'has-error' or ''} col-lg-6">
                                <label class="control-label label-optional" for="zipcode">Zip / Postal Code</label>
                                <input type="text" name="zipcode" class="form-control" t-att-value="zipcode or partner.zip" />
>>>>>>> 97d81f12
                            </div>
                            <div t-attf-class="form-group #{error.get('country_id') and 'o_has_error' or ''} col-xl-6">
                                <label class="col-form-label" for="country_id">Country</label>
                                <select name="country_id" t-attf-class="form-control #{error.get('country_id') and 'is-invalid' or ''}">
                                    <option value="">Country...</option>
                                    <t t-foreach="countries or []" t-as="country">
                                        <option t-att-value="country.id" t-att-selected="country.id == int(country_id) if country_id else country.id == partner.country_id.id">
                                            <t t-esc="country.name" />
                                        </option>
                                    </t>
                                </select>
                            </div>
                            <div t-attf-class="form-group #{error.get('state_id') and 'o_has_error' or ''} col-xl-6">
                                <label class="col-form-label label-optional" for="state_id">State / Province</label>
                                <select name="state_id" t-attf-class="form-control #{error.get('state_id') and 'is-invalid' or ''}">
                                    <option value="">select...</option>
                                    <t t-foreach="states or []" t-as="state">
                                        <option t-att-value="state.id" style="display:none;" t-att-data-country_id="state.country_id.id" t-att-selected="state.id == partner.state_id.id">
                                            <t t-esc="state.name" />
                                        </option>
                                    </t>
                                </select>
                            </div>
                            <input type="hidden" name="redirect" t-att-value="redirect"/>
                        </div>
                        <div class="clearfix">
                            <button type="submit" class="btn btn-primary float-right mb32 ">
                                Confirm
                                <span class="fa fa-long-arrow-right" />
                            </button>
                        </div>
                    </div>
                </div>
            </form>
        </t>
    </template>

    <template id="record_pager" name="Portal Record Pager">
        <t t-if='prev_record or next_record'>
            <div class="record_pager btn-group" role="group">
                <a role="button" t-att-class="'btn btn-link %s' % ('disabled' if not prev_record else '')" t-att-href="prev_record or '#'" ><i class="fa fa-chevron-left" role="img" aria-label="Previous" title="Previous"></i></a>
                <a role="button" t-att-class="'btn btn-link %s' % ('disabled' if not next_record else '')" t-att-href="next_record or '#'" ><i class="fa fa-chevron-right" role="img" aria-label="Next" title="Next"></i></a>
            </div>
        </t>
    </template>

    <template id="pager" name="Pager">
        <ul t-if="pager['page_count'] > 1" t-attf-class="#{ classname or '' } pagination m-0 #{_classes}" t-att-style="style or None">
            <li t-attf-class="page-item #{'disabled' if pager['page']['num'] == 1 else ''}">
                <a t-att-href=" pager['page_previous']['url'] if pager['page']['num'] != 1 else None" class="page-link">Prev</a>
            </li>
            <t t-foreach="pager['pages']" t-as="page">
                <li t-attf-class="page-item #{'active' if page['num'] == pager['page']['num'] else ''}"> <a t-att-href="page['url']" class="page-link" t-raw="page['num']"></a></li>
            </t>
            <li t-attf-class="page-item #{'disabled' if pager['page']['num'] == pager['page_count'] else ''}">
                <a t-att-href="pager['page_next']['url'] if pager['page']['num'] != pager['page_count'] else None" class="page-link">Next</a>
            </li>
        </ul>
    </template>

    <template id="my_account_link" name="Link to frontend portal" inherit_id="portal.frontend_layout">
        <xpath expr="//a[@id='o_logout']" position="before">
            <a href="/my/home" role="menuitem" class="dropdown-item">My Account</a>
        </xpath>
    </template>

    <!--
        Generic chatter template for the frontend
        This template provide the container of the chatter. The rest is done in js.
        To use this template, you need to call it after setting the following variable in your template or in your controller:
            :object browserecord : the mail_thread object
            :message_per_page int (optional): number of message per chatter page
            :token string (optional): if you want your chatter to be available for non-logged user,
                     you can use a token to verify the identity of the user;
                     the message will be posted with the identity of the partner_id of the object
    -->
    <template id="message_thread">
        <div id="discussion" class="d-print-none o_portal_chatter o_not_editable p-0"
            t-att-data-token="token" t-att-data-res_model="object._name" t-att-data-pid="pid" t-att-data-hash="hash" t-att-data-res_id="object.id" t-att-data-pager_step="message_per_page or 10" t-att-data-allow_composer="'0' if disable_composer else '1'">
        </div>
    </template>

    <!--
        Container signature template for frontend
        :partner-name string: customer name that signs
        :res-model string: model of the signed document
        :res-id stringied int: id of the signed document
        :call-url string: url to call once clicking on the sign button
        :access-token string: access token for customer portal
    -->

    <template id="portal_signature" name="Ask Signature">
        <div t-att-class="'o_portal_signature_form'"
            t-att-data-partner-name="partner_name"
            t-att-data-res-model="object._name"
            t-att-data-res-id="object.id"
            t-att-data-call-url="callUrl"
            t-att-data-sign-label="signLabel"
            t-att-data-access-token="accessToken"/>
    </template>

    <template id="portal_sidebar" name="Sidebar">
        <t t-call="portal.portal_layout">
            <body data-spy="scroll" data-target=".navspy" data-offset="50">
                <div class="container o_portal_sidebar"></div>
                <div class="oe_structure mb32" id="oe_structure_portal_sidebar_1"/>
            </body>
        </t>
    </template>
</odoo><|MERGE_RESOLUTION|>--- conflicted
+++ resolved
@@ -398,15 +398,9 @@
                                 <label class="col-form-label" for="city">City</label>
                                 <input type="text" name="city" t-attf-class="form-control #{error.get('city') and 'is-invalid' or ''}" t-att-value="city or partner.city" />
                             </div>
-<<<<<<< HEAD
                             <div t-attf-class="form-group #{error.get('zip') and 'o_has_error' or ''} col-xl-6">
-                                <label class="col-form-label" for="zipcode">Zip / Postal Code</label>
+                                <label class="col-form-label label-optional" for="zipcode">Zip / Postal Code</label>
                                 <input type="text" name="zipcode" t-attf-class="form-control #{error.get('zip') and 'is-invalid' or ''}" t-att-value="zipcode or partner.zip" />
-=======
-                            <div t-attf-class="form-group #{error.get('zip') and 'has-error' or ''} col-lg-6">
-                                <label class="control-label label-optional" for="zipcode">Zip / Postal Code</label>
-                                <input type="text" name="zipcode" class="form-control" t-att-value="zipcode or partner.zip" />
->>>>>>> 97d81f12
                             </div>
                             <div t-attf-class="form-group #{error.get('country_id') and 'o_has_error' or ''} col-xl-6">
                                 <label class="col-form-label" for="country_id">Country</label>
