(function() {

var instance = openerp;
var _t = instance.web._t,
   _lt = instance.web._lt;
var QWeb = instance.web.qweb;

/** @namespace */
instance.web.form = {};

/**
 * Interface implemented by the form view or any other object
 * able to provide the features necessary for the fields to work.
 *
 * Properties:
 *     - display_invalid_fields : if true, all fields where is_valid() return true should
 *     be displayed as invalid.
 *     - actual_mode : the current mode of the field manager. Can be "view", "edit" or "create".
 * Events:
 *     - view_content_has_changed : when the values of the fields have changed. When
 *     this event is triggered all fields should reprocess their modifiers.
 *     - field_changed:<field_name> : when the value of a field change, an event is triggered
 *     named "field_changed:<field_name>" with <field_name> replaced by the name of the field.
 *     This event is not related to the on_change mechanism of OpenERP and is always called
 *     when the value of a field is setted or changed. This event is only triggered when the
 *     value of the field is syntactically valid, but it can be triggered when the value
 *     is sematically invalid (ie, when a required field is false). It is possible that an event
 *     about a precise field is never triggered even if that field exists in the view, in that
 *     case the value of the field is assumed to be false.
 */
instance.web.form.FieldManagerMixin = {
    /**
     * Must return the asked field as in fields_get.
     */
    get_field_desc: function(field_name) {},
    /**
     * Returns the current value of a field present in the view. See the get_value() method
     * method in FieldInterface for further information.
     */
    get_field_value: function(field_name) {},
    /**
    Gives new values for the fields contained in the view. The new values could not be setted
    right after the call to this method. Setting new values can trigger on_changes.

    @param {Object} values A dictonary with key = field name and value = new value.
    @return {$.Deferred} Is resolved after all the values are setted.
    */
    set_values: function(values) {},
    /**
    Computes an OpenERP domain.

    @param {Array} expression An OpenERP domain.
    @return {boolean} The computed value of the domain.
    */
    compute_domain: function(expression) {},
    /**
    Builds an evaluation context for the resolution of the fields' contexts. Please note
    the field are only supposed to use this context to evualuate their own, they should not
    extend it.

    @return {CompoundContext} An OpenERP context.
    */
    build_eval_context: function() {},
};

instance.web.views.add('form', 'instance.web.FormView');
/**
 * Properties:
 *      - actual_mode: always "view", "edit" or "create". Read-only property. Determines
 *      the mode used by the view.
 */
instance.web.FormView = instance.web.View.extend(instance.web.form.FieldManagerMixin, {
    /**
     * Indicates that this view is not searchable, and thus that no search
     * view should be displayed (if there is one active).
     */
    searchable: false,
    template: "FormView",
    display_name: _lt('Form'),
    view_type: "form",
    /**
     * @constructs instance.web.FormView
     * @extends instance.web.View
     *
     * @param {instance.web.Session} session the current openerp session
     * @param {instance.web.DataSet} dataset the dataset this view will work with
     * @param {String} view_id the identifier of the OpenERP view object
     *
     * @property {instance.web.Registry} registry=instance.web.form.widgets widgets registry for this form view instance
     */
    init: function(parent, dataset, view_id, options) {
        var self = this;
        this._super(parent);
        this.ViewManager = parent;
        this.set_default_options(options);
        this.dataset = dataset;
        this.model = dataset.model;
        this.view_id = view_id || false;
        this.fields_view = {};
        this.fields = {};
        this.fields_order = [];
        this.datarecord = {};
        this._onchange_specs = {};
        this.onchanges_mutex = new $.Mutex();
        this.default_focus_field = null;
        this.default_focus_button = null;
        this.fields_registry = instance.web.form.widgets;
        this.tags_registry = instance.web.form.tags;
        this.widgets_registry = instance.web.form.custom_widgets;
        this.has_been_loaded = $.Deferred();
        this.translatable_fields = [];
        _.defaults(this.options, {
            "not_interactible_on_create": false,
            "initial_mode": "view",
            "disable_autofocus": false,
            "footer_to_buttons": false,
        });
        this.is_initialized = $.Deferred();
        this.mutating_mutex = new $.Mutex();
        this.save_list = [];
        this.render_value_defs = [];
        this.reload_mutex = new $.Mutex();
        this.__clicked_inside = false;
        this.__blur_timeout = null;
        this.rendering_engine = new instance.web.form.FormRenderingEngine(this);
        self.set({actual_mode: self.options.initial_mode});
        this.has_been_loaded.done(function() {
            self._build_onchange_specs();
            self.on("change:actual_mode", self, self.check_actual_mode);
            self.check_actual_mode();
            self.on("change:actual_mode", self, self.init_pager);
            self.init_pager();
        });
        self.on("load_record", self, self.load_record);
        instance.web.bus.on('clear_uncommitted_changes', this, function(e) {
            if (!this.can_be_discarded()) {
                e.preventDefault();
            }
        });
    },
    view_loading: function(r) {
        return this.load_form(r);
    },
    destroy: function() {
        _.each(this.get_widgets(), function(w) {
            w.off('focused blurred');
            w.destroy();
        });
        if (this.$el) {
            this.$el.off('.formBlur');
        }
        this._super();
    },
    load_form: function(data) {
        var self = this;
        if (!data) {
            throw new Error(_t("No data provided."));
        }
        if (this.arch) {
            throw "Form view does not support multiple calls to load_form";
        }
        this.fields_order = [];
        this.fields_view = data;

        this.rendering_engine.set_fields_registry(this.fields_registry);
        this.rendering_engine.set_tags_registry(this.tags_registry);
        this.rendering_engine.set_widgets_registry(this.widgets_registry);
        this.rendering_engine.set_fields_view(data);
        var $dest = this.$el.hasClass("oe_form_container") ? this.$el : this.$el.find('.oe_form_container');
        this.rendering_engine.render_to($dest);

        this.$el.on('mousedown.formBlur', function () {
            self.__clicked_inside = true;
        });

        this.$buttons = $(QWeb.render("FormView.buttons", {'widget':self}));
        if (this.options.$buttons) {
            this.$buttons.appendTo(this.options.$buttons);
        } else {
            this.$el.find('.oe_form_buttons').replaceWith(this.$buttons);
        }
        this.$buttons.on('click', '.oe_form_button_create',
                         this.guard_active(this.on_button_create));
        this.$buttons.on('click', '.oe_form_button_edit',
                         this.guard_active(this.on_button_edit));
        this.$buttons.on('click', '.oe_form_button_save',
                         this.guard_active(this.on_button_save));
        this.$buttons.on('click', '.oe_form_button_cancel',
                         this.guard_active(this.on_button_cancel));
        if (this.options.footer_to_buttons) {
            this.$el.find('footer').appendTo(this.$buttons);
        }

        this.$sidebar = this.options.$sidebar || this.$el.find('.oe_form_sidebar');
        if (!this.sidebar && this.options.$sidebar) {
            this.sidebar = new instance.web.Sidebar(this);
            this.sidebar.appendTo(this.$sidebar);
            if (this.fields_view.toolbar) {
                this.sidebar.add_toolbar(this.fields_view.toolbar);
            }
            this.sidebar.add_items('other', _.compact([
                self.is_action_enabled('delete') && { label: _t('Delete'), callback: self.on_button_delete },
                self.is_action_enabled('create') && { label: _t('Duplicate'), callback: self.on_button_duplicate }
            ]));
        }

        this.has_been_loaded.resolve();

        // Add bounce effect on button 'Edit' when click on readonly page view.
        this.$el.find(".oe_form_group_row,.oe_form_field,label,h1,.oe_title,.oe_notebook_page, .oe_list_content").on('click', function (e) {
            if(self.get("actual_mode") == "view") {
                var $button = self.options.$buttons.find(".oe_form_button_edit");
                $button.openerpBounce();
                e.stopPropagation();
                instance.web.bus.trigger('click', e);
            }
        });
        //bounce effect on red button when click on statusbar.
        this.$el.find(".oe_form_field_status:not(.oe_form_status_clickable)").on('click', function (e) {
            if((self.get("actual_mode") == "view")) {
                var $button = self.$el.find(".oe_highlight:not(.oe_form_invisible)").css({'float':'left','clear':'none'});
                $button.openerpBounce();
                e.stopPropagation();
            }
         });
        this.trigger('form_view_loaded', data);
        return $.when();
    },
    widgetFocused: function() {
        // Clear click flag if used to focus a widget
        this.__clicked_inside = false;
        if (this.__blur_timeout) {
            clearTimeout(this.__blur_timeout);
            this.__blur_timeout = null;
        }
    },
    widgetBlurred: function() {
        if (this.__clicked_inside) {
            // clicked in an other section of the form (than the currently
            // focused widget) => just ignore the blurring entirely?
            this.__clicked_inside = false;
            return;
        }
        var self = this;
        // clear timeout, if any
        this.widgetFocused();
        this.__blur_timeout = setTimeout(function () {
            self.trigger('blurred');
        }, 0);
    },

    do_load_state: function(state, warm) {
        if (state.id && this.datarecord.id != state.id) {
            if (this.dataset.get_id_index(state.id) === null) {
                this.dataset.ids.push(state.id);
            }
            this.dataset.select_id(state.id);
            this.do_show();
        }
    },
    /**
     *
     * @param {Object} [options]
     * @param {Boolean} [mode=undefined] If specified, switch the form to specified mode. Can be "edit" or "view".
     * @param {Boolean} [reload=true] whether the form should reload its content on show, or use the currently loaded record
     * @return {$.Deferred}
     */
    do_show: function (options) {
        var self = this;
        options = options || {};
        if (this.sidebar) {
            this.sidebar.$el.show();
        }
        if (this.$buttons) {
            this.$buttons.show();
        }
        this.$el.show().css({
            opacity: '0',
            filter: 'alpha(opacity = 0)'
        });
        this.$el.add(this.$buttons).removeClass('oe_form_dirty');

        var shown = this.has_been_loaded;
        if (options.reload !== false) {
            shown = shown.then(function() {
                if (self.dataset.index === null) {
                    // null index means we should start a new record
                    return self.on_button_new();
                }
                var fields = _.keys(self.fields_view.fields);
                fields.push('display_name');
                return self.dataset.read_index(fields, {
                    context: { 'bin_size': true }
                }).then(function(r) {
                    self.trigger('load_record', r);
                });
            });
        }
        return $.when(shown, this._super()).then(function() {
            self._actualize_mode(options.mode || self.options.initial_mode);
            self.$el.css({
                opacity: '1',
                filter: 'alpha(opacity = 100)'
            });
            instance.web.bus.trigger('form_view_shown', self);
        });
    },
    do_hide: function () {
        if (this.sidebar) {
            this.sidebar.$el.hide();
        }
        if (this.$pager) {
            this.$pager.hide();
        }
        this._super();
    },
    load_record: function(record) {
        var self = this, set_values = [];
        if (!record) {
            this.set({ 'title' : undefined });
            this.do_warn(_t("Form"), _t("The record could not be found in the database."), true);
            return $.Deferred().reject();
        }
        this.datarecord = record;
        this._actualize_mode();
        this.set({ 'title' : record.id ? record.display_name : _t("New") });

        _(this.fields).each(function (field, f) {
            field._dirty_flag = false;
            field._inhibit_on_change_flag = true;
            var result = field.set_value(self.datarecord[f] || false);
            field._inhibit_on_change_flag = false;
            set_values.push(result);
        });
        return $.when.apply(null, set_values).then(function() {
            if (!record.id) {
                // trigger onchanges
                self.do_onchange(null);
            }
            self.on_form_changed();
            self.rendering_engine.init_fields();
            self.is_initialized.resolve();
            self.do_update_pager(record.id === null || record.id === undefined);
            if (self.sidebar) {
               self.sidebar.do_attachement_update(self.dataset, self.datarecord.id);
            }
            if (record.id) {
                self.do_push_state({id:record.id});
            } else {
                self.do_push_state({});
            }
            self.$el.add(self.$buttons).removeClass('oe_form_dirty');
            self.autofocus();
        });
    },
    /**
     * Loads and sets up the default values for the model as the current
     * record
     *
     * @return {$.Deferred}
     */
    load_defaults: function () {
        var self = this;
        var keys = _.keys(this.fields_view.fields);
        if (keys.length) {
            return this.dataset.default_get(keys).then(function(r) {
                self.trigger('load_record', r);
            });
        }
        return self.trigger('load_record', {});
    },
    on_form_changed: function() {
        this.trigger("view_content_has_changed");
    },
    do_notify_change: function() {
        this.$el.add(this.$buttons).addClass('oe_form_dirty');
    },
    execute_pager_action: function(action) {
        if (this.can_be_discarded()) {
            switch (action) {
                case 'first':
                    this.dataset.index = 0;
                    break;
                case 'previous':
                    this.dataset.previous();
                    break;
                case 'next':
                    this.dataset.next();
                    break;
                case 'last':
                    this.dataset.index = this.dataset.ids.length - 1;
                    break;
            }
            var def = this.reload();
            this.trigger('pager_action_executed');
            return def;
        }
        return $.when();
    },
    init_pager: function() {
        var self = this;
        if (this.$pager)
            this.$pager.remove();
        if (this.get("actual_mode") === "create")
            return;
        this.$pager = $(QWeb.render("FormView.pager", {'widget':self}));
        if (this.options.$pager) {
            this.$pager.appendTo(this.options.$pager);
        } else {
            this.$el.find('.oe_form_pager').replaceWith(this.$pager);
        }
        this.$pager.on('click','a[data-pager-action]',function() {
            var $el = $(this);
            if ($el.attr("disabled"))
                return;
            var action = $el.data('pager-action');
            var def = $.when(self.execute_pager_action(action));
            $el.attr("disabled");
            def.always(function() {
                $el.removeAttr("disabled");
            });
        });
        this.do_update_pager();
    },
    do_update_pager: function(hide_index) {
        this.$pager.toggle(this.dataset.ids.length > 1);
        if (hide_index) {
            $(".oe_form_pager_state", this.$pager).html("");
        } else {
            $(".oe_form_pager_state", this.$pager).html(_.str.sprintf(_t("%d / %d"), this.dataset.index + 1, this.dataset.ids.length));
        }
    },

    _build_onchange_specs: function() {
        var self = this;
        var find = function(field_name, root) {
            var fields = [root];
            while (fields.length) {
                var node = fields.pop();
                if (!node) {
                    continue;
                }
                if (node.tag === 'field' && node.attrs.name === field_name) {
                    return node.attrs.on_change || "";
                }
                fields = _.union(fields, node.children);
            }
            return "";
        };

        self._onchange_fields = [];
        self._onchange_specs = {};
        _.each(this.fields, function(field, name) {
            self._onchange_fields.push(name);
            self._onchange_specs[name] = find(name, field.node);
            _.each(field.field.views, function(view) {
                _.each(view.fields, function(_, subname) {
                    self._onchange_specs[name + '.' + subname] = find(subname, view.arch);
                });
            });
        });
    },
    _get_onchange_values: function() {
        var field_values = this.get_fields_values();
        if (field_values.id.toString().match(instance.web.BufferedDataSet.virtual_id_regex)) {
            delete field_values.id;
        }
        if (this.dataset.parent_view) {
            // this belongs to a parent view: add parent field if possible
            var parent_view = this.dataset.parent_view;
            var child_name = this.dataset.child_name;
            var parent_name = parent_view.get_field_desc(child_name).relation_field;
            if (parent_name) {
                // consider all fields except the inverse of the parent field
                var parent_values = parent_view.get_fields_values();
                delete parent_values[child_name];
                field_values[parent_name] = parent_values;
            }
        }
        return field_values;
    },

    do_onchange: function(widget) {
        var self = this;
        var onchange_specs = self._onchange_specs;
        try {
            var def = $.when({});
            var change_spec = widget ? onchange_specs[widget.name] : null;
            if (!widget || (!_.isEmpty(change_spec) && change_spec !== "0")) {
                var ids = [],
                    trigger_field_name = widget ? widget.name : self._onchange_fields,
                    values = self._get_onchange_values(),
                    context = new instance.web.CompoundContext(self.dataset.get_context());

                if (widget && widget.build_context()) {
                    context.add(widget.build_context());
                }
                if (self.dataset.parent_view) {
                    var parent_name = self.dataset.parent_view.get_field_desc(self.dataset.child_name).relation_field;
                    context.add({field_parent: parent_name});
                }

                if (self.datarecord.id && !instance.web.BufferedDataSet.virtual_id_regex.test(self.datarecord.id)) {
                    // In case of a o2m virtual id, we should pass an empty ids list
                    ids.push(self.datarecord.id);
                }
                def = self.alive(new instance.web.Model(self.dataset.model).call(
                    "onchange", [ids, values, trigger_field_name, onchange_specs, context]));
            }
            this.onchanges_mutex.exec(function(){
                return def.then(function(response) {
                    var fields = {};
                    if (widget){
                        fields[widget.name] = widget.field;
                    }
                    else{
                        fields = self.fields_view.fields;
                    }
                    var defs = [];
                    _.each(fields, function(field, fieldname){
                        if (field && field.change_default) {
                            var value_;
                            if (response.value && (fieldname in response.value)) {
                                // Use value from onchange if onchange executed
                                value_ = response.value[fieldname];
                            } else {
                                // otherwise get form value for field
                                value_ = self.fields[fieldname].get_value();
                            }
                            var condition = fieldname + '=' + value_;

                            if (value_) {
                                defs.push(self.alive(new instance.web.Model('ir.values').call(
                                    'get_defaults', [self.model, condition]
                                )).then(function (results) {
                                    if (!results.length) {
                                        return response;
                                    }
                                    if (!response.value) {
                                        response.value = {};
                                    }
                                    for(var i=0; i<results.length; ++i) {
                                        // [whatever, key, value]
                                        var triplet = results[i];
                                        response.value[triplet[1]] = triplet[2];
                                    }
                                    return response;
                                }));
                            }
                        }
                    });
                    return _.isEmpty(defs) ? response : $.when.apply(null, defs);
                }).then(function(response) {
                    return self.on_processed_onchange(response);
                });
            });
            return this.onchanges_mutex.def;
        } catch(e) {
            console.error(e);
            instance.webclient.crashmanager.show_message(e);
            return $.Deferred().reject();
        }
    },
    on_processed_onchange: function(result) {
        try {
        var fields = this.fields;
        _(result.domain).each(function (domain, fieldname) {
            var field = fields[fieldname];
            if (!field) { return; }
            field.node.attrs.domain = domain;
        });

        if (!_.isEmpty(result.value)) {
            this._internal_set_values(result.value);
        }
        // FIXME XXX a list of warnings?
        if (!_.isEmpty(result.warning)) {
            new instance.web.Dialog(this, {
                size: 'medium',
                title:result.warning.title,
                buttons: [
                    {text: _t("Ok"), click: function() { this.parents('.modal').modal('hide'); }}
                ]
            }, QWeb.render("CrashManager.warning", result.warning)).open();
        }

        return $.Deferred().resolve();
        } catch(e) {
            console.error(e);
            instance.webclient.crashmanager.show_message(e);
            return $.Deferred().reject();
        }
    },
    _process_operations: function() {
        var self = this;
        return this.mutating_mutex.exec(function() {
            function iterate() {

                var mutex = new $.Mutex();
                _.each(self.fields, function(field) {
                    self.onchanges_mutex.def.then(function(){
                        mutex.exec(function(){
                            return field.commit_value();
                        });
                    });
                });

                var args = _.toArray(arguments);
                return $.when.apply(null, [mutex.def, self.onchanges_mutex.def]).then(function() {
                    var save_obj = self.save_list.pop();
                    if (save_obj) {
                        return self._process_save(save_obj).then(function() {
                            save_obj.ret = _.toArray(arguments);
                            return iterate();
                        }, function() {
                            save_obj.error = true;
                        });
                    }
                    return $.when();
                }).fail(function() {
                    self.save_list.pop();
                    return $.when();
                });
            }
            return iterate();
        });
    },
    _internal_set_values: function(values) {
        for (var f in values) {
            if (!values.hasOwnProperty(f)) { continue; }
            var field = this.fields[f];
            // If field is not defined in the view, just ignore it
            if (field) {
                var value_ = values[f];
                if (field.get_value() != value_) {
                    field._inhibit_on_change_flag = true;
                    field.set_value(value_);
                    field._inhibit_on_change_flag = false;
                    field._dirty_flag = true;
                }
            }
        }
        this.on_form_changed();
    },
    set_values: function(values) {
        var self = this;
        return this.mutating_mutex.exec(function() {
            self._internal_set_values(values);
        });
    },
    /**
     * Ask the view to switch to view mode if possible. The view may not do it
     * if the current record is not yet saved. It will then stay in create mode.
     */
    to_view_mode: function() {
        this._actualize_mode("view");
    },
    /**
     * Ask the view to switch to edit mode if possible. The view may not do it
     * if the current record is not yet saved. It will then stay in create mode.
     */
    to_edit_mode: function() {
        this.onchanges_mutex = new $.Mutex();
        this._actualize_mode("edit");
    },
    /**
     * Ask the view to switch to a precise mode if possible. The view is free to
     * not respect this command if the state of the dataset is not compatible with
     * the new mode. For example, it is not possible to switch to edit mode if
     * the current record is not yet saved in database.
     *
     * @param {string} [new_mode] Can be "edit", "view", "create" or undefined. If
     * undefined the view will test the actual mode to check if it is still consistent
     * with the dataset state.
     */
    _actualize_mode: function(switch_to) {
        var mode = switch_to || this.get("actual_mode");
        if (! this.datarecord.id) {
            mode = "create";
        } else if (mode === "create") {
            mode = "edit";
        }
        this.render_value_defs = [];
        this.set({actual_mode: mode});
    },
    check_actual_mode: function(source, options) {
        var self = this;
        if(this.get("actual_mode") === "view") {
            self.$el.removeClass('oe_form_editable').addClass('oe_form_readonly');
            self.$buttons.find('.oe_form_buttons_edit').hide();
            self.$buttons.find('.oe_form_buttons_view').show();
            self.$sidebar.show();
        } else {
            self.$el.removeClass('oe_form_readonly').addClass('oe_form_editable');
            self.$buttons.find('.oe_form_buttons_edit').show();
            self.$buttons.find('.oe_form_buttons_view').hide();
            self.$sidebar.hide();
            this.autofocus();
        }
    },
    autofocus: function() {
        if (this.get("actual_mode") !== "view" && !this.options.disable_autofocus) {
            var fields_order = this.fields_order.slice(0);
            if (this.default_focus_field) {
                fields_order.unshift(this.default_focus_field.name);
            }
            for (var i = 0; i < fields_order.length; i += 1) {
                var field = this.fields[fields_order[i]];
                if (!field.get('effective_invisible') && !field.get('effective_readonly') && field.$label) {
                    if (field.focus() !== false) {
                        break;
                    }
                }
            }
        }
    },
    on_button_save: function(e) {
        var self = this;
        $(e.target).attr("disabled", true);
        return this.save().done(function(result) {
            self.trigger("save", result);
            self.reload().then(function() {
                self.to_view_mode();
                var menu = instance.webclient.menu;
                if (menu) {
                    menu.do_reload_needaction();
                }
                instance.web.bus.trigger('form_view_saved', self);
            });
        }).always(function(){
            $(e.target).attr("disabled", false);
        });
    },
    on_button_cancel: function(event) {
        var self = this;
        if (this.can_be_discarded()) {
            if (this.get('actual_mode') === 'create') {
                this.trigger('history_back');
            } else {
                this.to_view_mode();
                $.when.apply(null, this.render_value_defs).then(function(){
                    self.trigger('load_record', self.datarecord);
                });
            }
        }
        this.trigger('on_button_cancel');
        return false;
    },
    on_button_new: function() {
        var self = this;
        this.to_edit_mode();
        return $.when(this.has_been_loaded).then(function() {
            if (self.can_be_discarded()) {
                return self.load_defaults();
            }
        });
    },
    on_button_edit: function() {
        return this.to_edit_mode();
    },
    on_button_create: function() {
        this.dataset.index = null;
        this.do_show();
    },
    on_button_duplicate: function() {
        var self = this;
        return this.has_been_loaded.then(function() {
            return self.dataset.call('copy', [self.datarecord.id, {}, self.dataset.context]).then(function(new_id) {
                self.record_created(new_id);
                self.to_edit_mode();
            });
        });
    },
    on_button_delete: function() {
        var self = this;
        var def = $.Deferred();
        this.has_been_loaded.done(function() {
            if (self.datarecord.id && confirm(_t("Do you really want to delete this record?"))) {
                self.dataset.unlink([self.datarecord.id]).done(function() {
                    if (self.dataset.size()) {
                        self.execute_pager_action('next');
                    } else {
                        self.do_action('history_back');
                    }
                    def.resolve();
                });
            } else {
                $.async_when().done(function () {
                    def.reject();
                });
            }
        });
        return def.promise();
    },
    can_be_discarded: function() {
        if (this.$el.is('.oe_form_dirty')) {
            if (!confirm(_t("Warning, the record has been modified, your changes will be discarded.\n\nAre you sure you want to leave this page ?"))) {
                return false;
            }
            this.$el.removeClass('oe_form_dirty');
        }
        return true;
    },
    /**
     * Triggers saving the form's record. Chooses between creating a new
     * record or saving an existing one depending on whether the record
     * already has an id property.
     *
     * @param {Boolean} [prepend_on_create=false] if ``save`` creates a new
     * record, should that record be inserted at the start of the dataset (by
     * default, records are added at the end)
     */
    save: function(prepend_on_create) {
        var self = this;
        var save_obj = {prepend_on_create: prepend_on_create, ret: null};
        this.save_list.push(save_obj);
        return self._process_operations().then(function() {
            if (save_obj.error)
                return $.Deferred().reject();
            return $.when.apply($, save_obj.ret);
        }).done(function(result) {
            self.$el.removeClass('oe_form_dirty');
        });
    },
    _process_save: function(save_obj) {
        var self = this;
        var prepend_on_create = save_obj.prepend_on_create;
        try {
            var form_invalid = false,
                values = {},
                first_invalid_field = null,
                readonly_values = {};
            for (var f in self.fields) {
                if (!self.fields.hasOwnProperty(f)) { continue; }
                f = self.fields[f];
                if (!f.is_valid()) {
                    form_invalid = true;
                    if (!first_invalid_field) {
                        first_invalid_field = f;
                    }
                } else if (f.name !== 'id' && (!self.datarecord.id || f._dirty_flag)) {
                    // Special case 'id' field, do not save this field
                    // on 'create' : save all non readonly fields
                    // on 'edit' : save non readonly modified fields
                    if (!f.get("readonly")) {
                        values[f.name] = f.get_value(true);
                    } else {
                        readonly_values[f.name] = f.get_value(true);
                    }
                }
            }
            if (form_invalid) {
                self.set({'display_invalid_fields': true});
                first_invalid_field.focus();
                self.on_invalid();
                return $.Deferred().reject();
            } else {
                self.set({'display_invalid_fields': false});
                var save_deferral;
                if (!self.datarecord.id) {
                    // Creation save
                    save_deferral = self.dataset.create(values, {readonly_fields: readonly_values}).then(function(r) {
                        return self.record_created(r, prepend_on_create);
                    }, null);
                } else if (_.isEmpty(values)) {
                    // Not dirty, noop save
                    save_deferral = $.Deferred().resolve({}).promise();
                } else {
                    // Write save
                    save_deferral = self.dataset.write(self.datarecord.id, values, {readonly_fields: readonly_values}).then(function(r) {
                        return self.record_saved(r);
                    }, null);
                }
                return save_deferral;
            }
        } catch (e) {
            console.error(e);
            return $.Deferred().reject();
        }
    },
    on_invalid: function() {
        var warnings = _(this.fields).chain()
            .filter(function (f) { return !f.is_valid(); })
            .map(function (f) {
                return _.str.sprintf('<li>%s</li>',
                    _.escape(f.string));
            }).value();
        warnings.unshift('<ul>');
        warnings.push('</ul>');
        this.do_warn(_t("The following fields are invalid:"), warnings.join(''));
    },
    /**
     * Reload the form after saving
     *
     * @param {Object} r result of the write function.
     */
    record_saved: function(r) {
        this.trigger('record_saved', r);
        if (!r) {
            // should not happen in the server, but may happen for internal purpose
            return $.Deferred().reject();
        }
        return r;
    },
    /**
     * Updates the form' dataset to contain the new record:
     *
     * * Adds the newly created record to the current dataset (at the end by
     *   default)
     * * Selects that record (sets the dataset's index to point to the new
     *   record's id).
     * * Updates the pager and sidebar displays
     *
     * @param {Object} r
     * @param {Boolean} [prepend_on_create=false] adds the newly created record
     * at the beginning of the dataset instead of the end
     */
    record_created: function(r, prepend_on_create) {
        var self = this;
        if (!r) {
            // should not happen in the server, but may happen for internal purpose
            this.trigger('record_created', r);
            return $.Deferred().reject();
        } else {
            this.datarecord.id = r;
            if (!prepend_on_create) {
                this.dataset.alter_ids(this.dataset.ids.concat([this.datarecord.id]));
                this.dataset.index = this.dataset.ids.length - 1;
            } else {
                this.dataset.alter_ids([this.datarecord.id].concat(this.dataset.ids));
                this.dataset.index = 0;
            }
            this.do_update_pager();
            if (this.sidebar) {
                this.sidebar.do_attachement_update(this.dataset, this.datarecord.id);
            }
            //openerp.log("The record has been created with id #" + this.datarecord.id);
            return $.when(this.reload()).then(function () {
                self.trigger('record_created', r);
                return _.extend(r, {created: true});
            });
        }
    },
    on_action: function (action) {
        console.debug('Executing action', action);
    },
    reload: function() {
        var self = this;
        return this.reload_mutex.exec(function() {
            if (self.dataset.index === null || self.dataset.index === undefined) {
                self.trigger("previous_view");
                return $.Deferred().reject().promise();
            }
            if (self.dataset.index < 0) {
                return $.when(self.on_button_new());
            } else {
                var fields = _.keys(self.fields_view.fields);
                fields.push('display_name');
                return self.dataset.read_index(fields,
                    {
                        context: {
                            'bin_size': true,
                            'future_display_name': true
                        },
                        check_access_rule: true
                    }).then(function(r) {
                        self.trigger('load_record', r);
                    }).fail(function (){
                        self.do_action('history_back');
                    });
            }
        });
    },
    get_widgets: function() {
        return _.filter(this.getChildren(), function(obj) {
            return obj instanceof instance.web.form.FormWidget;
        });
    },
    get_fields_values: function() {
        var values = {};
        var ids = this.get_selected_ids();
        values["id"] = ids.length > 0 ? ids[0] : false;
        _.each(this.fields, function(value_, key) {
            values[key] = value_.get_value();
        });
        return values;
    },
    get_selected_ids: function() {
        var id = this.dataset.ids[this.dataset.index];
        return id ? [id] : [];
    },
    recursive_save: function() {
        var self = this;
        return $.when(this.save()).then(function(res) {
            if (self.dataset.parent_view)
                return self.dataset.parent_view.recursive_save();
        });
    },
    recursive_reload: function() {
        var self = this;
        var pre = $.when();
        if (self.dataset.parent_view)
                pre = self.dataset.parent_view.recursive_reload();
        return pre.then(function() {
            return self.reload();
        });
    },
    is_dirty: function() {
        return _.any(this.fields, function (value_) {
            return value_._dirty_flag;
        });
    },
    is_interactible_record: function() {
        var id = this.datarecord.id;
        if (!id) {
            if (this.options.not_interactible_on_create)
                return false;
        } else if (typeof(id) === "string") {
            if(instance.web.BufferedDataSet.virtual_id_regex.test(id))
                return false;
        }
        return true;
    },
    sidebar_eval_context: function () {
        return $.when(this.build_eval_context());
    },
    open_defaults_dialog: function () {
        var self = this;
        var display = function (field, value) {
            if (!value) { return value; }
            if (field instanceof instance.web.form.FieldSelection) {
                return _(field.get('values')).find(function (option) {
                    return option[0] === value;
                })[1];
            } else if (field instanceof instance.web.form.FieldMany2One) {
                return field.get_displayed();
            }
            return value;
        };
        var fields = _.chain(this.fields)
            .map(function (field) {
                var value = field.get_value();
                // ignore fields which are empty, invisible, readonly, o2m
                // or m2m
                if (!value
                        || field.get('invisible')
                        || field.get("readonly")
                        || field.field.type === 'one2many'
                        || field.field.type === 'many2many'
                        || field.field.type === 'binary'
                        || field.password) {
                    return false;
                }

                return {
                    name: field.name,
                    string: field.string,
                    value: value,
                    displayed: display(field, value),
                };
            })
            .compact()
            .sortBy(function (field) { return field.string; })
            .value();
        var conditions = _.chain(self.fields)
            .filter(function (field) { return field.field.change_default; })
            .map(function (field) {
                var value = field.get_value();
                return {
                    name: field.name,
                    string: field.string,
                    value: value,
                    displayed: display(field, value),
                };
            })
            .value();
        var d = new instance.web.Dialog(this, {
            title: _t("Set Default"),
            args: {
                fields: fields,
                conditions: conditions
            },
            buttons: [
                {text: _t("Close"), click: function () { d.close(); }},
                {text: _t("Save default"), click: function () {
                    var $defaults = d.$el.find('#formview_default_fields');
                    var field_to_set = $defaults.val();
                    if (!field_to_set) {
                        $defaults.parent().addClass('oe_form_invalid');
                        return;
                    }
                    var condition = d.$el.find('#formview_default_conditions').val(),
                        all_users = d.$el.find('#formview_default_all').is(':checked');
                    new instance.web.DataSet(self, 'ir.values').call(
                        'set_default', [
                            self.dataset.model,
                            field_to_set,
                            self.fields[field_to_set].get_value(),
                            all_users,
                            true,
                            condition || false
                    ]).done(function () { d.close(); });
                }}
            ]
        });
        d.template = 'FormView.set_default';
        d.open();
    },
    register_field: function(field, name) {
        this.fields[name] = field;
        this.fields_order.push(name);
        if (JSON.parse(field.node.attrs.default_focus || "0")) {
            this.default_focus_field = field;
        }

        field.on('focused', null, this.proxy('widgetFocused'))
             .on('blurred', null, this.proxy('widgetBlurred'));
        if (this.get_field_desc(name).translate) {
            this.translatable_fields.push(field);
        }
        field.on('changed_value', this, function() {
            if (field.is_syntax_valid()) {
                this.trigger('field_changed:' + name);
            }
            if (field._inhibit_on_change_flag) {
                return;
            }
            field._dirty_flag = true;
            if (field.is_syntax_valid()) {
                this.do_onchange(field);
                this.on_form_changed(true);
                this.do_notify_change();
            }
        });
    },
    get_field_desc: function(field_name) {
        return this.fields_view.fields[field_name];
    },
    get_field_value: function(field_name) {
        return this.fields[field_name].get_value();
    },
    compute_domain: function(expression) {
        return instance.web.form.compute_domain(expression, this.fields);
    },
    _build_view_fields_values: function() {
        var a_dataset = this.dataset;
        var fields_values = this.get_fields_values();
        var active_id = a_dataset.ids[a_dataset.index];
        _.extend(fields_values, {
            active_id: active_id || false,
            active_ids: active_id ? [active_id] : [],
            active_model: a_dataset.model,
            parent: {}
        });
        if (a_dataset.parent_view) {
            fields_values.parent = a_dataset.parent_view.get_fields_values();
        }
        return fields_values;
    },
    build_eval_context: function() {
        var a_dataset = this.dataset;
        return new instance.web.CompoundContext(a_dataset.get_context(), this._build_view_fields_values());
    },
});

/**
 * Interface to be implemented by rendering engines for the form view.
 */
instance.web.form.FormRenderingEngineInterface = instance.web.Class.extend({
    set_fields_view: function(fields_view) {},
    set_fields_registry: function(fields_registry) {},
    render_to: function($el) {},
});

/**
 * Default rendering engine for the form view.
 *
 * It is necessary to set the view using set_view() before usage.
 */
instance.web.form.FormRenderingEngine = instance.web.form.FormRenderingEngineInterface.extend({
    init: function(view) {
        this.view = view;
    },
    set_fields_view: function(fvg) {
        this.fvg = fvg;
        this.version = parseFloat(this.fvg.arch.attrs.version);
        if (isNaN(this.version)) {
            this.version = 7.0;
        }
    },
    set_tags_registry: function(tags_registry) {
        this.tags_registry = tags_registry;
    },
    set_fields_registry: function(fields_registry) {
        this.fields_registry = fields_registry;
    },
    set_widgets_registry: function(widgets_registry) {
        this.widgets_registry = widgets_registry;
    },
    // Backward compatibility tools, current default version: v7
    process_version: function() {
        if (this.version < 7.0) {
            this.$form.find('form:first').wrapInner('<group col="4"/>');
            this.$form.find('page').each(function() {
                if (!$(this).parents('field').length) {
                    $(this).wrapInner('<group col="4"/>');
                }
            });
        }
    },
    get_arch_fragment: function() {
        var doc = $.parseXML(instance.web.json_node_to_xml(this.fvg.arch)).documentElement;
        // IE won't allow custom button@type and will revert it to spec default : 'submit'
        $('button', doc).each(function() {
            $(this).attr('data-button-type', $(this).attr('type')).attr('type', 'button');
        });
        // IE's html parser is also a css parser. How convenient...
        $('board', doc).each(function() {
            $(this).attr('layout', $(this).attr('style'));
        });
        return $('<div class="oe_form"/>').append(instance.web.xml_to_str(doc));
    },
    render_to: function($target) {
        var self = this;
        this.$target = $target;

        this.$form = this.get_arch_fragment();

        this.process_version();

        this.fields_to_init = [];
        this.tags_to_init = [];
        this.widgets_to_init = [];
        this.labels = {};
        this.process(this.$form);

        this.$form.appendTo(this.$target);

        this.to_replace = [];

        _.each(this.fields_to_init, function($elem) {
            var name = $elem.attr("name");
            if (!self.fvg.fields[name]) {
                throw new Error(_.str.sprintf(_t("Field '%s' specified in view could not be found."), name));
            }
            var obj = self.fields_registry.get_any([$elem.attr('widget'), self.fvg.fields[name].type]);
            if (!obj) {
                throw new Error(_.str.sprintf(_t("Widget type '%s' is not implemented"), $elem.attr('widget')));
            }
            var w = new (obj)(self.view, instance.web.xml_to_json($elem[0]));
            var $label = self.labels[$elem.attr("name")];
            if ($label) {
                w.set_input_id($label.attr("for"));
            }
            self.alter_field(w);
            self.view.register_field(w, $elem.attr("name"));
            self.to_replace.push([w, $elem]);
        });
        _.each(this.tags_to_init, function($elem) {
            var tag_name = $elem[0].tagName.toLowerCase();
            var obj = self.tags_registry.get_object(tag_name);
            var w = new (obj)(self.view, instance.web.xml_to_json($elem[0]));
            self.to_replace.push([w, $elem]);
        });
        _.each(this.widgets_to_init, function($elem) {
            var widget_type = $elem.attr("type");
            var obj = self.widgets_registry.get_object(widget_type);
            var w = new (obj)(self.view, instance.web.xml_to_json($elem[0]));
            self.to_replace.push([w, $elem]);
        });
    },
    init_fields: function() {
        var defs = [];
        _.each(this.to_replace, function(el) {
            defs.push(el[0].replace(el[1]));
            if (el[1].children().length) {
                el[0].$el.append(el[1].children());
            }
        });
        this.to_replace = [];
        return $.when.apply($, defs);
    },
    render_element: function(template /* dictionaries */) {
        var dicts = [].slice.call(arguments).slice(1);
        var dict = _.extend.apply(_, dicts);
        dict['classnames'] = dict['class'] || ''; // class is a reserved word and might caused problem to Safari when used from QWeb
        return $(QWeb.render(template, dict));
    },
    alter_field: function(field) {
    },
    toggle_layout_debugging: function() {
        if (!this.$target.has('.oe_layout_debug_cell:first').length) {
            this.$target.find('[title]').removeAttr('title');
            this.$target.find('.oe_form_group_cell').each(function() {
                var text = 'W:' + ($(this).attr('width') || '') + ' - C:' + $(this).attr('colspan');
                $(this).attr('title', text);
            });
        }
        this.$target.toggleClass('oe_layout_debugging');
    },
    process: function($tag) {
        var self = this;
        var tagname = $tag[0].nodeName.toLowerCase();
        if (this.tags_registry.contains(tagname)) {
            this.tags_to_init.push($tag);
            return (tagname === 'button') ? this.process_button($tag) : $tag;
        }
        var fn = self['process_' + tagname];
        if (fn) {
            var args = [].slice.call(arguments);
            args[0] = $tag;
            return fn.apply(self, args);
        } else {
            // generic tag handling, just process children
            $tag.children().each(function() {
                self.process($(this));
            });
            self.handle_common_properties($tag, $tag);
            $tag.removeAttr("modifiers");
            return $tag;
        }
    },
    process_button: function ($button) {
        var self = this;
        $button.children().each(function() {
            self.process($(this));
        });
        return $button;
    },
    process_widget: function($widget) {
        this.widgets_to_init.push($widget);
        return $widget;
    },
    process_sheet: function($sheet) {
        var $new_sheet = this.render_element('FormRenderingSheet', $sheet.getAttributes());
        this.handle_common_properties($new_sheet, $sheet);
        var $dst = $new_sheet.find('.oe_form_sheet');
        $sheet.contents().appendTo($dst);
        $sheet.before($new_sheet).remove();
        this.process($new_sheet);
    },
    process_form: function($form) {
        if ($form.find('> sheet').length === 0) {
            $form.addClass('oe_form_nosheet');
        }
        var $new_form = this.render_element('FormRenderingForm', $form.getAttributes());
        this.handle_common_properties($new_form, $form);
        $form.contents().appendTo($new_form);
        if ($form[0] === this.$form[0]) {
            // If root element, replace it
            this.$form = $new_form;
        } else {
            $form.before($new_form).remove();
        }
        this.process($new_form);
    },
    /*
     * Used by direct <field> children of a <group> tag only
     * This method will add the implicit <label...> for every field
     * in the <group>
    */
    preprocess_field: function($field) {
        var self = this;
        var name = $field.attr('name'),
            field_colspan = parseInt($field.attr('colspan'), 10),
            field_modifiers = JSON.parse($field.attr('modifiers') || '{}');

        if ($field.attr('nolabel') === '1')
            return;
        $field.attr('nolabel', '1');
        var found = false;
        this.$form.find('label[for="' + name + '"]').each(function(i ,el) {
            $(el).parents().each(function(unused, tag) {
                var name = tag.tagName.toLowerCase();
                if (name === "field" || name in self.tags_registry.map)
                    found = true;
            });
        });
        if (found)
            return;

        var $label = $('<label/>').attr({
            'for' : name,
            "modifiers": JSON.stringify({invisible: field_modifiers.invisible}),
            "string": $field.attr('string'),
            "help": $field.attr('help'),
            "class": $field.attr('class'),
        });
        $label.insertBefore($field);
        if (field_colspan > 1) {
            $field.attr('colspan', field_colspan - 1);
        }
        return $label;
    },
    process_field: function($field) {
        if ($field.parent().is('group')) {
            // No implicit labels for normal fields, only for <group> direct children
            var $label = this.preprocess_field($field);
            if ($label) {
                this.process($label);
            }
        }
        this.fields_to_init.push($field);
        return $field;
    },
    process_group: function($group) {
        var self = this;
        $group.children('field').each(function() {
            self.preprocess_field($(this));
        });
        var $new_group = this.render_element('FormRenderingGroup', $group.getAttributes());
        var $table;
        if ($new_group.first().is('table.oe_form_group')) {
            $table = $new_group;
        } else if ($new_group.filter('table.oe_form_group').length) {
            $table = $new_group.filter('table.oe_form_group').first();
        } else {
            $table = $new_group.find('table.oe_form_group').first();
        }

        var $tr, $td,
            cols = parseInt($group.attr('col') || 2, 10),
            row_cols = cols;

        var children = [];
        $group.children().each(function(a,b,c) {
            var $child = $(this);
            var colspan = parseInt($child.attr('colspan') || 1, 10);
            var tagName = $child[0].tagName.toLowerCase();
            var $td = $('<td/>').addClass('oe_form_group_cell').attr('colspan', colspan);
            var newline = tagName === 'newline';

            // Note FME: those classes are used in layout debug mode
            if ($tr && row_cols > 0 && (newline || row_cols < colspan)) {
                $tr.addClass('oe_form_group_row_incomplete');
                if (newline) {
                    $tr.addClass('oe_form_group_row_newline');
                }
            }
            if (newline) {
                $tr = null;
                return;
            }
            if (!$tr || row_cols < colspan) {
                $tr = $('<tr/>').addClass('oe_form_group_row').appendTo($table);
                row_cols = cols;
            } else if (tagName==='group') {
                // When <group> <group/><group/> </group>, we need a spacing between the two groups
                $td.addClass('oe_group_right');
            }
            row_cols -= colspan;

            // invisibility transfer
            var field_modifiers = JSON.parse($child.attr('modifiers') || '{}');
            var invisible = field_modifiers.invisible;
            self.handle_common_properties($td, $("<dummy>").attr("modifiers", JSON.stringify({invisible: invisible})));

            $tr.append($td.append($child));
            children.push($child[0]);
        });
        if (row_cols && $td) {
            $td.attr('colspan', parseInt($td.attr('colspan'), 10) + row_cols);
        }
        $group.before($new_group).remove();

        $table.find('> tbody > tr').each(function() {
            var to_compute = [],
                row_cols = cols,
                total = 100;
            $(this).children().each(function() {
                var $td = $(this),
                    $child = $td.children(':first');
                if ($child.attr('cell-class')) {
                    $td.addClass($child.attr('cell-class'));
                }
                switch ($child[0].tagName.toLowerCase()) {
                    case 'separator':
                        break;
                    case 'label':
                        if ($child.attr('for')) {
                            $td.attr('width', '1%').addClass('oe_form_group_cell_label');
                            row_cols-= $td.attr('colspan') || 1;
                            total--;
                        }
                        break;
                    default:
                        var width = _.str.trim($child.attr('width') || ''),
                            iwidth = parseInt(width, 10);
                        if (iwidth) {
                            if (width.substr(-1) === '%') {
                                total -= iwidth;
                                width = iwidth + '%';
                            } else {
                                // Absolute width
                                $td.css('min-width', width + 'px');
                            }
                            $td.attr('width', width);
                            $child.removeAttr('width');
                            row_cols-= $td.attr('colspan') || 1;
                        } else {
                            to_compute.push($td);
                        }

                }
            });
            if (row_cols) {
                var unit = Math.floor(total / row_cols);
                if (!$(this).is('.oe_form_group_row_incomplete')) {
                    _.each(to_compute, function($td, i) {
                        var width = parseInt($td.attr('colspan'), 10) * unit;
                        $td.attr('width', width + '%');
                        total -= width;
                    });
                }
            }
        });
        _.each(children, function(el) {
            self.process($(el));
        });
        this.handle_common_properties($new_group, $group);
        return $new_group;
    },
    process_notebook: function($notebook) {
        var self = this;

        // Extract useful info from the notebook xml declaration
        var pages = [];
        $notebook.find('> page').each(function() {
            var $page = $(this);
            var page_attrs = $page.getAttributes();
            page_attrs.id = _.uniqueId('notebook_page_');
            page_attrs.contents = $page.html();
            page_attrs.ref = $page;  // reference to the current page node in the xml declaration
            pages.push(page_attrs);
        });

        // Render the notebook and replace $notebook with it
        var $new_notebook = self.render_element('FormRenderingNotebook', {'pages': pages});
        $notebook.before($new_notebook).remove();

        // Bind the invisibility changers and find the page to display
        var pageid_to_display;
        _.each(pages, function(page) {
            var $tab = $new_notebook.find('a[href=#' + page.id + ']').parent();
            var $content = $new_notebook.find('#' + page.id);

            // Case: <page autofocus="autofocus">;
            // We attach the autofocus attribute to the node because it can be useful during the
            // page execution
            self.attach_node_attr($tab, page.ref, 'autofocus');
            self.attach_node_attr($content, page.ref, 'autofocus');
            if (!pageid_to_display && page.autofocus) {
                // If multiple autofocus, keep the first one
                pageid_to_display = page.id;
            }

            // Case: <page attrs="{'invisible': domain}">;
            self.handle_common_properties($tab, page.ref, instance.web.form.NotebookInvisibilityChanger);
            self.handle_common_properties($content, page.ref, instance.web.form.NotebookInvisibilityChanger);
        });
        if (!pageid_to_display) {
            pageid_to_display = $new_notebook.find('div[role="tabpanel"]:not(.oe_form_invisible):first').attr('id');
        }

        // Display page. Note: we can't use bootstrap's show function because it is looking for
        // document attached DOM, and the form view is only attached when everything is processed
        $new_notebook.find('a[href=#' + pageid_to_display + ']').parent().addClass('active');
        $new_notebook.find('#' + pageid_to_display).addClass('active');

        self.process($new_notebook.children());
        self.handle_common_properties($new_notebook, $notebook);

        return $new_notebook;
    },
    process_separator: function($separator) {
        var $new_separator = this.render_element('FormRenderingSeparator', $separator.getAttributes());
        $separator.before($new_separator).remove();
        this.handle_common_properties($new_separator, $separator);
        return $new_separator;
    },
    process_label: function($label) {
        var name = $label.attr("for"),
            field_orm = this.fvg.fields[name];
        var dict = {
            string: $label.attr('string') || (field_orm || {}).string || '',
            help: $label.attr('help') || (field_orm || {}).help || '',
            _for: name ? _.uniqueId('oe-field-input-') : undefined,
        };
        var align = parseFloat(dict.align);
        if (isNaN(align) || align === 1) {
            align = 'right';
        } else if (align === 0) {
            align = 'left';
        } else {
            align = 'center';
        }
        dict.align = align;
        var $new_label = this.render_element('FormRenderingLabel', dict);
        $label.before($new_label).remove();
        this.handle_common_properties($new_label, $label);
        if (name) {
            this.labels[name] = $new_label;
        }
        return $new_label;
    },
    handle_common_properties: function($new_element, $node, InvisibilityChanger) {
        var str_modifiers = $node.attr("modifiers") || "{}";
        var modifiers = JSON.parse(str_modifiers);
        var ic = null;
        if (modifiers.invisible !== undefined) {
            var InvisibilityChangerCls = InvisibilityChanger || instance.web.form.InvisibilityChanger;
            ic = new InvisibilityChangerCls(this.view, this.view, modifiers.invisible, $new_element);
        }
        $new_element.addClass($node.attr("class") || "");
        $new_element.attr('style', $node.attr('style'));
        return {invisibility_changer: ic,};
    },
    /**
    * Attach a node attribute to an html element to be able to use it after
    * the processing of the page.
    */
    attach_node_attr: function($new_element, $node, attr) {
        $new_element.data(attr, $node.attr(attr));
    }
});

/**
    Welcome.

    If you read this documentation, it probably means that you were asked to use a form view widget outside of
    a form view. Before going further, you must understand that those fields were never really created for
    that usage. Don't think that this class will hold the answer to all your problems, at best it will allow
    you to hack the system with more style.
*/
instance.web.form.DefaultFieldManager = instance.web.Widget.extend({
    init: function(parent, eval_context) {
        this._super(parent);
        this.field_descs = {};
        this.eval_context = eval_context || {};
        this.set({
            display_invalid_fields: false,
            actual_mode: 'create',
        });
    },
    get_field_desc: function(field_name) {
        if (this.field_descs[field_name] === undefined) {
            this.field_descs[field_name] = {
                string: field_name,
            };
        }
        return this.field_descs[field_name];
    },
    extend_field_desc: function(fields) {
        var self = this;
        _.each(fields, function(v, k) {
            _.extend(self.get_field_desc(k), v);
        });
    },
    get_field_value: function(field_name) {
        return false;
    },
    set_values: function(values) {
        // nothing
    },
    compute_domain: function(expression) {
        return instance.web.form.compute_domain(expression, {});
    },
    build_eval_context: function() {
        return new instance.web.CompoundContext(this.eval_context);
    },
});

instance.web.form.compute_domain = function(expr, fields) {
    if (! (expr instanceof Array))
        return !! expr;
    var stack = [];
    for (var i = expr.length - 1; i >= 0; i--) {
        var ex = expr[i];
        if (ex.length == 1) {
            var top = stack.pop();
            switch (ex) {
                case '|':
                    stack.push(stack.pop() || top);
                    continue;
                case '&':
                    stack.push(stack.pop() && top);
                    continue;
                case '!':
                    stack.push(!top);
                    continue;
                default:
                    throw new Error(_.str.sprintf(
                        _t("Unknown operator %s in domain %s"),
                        ex, JSON.stringify(expr)));
            }
        }

        var field = fields[ex[0]];
        if (!field) {
            throw new Error(_.str.sprintf(
                _t("Unknown field %s in domain %s"),
                ex[0], JSON.stringify(expr)));
        }
        var field_value = field.get_value ? field.get_value() : field.value;
        var op = ex[1];
        var val = ex[2];

        switch (op.toLowerCase()) {
            case '=':
            case '==':
                stack.push(_.isEqual(field_value, val));
                break;
            case '!=':
            case '<>':
                stack.push(!_.isEqual(field_value, val));
                break;
            case '<':
                stack.push(field_value < val);
                break;
            case '>':
                stack.push(field_value > val);
                break;
            case '<=':
                stack.push(field_value <= val);
                break;
            case '>=':
                stack.push(field_value >= val);
                break;
            case 'in':
                if (!_.isArray(val)) val = [val];
                stack.push(_(val).contains(field_value));
                break;
            case 'not in':
                if (!_.isArray(val)) val = [val];
                stack.push(!_(val).contains(field_value));
                break;
            default:
                console.warn(
                    _t("Unsupported operator %s in domain %s"),
                    op, JSON.stringify(expr));
        }
    }
    return _.all(stack, _.identity);
};

instance.web.form.is_bin_size = function(v) {
    return (/^\d+(\.\d*)? \w+$/).test(v);
};

/**
 * Must be applied over an class already possessing the PropertiesMixin.
 *
 * Apply the result of the "invisible" domain to this.$el.
 */
instance.web.form.InvisibilityChangerMixin = {
    init: function(field_manager, invisible_domain) {
        var self = this;
        this._ic_field_manager = field_manager;
        this._ic_invisible_modifier = invisible_domain;
        this._ic_field_manager.on("view_content_has_changed", this, function() {
            var result = self._ic_invisible_modifier === undefined ? false :
                self._ic_field_manager.compute_domain(self._ic_invisible_modifier);
            self.set({"invisible": result});
        });
        this.set({invisible: this._ic_invisible_modifier === true, force_invisible: false});
        var check = function() {
            if (self.get("invisible") || self.get('force_invisible')) {
                self.set({"effective_invisible": true});
            } else {
                self.set({"effective_invisible": false});
            }
        };
        this.on('change:invisible', this, check);
        this.on('change:force_invisible', this, check);
        check.call(this);
    },
    start: function() {
        this.on("change:effective_invisible", this, this._check_visibility);
        this._check_visibility();
    },
    _check_visibility: function() {
        this.$el.toggleClass('oe_form_invisible', this.get("effective_invisible"));
    },
};

instance.web.form.InvisibilityChanger = instance.web.Class.extend(instance.web.PropertiesMixin, instance.web.form.InvisibilityChangerMixin, {
    init: function(parent, field_manager, invisible_domain, $el) {
        this.setParent(parent);
        instance.web.PropertiesMixin.init.call(this);
        instance.web.form.InvisibilityChangerMixin.init.call(this, field_manager, invisible_domain);
        this.$el = $el;
        this.start();
    },
});

// Specialization of InvisibilityChanger for the `notebook` form element to handle more
// elegantly its special cases (i.e. activate the closest visible sibling)
instance.web.form.NotebookInvisibilityChanger = instance.web.form.InvisibilityChanger.extend({
    // Override start so that it does not call _check_visibility since it will be
    // called again when view content will be loaded (event view_content_has_changed)
    start: function() {
        this.on("change:effective_invisible", this, this._check_visibility);
    },
    _check_visibility: function() {
        this._super();
        if (this.get("effective_invisible") === true) {
            // Switch to invisible
            // Remove this element as active and set a visible sibling active (if there is one)
            if (this.$el.hasClass('active')) {
                this.$el.removeClass('active');
                var visible_siblings = this.$el.siblings(':not(.oe_form_invisible)');
                if (visible_siblings.length) {
                    $(visible_siblings[0]).addClass('active');
                }
            }
        } else {
            // Switch to visible
            // If there is no visible active sibling, set this element as active,
            // otherwise if that sibling hasn't autofocus and if we are in edit mode,
            //    remove that sibling as active and set this element as active
            var visible_active_sibling = this.$el.siblings(':not(.oe_form_invisible).active');
            if (!(visible_active_sibling.length)) {
                this.$el.addClass('active');
            } else if (!$(visible_active_sibling[0]).data('autofocus') && this._ic_field_manager.get('actual_mode') === "edit") {
                this.$el.addClass('active');
                $(visible_active_sibling[0]).removeClass('active');
            }
        }
    },
});


/**
    Base class for all fields, custom widgets and buttons to be displayed in the form view.

    Properties:
        - effective_readonly: when it is true, the widget is displayed as readonly. Vary depending
        the values of the "readonly" property and the "mode" property on the field manager.
*/
instance.web.form.FormWidget = instance.web.Widget.extend(instance.web.form.InvisibilityChangerMixin, {
    /**
     * @constructs instance.web.form.FormWidget
     * @extends instance.web.Widget
     *
     * @param field_manager
     * @param node
     */
    init: function(field_manager, node) {
        this._super(field_manager);
        this.field_manager = field_manager;
        if (this.field_manager instanceof instance.web.FormView)
            this.view = this.field_manager;
        this.node = node;
        this.modifiers = JSON.parse(this.node.attrs.modifiers || '{}');
        instance.web.form.InvisibilityChangerMixin.init.call(this, this.field_manager, this.modifiers.invisible);

        this.field_manager.on("view_content_has_changed", this, this.process_modifiers);

        this.set({
            required: false,
            readonly: false,
        });
        // some events to make the property "effective_readonly" sync automatically with "readonly" and
        // "mode" on field_manager
        var self = this;
        var test_effective_readonly = function() {
            self.set({"effective_readonly": self.get("readonly") || self.field_manager.get("actual_mode") === "view"});
        };
        this.on("change:readonly", this, test_effective_readonly);
        this.field_manager.on("change:actual_mode", this, test_effective_readonly);
        test_effective_readonly.call(this);
    },
    renderElement: function() {
        this.process_modifiers();
        this._super();
        this.$el.addClass(this.node.attrs["class"] || "");
    },
    destroy: function() {
        $.fn.tooltip('destroy');
        this._super.apply(this, arguments);
    },
    /**
     * Sets up blur/focus forwarding from DOM elements to a widget (`this`).
     *
     * This method is an utility method that is meant to be called by child classes.
     *
     * @param {jQuery} $e jQuery object of elements to bind focus/blur on
     */
    setupFocus: function ($e) {
        var self = this;
        $e.on({
            focus: function () { self.trigger('focused'); },
            blur: function () { self.trigger('blurred'); }
        });
    },
    process_modifiers: function() {
        var to_set = {};
        for (var a in this.modifiers) {
            if (!this.modifiers.hasOwnProperty(a)) { continue; }
            if (!_.include(["invisible"], a)) {
                var val = this.field_manager.compute_domain(this.modifiers[a]);
                to_set[a] = val;
            }
        }
        this.set(to_set);
    },
    do_attach_tooltip: function(widget, trigger, options) {
        widget = widget || this;
        trigger = trigger || this.$el;
        options = _.extend({
                delay: { show: 500, hide: 0 },
                title: function() {
                    var template = widget.template + '.tooltip';
                    if (!QWeb.has_template(template)) {
                        template = 'WidgetLabel.tooltip';
                    }
                    return QWeb.render(template, {
                        debug: instance.session.debug,
                        widget: widget
                    });
                },
            }, options || {});
        //only show tooltip if we are in debug or if we have a help to show, otherwise it will display
        //as empty
        if (instance.session.debug || widget.node.attrs.help || (widget.field && widget.field.help)){
            $(trigger).tooltip(options);
        }
    },
    /**
     * Builds a new context usable for operations related to fields by merging
     * the fields'context with the action's context.
     */
    build_context: function() {
        // only use the model's context if there is not context on the node
        var v_context = this.node.attrs.context;
        if (! v_context) {
            v_context = (this.field || {}).context || {};
        }

        if (v_context.__ref || true) { //TODO: remove true
            var fields_values = this.field_manager.build_eval_context();
            v_context = new instance.web.CompoundContext(v_context).set_eval_context(fields_values);
        }
        return v_context;
    },
    build_domain: function() {
        var f_domain = this.field.domain || [];
        var n_domain = this.node.attrs.domain || null;
        // if there is a domain on the node, overrides the model's domain
        var final_domain = n_domain !== null ? n_domain : f_domain;
        if (!(final_domain instanceof Array) || true) { //TODO: remove true
            var fields_values = this.field_manager.build_eval_context();
            final_domain = new instance.web.CompoundDomain(final_domain).set_eval_context(fields_values);
        }
        return final_domain;
    }
});

instance.web.form.WidgetButton = instance.web.form.FormWidget.extend({
    template: 'WidgetButton',
    init: function(field_manager, node) {
        node.attrs.type = node.attrs['data-button-type'];
        this.is_stat_button = /\boe_stat_button\b/.test(node.attrs['class']);
        this.icon_class = node.attrs.icon && "stat_button_icon fa " + node.attrs.icon + " fa-fw";
        this._super(field_manager, node);
        this.force_disabled = false;
        this.string = (this.node.attrs.string || '').replace(/_/g, '');
        if (JSON.parse(this.node.attrs.default_focus || "0")) {
            // TODO fme: provide enter key binding to widgets
            this.view.default_focus_button = this;
        }
        if (this.node.attrs.icon && (! /\//.test(this.node.attrs.icon))) {
            this.node.attrs.icon = '/web/static/src/img/icons/' + this.node.attrs.icon + '.png';
        }
    },
    start: function() {
        this._super.apply(this, arguments);
        this.view.on('view_content_has_changed', this, this.check_disable);
        this.check_disable();
        this.$el.click(this.on_click);
        if (this.node.attrs.help || instance.session.debug) {
            this.do_attach_tooltip();
        }
        this.setupFocus(this.$el);
    },
    on_click: function() {
        var self = this;
        this.force_disabled = true;
        this.check_disable();
        this.execute_action().always(function() {
            self.force_disabled = false;
            self.check_disable();
        });
    },
    execute_action: function() {
        var self = this;
        var exec_action = function() {
            if (self.node.attrs.confirm) {
                var def = $.Deferred();
                var dialog = new instance.web.Dialog(this, {
                    title: _t('Confirm'),
                    buttons: [
                        {text: _t("Cancel"), click: function() {
                                this.parents('.modal').modal('hide');
                            }
                        },
                        {text: _t("Ok"), click: function() {
                                var self2 = this;
                                self.on_confirmed().always(function() {
                                    self2.parents('.modal').modal('hide');
                                });
                            }
                        }
                    ],
                }, $('<div/>').text(self.node.attrs.confirm)).open();
                dialog.on("closing", null, function() {def.resolve();});
                return def.promise();
            } else {
                return self.on_confirmed();
            }
        };
        if (!this.node.attrs.special) {
            return this.view.recursive_save().then(exec_action);
        } else {
            return exec_action();
        }
    },
    on_confirmed: function() {
        var self = this;

        var context = this.build_context();
        return this.view.do_execute_action(
            _.extend({}, this.node.attrs, {context: context}),
            this.view.dataset, this.view.datarecord.id, function (reason) {
                if (!_.isObject(reason)) {
                    self.view.recursive_reload();
                }
            });
    },
    check_disable: function() {
        var disabled = (this.force_disabled || !this.view.is_interactible_record());
        this.$el.prop('disabled', disabled);
        this.$el.css('color', disabled ? 'grey' : '');
    }
});

/**
 * Interface to be implemented by fields.
 *
 * Events:
 *     - changed_value: triggered when the value of the field has changed. This can be due
 *      to a user interaction or a call to set_value().
 *
 */
instance.web.form.FieldInterface = {
    /**
     * Constructor takes 2 arguments:
     * - field_manager: Implements FieldManagerMixin
     * - node: the "<field>" node in json form
     */
    init: function(field_manager, node) {},
    /**
     * Called by the form view to indicate the value of the field.
     *
     * Multiple calls to set_value() can occur at any time and must be handled correctly by the implementation,
     * regardless of any asynchronous operation currently running. Calls to set_value() can and will also occur
     * before the widget is inserted into the DOM.
     *
     * set_value() must be able, at any moment, to handle the syntax returned by the "read" method of the
     * osv class in the OpenERP server as well as the syntax used by the set_value() (see below). It must
     * also be able to handle any other format commonly used in the _defaults key on the models in the addons
     * as well as any format commonly returned in a on_change. It must be able to autodetect those formats as
     * no information is ever given to know which format is used.
     */
    set_value: function(value_) {},
    /**
     * Get the current value of the widget.
     *
     * Must always return a syntactically correct value to be passed to the "write" method of the osv class in
     * the OpenERP server, although it is not assumed to respect the constraints applied to the field.
     * For example if the field is marked as "required", a call to get_value() can return false.
     *
     * get_value() can also be called *before* a call to set_value() and, in that case, is supposed to
     * return a default value according to the type of field.
     *
     * This method is always assumed to perform synchronously, it can not return a promise.
     *
     * If there was no user interaction to modify the value of the field, it is always assumed that
     * get_value() return the same semantic value than the one passed in the last call to set_value(),
     * although the syntax can be different. This can be the case for type of fields that have a different
     * syntax for "read" and "write" (example: m2o: set_value([0, "Administrator"]), get_value() => 0).
     */
    get_value: function() {},
    /**
     * Inform the current object of the id it should use to match a html <label> that exists somewhere in the
     * view.
     */
    set_input_id: function(id) {},
    /**
     * Returns true if is_syntax_valid() returns true and the value is semantically
     * valid too according to the semantic restrictions applied to the field.
     */
    is_valid: function() {},
    /**
     * Returns true if the field holds a value which is syntactically correct, ignoring
     * the potential semantic restrictions applied to the field.
     */
    is_syntax_valid: function() {},
    /**
     * Must set the focus on the field. Return false if field is not focusable.
     */
    focus: function() {},
    /**
     * Called when the translate button is clicked.
     */
    on_translate: function() {},
    /**
        This method is called by the form view before reading on_change values and before saving. It tells
        the field to save its value before reading it using get_value(). Must return a promise.
    */
    commit_value: function() {},
};

/**
 * Abstract class for classes implementing FieldInterface.
 *
 * Properties:
 *     - value: useful property to hold the value of the field. By default, set_value() and get_value()
 *     set and retrieve the value property. Changing the value property also triggers automatically
 *     a 'changed_value' event that inform the view to trigger on_changes.
 *
 */
instance.web.form.AbstractField = instance.web.form.FormWidget.extend(instance.web.form.FieldInterface, {
    /**
     * @constructs instance.web.form.AbstractField
     * @extends instance.web.form.FormWidget
     *
     * @param field_manager
     * @param node
     */
    init: function(field_manager, node) {
        var self = this;
        this._super(field_manager, node);
        this.name = this.node.attrs.name;
        this.field = this.field_manager.get_field_desc(this.name);
        this.widget = this.node.attrs.widget;
        this.string = this.node.attrs.string || this.field.string || this.name;
        this.options = instance.web.py_eval(this.node.attrs.options || '{}');
        this.set({'value': false});

        this.on("change:value", this, function() {
            this.trigger('changed_value');
            this._check_css_flags();
        });
    },
    renderElement: function() {
        var self = this;
        this._super();
        if (this.field.translate && this.view) {
            this.$el.addClass('oe_form_field_translatable');
            this.$el.find('.oe_field_translate').click(this.on_translate);
        }
        this.$label = this.view ? this.view.$el.find('label[for=' + this.id_for_label + ']') : $();
        this.do_attach_tooltip(this, this.$label[0] || this.$el);
        if (instance.session.debug) {
            this.$label.off('dblclick').on('dblclick', function() {
                console.log("Field '%s' of type '%s' in View: %o", self.name, (self.node.attrs.widget || self.field.type), self.view);
                window.w = self;
                console.log("window.w =", window.w);
            });
        }
        if (!this.disable_utility_classes) {
            this.off("change:required", this, this._set_required);
            this.on("change:required", this, this._set_required);
            this._set_required();
        }
        this._check_visibility();
        this.field_manager.off("change:display_invalid_fields", this, this._check_css_flags);
        this.field_manager.on("change:display_invalid_fields", this, this._check_css_flags);
        this._check_css_flags();
    },
    start: function() {
        var tmp = this._super();
        this.on("change:value", this, function() {
            if (! this.no_rerender)
                this.render_value();
        });
        this.render_value();
    },
    /**
     * Private. Do not use.
     */
    _set_required: function() {
        this.$el.toggleClass('oe_form_required', this.get("required"));
    },
    set_value: function(value_) {
        this.set({'value': value_});
    },
    get_value: function() {
        return this.get('value');
    },
    /**
        Utility method that all implementations should use to change the
        value without triggering a re-rendering.
    */
    internal_set_value: function(value_) {
        var tmp = this.no_rerender;
        this.no_rerender = true;
        this.set({'value': value_});
        this.no_rerender = tmp;
    },
    /**
        This method is called each time the value is modified.
    */
    render_value: function() {},
    is_valid: function() {
        return this.is_syntax_valid() && !(this.get('required') && this.is_false());
    },
    is_syntax_valid: function() {
        return true;
    },
    /**
     * Method useful to implement to ease validity testing. Must return true if the current
     * value is similar to false in OpenERP.
     */
    is_false: function() {
        return this.get('value') === false;
    },
    _check_css_flags: function() {
        if (this.field.translate) {
            this.$el.find('.oe_field_translate').toggle(this.field_manager.get('actual_mode') !== "create");
        }
        if (!this.disable_utility_classes) {
            if (this.field_manager.get('display_invalid_fields')) {
                this.$el.toggleClass('oe_form_invalid', !this.is_valid());
            }
        }
    },
    focus: function() {
        return false;
    },
    set_input_id: function(id) {
        this.id_for_label = id;
    },
    on_translate: function() {
        var self = this;
        var trans = new instance.web.DataSet(this, 'ir.translation');
        return trans.call_button('translate_fields', [this.view.dataset.model, this.view.datarecord.id, this.name, this.view.dataset.get_context()]).done(function(r) {
            self.do_action(r);
        });
    },

    set_dimensions: function (height, width) {
        this.$el.css({
            width: width,
            minHeight: height
        });
    },
    commit_value: function() {
        return $.when();
    },
});

/**
 * A mixin to apply on any FormWidget that has to completely re-render when its readonly state
 * switch.
 */
instance.web.form.ReinitializeWidgetMixin =  {
    /**
     * Default implementation of, you should not override it, use initialize_field() instead.
     */
    start: function() {
        this.initialize_field();
        this._super();
    },
    initialize_field: function() {
        this.on("change:effective_readonly", this, this.reinitialize);
        this.initialize_content();
    },
    reinitialize: function() {
        this.destroy_content();
        this.renderElement();
        this.initialize_content();
    },
    /**
     * Called to destroy anything that could have been created previously, called before a
     * re-initialization.
     */
    destroy_content: function() {},
    /**
     * Called to initialize the content.
     */
    initialize_content: function() {},
};

/**
 * A mixin to apply on any field that has to completely re-render when its readonly state
 * switch.
 */
instance.web.form.ReinitializeFieldMixin =  _.extend({}, instance.web.form.ReinitializeWidgetMixin, {
    reinitialize: function() {
        instance.web.form.ReinitializeWidgetMixin.reinitialize.call(this);
        var res = this.render_value();
        if (this.view && this.view.render_value_defs){
            this.view.render_value_defs.push(res);
        }
    },
});

/**
    Some hack to make placeholders work in ie9.
*/
if (!('placeholder' in document.createElement('input'))) {    
    document.addEventListener("DOMNodeInserted",function(event){
        var nodename =  event.target.nodeName.toLowerCase();
        if ( nodename === "input" || nodename == "textarea" ) {
            $(event.target).placeholder();
        }
    });
}

instance.web.form.FieldChar = instance.web.form.AbstractField.extend(instance.web.form.ReinitializeFieldMixin, {
    template: 'FieldChar',
    widget_class: 'oe_form_field_char',
    events: {
        'change input': 'store_dom_value',
    },
    init: function (field_manager, node) {
        this._super(field_manager, node);
        this.password = this.node.attrs.password === 'True' || this.node.attrs.password === '1';
    },
    initialize_content: function() {
        this.setupFocus(this.$('input'));
    },
    store_dom_value: function () {
        if (!this.get('effective_readonly')
                && this.$('input').length
                && this.is_syntax_valid()) {
            this.internal_set_value(
                this.parse_value(
                    this.$('input').val()));
        }
    },
    commit_value: function () {
        this.store_dom_value();
        return this._super();
    },
    render_value: function() {
        var show_value = this.format_value(this.get('value'), '');
        if (!this.get("effective_readonly")) {
            this.$el.find('input').val(show_value);
        } else {
            if (this.password) {
                show_value = new Array(show_value.length + 1).join('*');
            }
            this.$(".oe_form_char_content").text(show_value);
        }
    },
    is_syntax_valid: function() {
        if (!this.get("effective_readonly") && this.$("input").size() > 0) {
            try {
                this.parse_value(this.$('input').val(), '');
                return true;
            } catch(e) {
                return false;
            }
        }
        return true;
    },
    parse_value: function(val, def) {
        return instance.web.parse_value(val, this, def);
    },
    format_value: function(val, def) {
        return instance.web.format_value(val, this, def);
    },
    is_false: function() {
        return this.get('value') === '' || this._super();
    },
    focus: function() {
        var input = this.$('input:first')[0];
        return input ? input.focus() : false;
    },
    set_dimensions: function (height, width) {
        this._super(height, width);
        this.$('input').css({
            height: height,
            width: width
        });
    }
});

instance.web.form.KanbanSelection = instance.web.form.FieldChar.extend({
    init: function (field_manager, node) {
        this._super(field_manager, node);
    },
    start: function () {
        var self = this;
        this.states = [];
        this._super.apply(this, arguments);
        // hook on form view content changed: recompute the states, because it may be related to the current stage
        this.getParent().on('view_content_has_changed', self, function () {
            self.render_value();
        });
    },
    prepare_dropdown_selection: function() {
        var self = this;
        var data = [];
        var selection = this.field.selection || [];
        var stage_id = _.isArray(this.view.datarecord.stage_id) ? this.view.datarecord.stage_id[0] : this.view.datarecord.stage_id;
        var legend_field = this.options && this.options.states_legend_field || false;
        var fields_to_read = _.map(
            this.options && this.options.states_legend || {},
            function (value, key, list) { return value; });
        if (legend_field && fields_to_read && stage_id) {
            var fetch_stage = new openerp.web.DataSet(
                this,
                self.view.fields[legend_field].field.relation).read_ids([stage_id],
                fields_to_read);
        }
        else { var fetch_stage = $.Deferred().resolve(false); }
        return $.when(fetch_stage).then(function (stage_data) {
            _.map(selection, function(res) {
                var value = {
                    'name': res[0],
                    'tooltip': res[1],
                    'state_name': res[1],
                }
                if (stage_data && stage_data[0][self.options.states_legend[res[0]]]) {
                    value['state_name'] = stage_data[0][self.options.states_legend[res[0]]];
                    value['tooltip'] = stage_data[0][self.options.states_legend[res[0]]];
                }
                if (res[0] == 'normal') { value['state_class'] = 'oe_kanban_status'; }
                else if (res[0] == 'done') { value['state_class'] = 'oe_kanban_status oe_kanban_status_green'; }
                else { value['state_class'] = 'oe_kanban_status oe_kanban_status_red'; }
                data.push(value);
            });
            return data;
        });
    },
    render_value: function() {
        var self = this;
        var dd_fetched = this.prepare_dropdown_selection();;
        return $.when(dd_fetched).then(function (states) {
            self.states = states;
            self.$el.html(QWeb.render("KanbanSelection", {'widget': self}));
            self.$el.find('li').on('click', self.set_kanban_selection.bind(self));
        })
    },
    /* setting the value: in view mode, perform an asynchronous call and reload
    the form view; in edit mode, use set_value to save the new value that will
    be written when saving the record. */
    set_kanban_selection: function (ev) {
        var self = this;
        var li = $(ev.target).closest('li');
        if (li.length) {
            var value = String(li.data('value'));
            if (this.view.get('actual_mode') == 'view') {
                var write_values = {}
                write_values[self.name] = value;
                return this.view.dataset._model.call(
                    'write', [
                        [this.view.datarecord.id],
                        write_values,
                        self.view.dataset.get_context()
                    ]).done(self.reload_record.bind(self));
            }
            else {
                return this.set_value(value);
            }
        }
    },
    reload_record: function() {
        this.view.reload();
    },
});

instance.web.form.Priority = instance.web.form.FieldChar.extend({
    init: function (field_manager, node) {
        this._super(field_manager, node);
    },
    prepare_priority: function() {
        var self = this;
        var selection = this.field.selection || [];
        var init_value = selection && selection[0][0] || 0;
        var data = _.map(selection.slice(1), function(element, index) {
            var value = {
                'value': element[0],
                'name': element[1],
                'click_value': element[0],
            }
            if (index == 0 && self.get('value') == element[0]) {
                value['click_value'] = init_value;
            }
            return value;
        });
        return data;
    },
    render_value: function() {
        var self = this;
        this.priorities = this.prepare_priority();
        this.$el.html(QWeb.render("Priority", {'widget': this}));
        if (!this.get('readonly')){
            this.$el.find('li').on('click', this.set_priority.bind(this));
        }
    },
    /* setting the value: in view mode, perform an asynchronous call and reload
    the form view; in edit mode, use set_value to save the new value that will
    be written when saving the record. */
    set_priority: function (ev) {
        var self = this;
        var li = $(ev.target).closest('li');
        if (li.length) {
            var value = String(li.data('value'));
            if (this.view.get('actual_mode') == 'view') {
                var write_values = {}
                write_values[self.name] = value;
                return this.view.dataset._model.call(
                    'write', [
                        [this.view.datarecord.id],
                        write_values,
                        self.view.dataset.get_context()
                    ]).done(self.reload_record.bind(self));
            }
            else {
                return this.set_value(value);
            }
        }

    },
    reload_record: function() {
        this.view.reload();
    },
});

instance.web.form.FieldID = instance.web.form.FieldChar.extend({
    process_modifiers: function () {
        this._super();
        this.set({ readonly: true });
    },
});

instance.web.form.FieldEmail = instance.web.form.FieldChar.extend({
    template: 'FieldEmail',
    initialize_content: function() {
        this._super();
        var $button = this.$el.find('button');
        $button.click(this.on_button_clicked);
        this.setupFocus($button);
    },
    render_value: function() {
        if (!this.get("effective_readonly")) {
            this._super();
        } else {
            this.$el.find('a')
                    .attr('href', 'mailto:' + this.get('value'))
                    .text(this.get('value') || '');
        }
    },
    on_button_clicked: function() {
        if (!this.get('value') || !this.is_syntax_valid()) {
            this.do_warn(_t("E-mail Error"), _t("Can't send email to invalid e-mail address"));
        } else {
            location.href = 'mailto:' + this.get('value');
        }
    }
});

instance.web.form.FieldUrl = instance.web.form.FieldChar.extend({
    template: 'FieldUrl',
    initialize_content: function() {
        this._super();
        var $button = this.$el.find('button');
        $button.click(this.on_button_clicked);
        this.setupFocus($button);
    },
    render_value: function() {
        if (!this.get("effective_readonly")) {
            this._super();
        } else {
            var tmp = this.get('value');
            var s = /(\w+):(.+)|^\.{0,2}\//.exec(tmp);
            if (!s) {
                tmp = "http://" + this.get('value');
            }
            var text = this.get('value') ? this.node.attrs.text || tmp : '';
            this.$el.find('a').attr('href', tmp).text(text);
        }
    },
    on_button_clicked: function() {
        if (!this.get('value')) {
            this.do_warn(_t("Resource Error"), _t("This resource is empty"));
        } else {
            var url = $.trim(this.get('value'));
            if(/^www\./i.test(url))
                url = 'http://'+url;
            window.open(url);
        }
    }
});

instance.web.form.FieldFloat = instance.web.form.FieldChar.extend({
    is_field_number: true,
    widget_class: 'oe_form_field_float',
    init: function (field_manager, node) {
        this._super(field_manager, node);
        this.internal_set_value(0);
        if (this.node.attrs.digits) {
            this.digits = this.node.attrs.digits;
        } else {
            this.digits = this.field.digits;
        }
    },
    set_value: function(value_) {
        if (value_ === false || value_ === undefined) {
            // As in GTK client, floats default to 0
            value_ = 0;
        }
        if (this.digits !== undefined && this.digits.length === 2) {
            value_ = instance.web.round_decimals(value_, this.digits[1]);
        }
        this._super.apply(this, [value_]);
    },
    focus: function () {
        var $input = this.$('input:first');
        return $input.length ? $input.select() : false;
    }
});


instance.web.form.FieldCharDomain = instance.web.form.AbstractField.extend(instance.web.form.ReinitializeFieldMixin, {
    render_value: function() {
        var self = this;
        this.$el.html(instance.web.qweb.render("FieldCharDomain", {widget: this}));
        if (this.get('value')) {
            var model = this.options.model || this.field_manager.get_field_value(this.options.model_field);
            var domain = instance.web.pyeval.eval('domain', this.get('value'));
            var ds = new instance.web.DataSetStatic(self, model, self.build_context());
            ds.call('search_count', [domain]).then(function (results) {
                $('.oe_domain_count', self.$el).text(results + ' records selected');
                if (self.get('effective_readonly')) {
                    $('button span', self.$el).text(' See selection');
                }
                else {
                    $('button span', self.$el).text(' Change selection');
                }
            });
        } else {
            $('.oe_domain_count', this.$el).text('0 record selected');
            $('button span', this.$el).text(' Select records');
        };
        this.$('.select_records').on('click', self.on_click);
    },
    on_click: function(event) {
        event.preventDefault();
        var self = this;
        var model = this.options.model || this.field_manager.get_field_value(this.options.model_field);

        var options = {
                title: this.get('effective_readonly') ? 'Selected records' : 'Select records...',
                readonly: this.get('effective_readonly'),
                disable_multiple_selection: this.get('effective_readonly'),
                no_create: this.get('effective_readonly'),
            };
        var domain = this.get('value');
        popup = new instance.web.form.DomainEditorPopup(this);
        popup.select_element(model, options, domain, {});
        popup.on("elements_selected", self, function(selected_ids) {
            if (!self.get('effective_readonly')) {
                self.set_value(popup.get_domain(selected_ids));
            }
        });
    },
});


instance.web.DateTimeWidget = instance.web.Widget.extend({
    template: "web.datepicker",
    type_of_date: "datetime",
    events: {
        'dp.change .oe_datepicker_main': 'change_datetime',
        'dp.show .oe_datepicker_main': 'set_datetime_default',
        'keypress .oe_datepicker_master': 'change_datetime',
    },
    init: function(parent) {
        this._super(parent);
        this.name = parent.name;
    },
    start: function() {
        var self = this;
        var l10n = _t.database.parameters;
        var options = {
            pickTime: true,
            useSeconds: true,
            startDate: moment({ y: 1900 }),
            endDate: moment().add(200, "y"),
            calendarWeeks: true,
            icons : {
                time: 'fa fa-clock-o',
                date: 'fa fa-calendar',
                up: 'fa fa-chevron-up',
                down: 'fa fa-chevron-down'
               },
            language : moment.locale(),
            format : instance.web.normalize_format(l10n.date_format +' '+ l10n.time_format),
        };
        this.$input = this.$el.find('input.oe_datepicker_master');
        if (this.type_of_date === 'date') {
            options['pickTime'] = false;
            options['useSeconds'] = false;
            options['format'] = instance.web.normalize_format(l10n.date_format);
        }
        this.picker = this.$('.oe_datepicker_main').datetimepicker(options);
        this.set_readonly(false);
        this.set({'value': false});
    },
    set_value: function(value_) {
        this.set({'value': value_});
        this.$input.val(value_ ? this.format_client(value_) : '');
    },
    get_value: function() {
        return this.get('value');
    },
    set_value_from_ui_: function() {
        var value_ = this.$input.val() || false;
        this.set_value(this.parse_client(value_));
    },
    set_readonly: function(readonly) {
        this.readonly = readonly;
        this.$input.prop('readonly', this.readonly);
    },
    is_valid_: function() {
        var value_ = this.$input.val();
        if (value_ === "") {
            return true;
        } else {
            try {
                this.parse_client(value_);
                return true;
            } catch(e) {
                return false;
            }
        }
    },
    parse_client: function(v) {
        return instance.web.parse_value(v, {"widget": this.type_of_date});
    },
    format_client: function(v) {
        return instance.web.format_value(v, {"widget": this.type_of_date});
    },
    set_datetime_default: function(){
        //when opening datetimepicker the date and time by default should be the one from
        //the input field if any or the current day otherwise
        if (this.type_of_date === 'datetime') {
            value = moment().second(0);
            if (this.$input.val().length !== 0 && this.is_valid_()){
                var value = this.$input.val();
            }
            this.$('.oe_datepicker_main').data('DateTimePicker').setValue(value);
        }
    },
    change_datetime: function(e) {
        if ((e.type !== "keypress" || e.which === 13) && this.is_valid_()) {
            this.set_value_from_ui_();
            this.trigger("datetime_changed");
        }
    },
    commit_value: function () {
        this.change_datetime();
    },
});

instance.web.DateWidget = instance.web.DateTimeWidget.extend({
    type_of_date: "date"
});

instance.web.form.FieldDatetime = instance.web.form.AbstractField.extend(instance.web.form.ReinitializeFieldMixin, {
    template: "FieldDatetime",
    build_widget: function() {
        return new instance.web.DateTimeWidget(this);
    },
    destroy_content: function() {
        if (this.datewidget) {
            this.datewidget.destroy();
            this.datewidget = undefined;
        }
    },
    initialize_content: function() {
        if (!this.get("effective_readonly")) {
            this.datewidget = this.build_widget();
            this.datewidget.on('datetime_changed', this, _.bind(function() {
                this.internal_set_value(this.datewidget.get_value());
            }, this));
            this.datewidget.appendTo(this.$el);
            this.setupFocus(this.datewidget.$input);
        }
    },
    render_value: function() {
        if (!this.get("effective_readonly")) {
            this.datewidget.set_value(this.get('value'));
        } else {
            this.$el.text(instance.web.format_value(this.get('value'), this, ''));
        }
    },
    is_syntax_valid: function() {
        if (!this.get("effective_readonly") && this.datewidget) {
            return this.datewidget.is_valid_();
        }
        return true;
    },
    is_false: function() {
        return this.get('value') === '' || this._super();
    },
    focus: function() {
        var input = this.datewidget && this.datewidget.$input[0];
        return input ? input.focus() : false;
    },
    set_dimensions: function (height, width) {
        this._super(height, width);
        if (!this.get("effective_readonly")) {
            this.datewidget.$input.css('height', height);
        }
    }
});

instance.web.form.FieldDate = instance.web.form.FieldDatetime.extend({
    template: "FieldDate",
    build_widget: function() {
        return new instance.web.DateWidget(this);
    }
});

instance.web.form.FieldText = instance.web.form.AbstractField.extend(instance.web.form.ReinitializeFieldMixin, {
    template: 'FieldText',
    events: {
        'keyup': function (e) {
            if (e.which === $.ui.keyCode.ENTER) {
                e.stopPropagation();
            }
        },
        'keypress': function (e) {
            if (e.which === $.ui.keyCode.ENTER) {
                e.stopPropagation();
            }
        },
        'change textarea': 'store_dom_value',
    },
    initialize_content: function() {
        var self = this;
        if (! this.get("effective_readonly")) {
            this.$textarea = this.$el.find('textarea');
            this.auto_sized = false;
            this.default_height = this.$textarea.css('height');
            if (this.default_height === '0px') this.default_height = '90px';
            if (this.get("effective_readonly")) {
                this.$textarea.attr('disabled', 'disabled');
            }
            this.setupFocus(this.$textarea);
        } else {
            this.$textarea = undefined;
        }
    },
    commit_value: function () {
        if (! this.get("effective_readonly") && this.$textarea) {
            this.store_dom_value();
        }
        return this._super();
    },
    store_dom_value: function () {
        this.internal_set_value(instance.web.parse_value(this.$textarea.val(), this));
    },
    render_value: function() {
        if (! this.get("effective_readonly")) {
            var show_value = instance.web.format_value(this.get('value'), this, '');
            if (show_value === '') {
                this.$textarea.css('height', parseInt(this.default_height, 10)+"px");
            }
            this.$textarea.val(show_value);
            if (! this.auto_sized) {
                this.auto_sized = true;
                this.$textarea.autosize();
            } else {
                this.$textarea.trigger("autosize");
            }
        } else {
            var txt = this.get("value") || '';
            this.$(".oe_form_text_content").text(txt);
        }
    },
    is_syntax_valid: function() {
        if (!this.get("effective_readonly") && this.$textarea) {
            try {
                instance.web.parse_value(this.$textarea.val(), this, '');
                return true;
            } catch(e) {
                return false;
            }
        }
        return true;
    },
    is_false: function() {
        return this.get('value') === '' || this._super();
    },
    focus: function($el) {
        var input = !this.get("effective_readonly") && this.$textarea && this.$textarea[0];
        return input ? input.focus() : false;
    },
    set_dimensions: function (height, width) {
        this._super(height, width);
        if (!this.get("effective_readonly") && this.$textarea) {
            this.$textarea.css({
                width: width,
                minHeight: height
            });
        }
    },
});

/**
 * FieldTextHtml Widget
 * Intended for FieldText widgets meant to display HTML content. This
 * widget will instantiate the CLEditor (see cleditor in static/src/lib)
 * To find more information about CLEditor configutation: go to
 * http://premiumsoftware.net/cleditor/docs/GettingStarted.html
 */
instance.web.form.FieldTextHtml = instance.web.form.AbstractField.extend(instance.web.form.ReinitializeFieldMixin, {
    template: 'FieldTextHtml',
    init: function() {
        this._super.apply(this, arguments);
    },
    initialize_content: function() {
        var self = this;
        if (! this.get("effective_readonly")) {
            self._updating_editor = false;
            this.$textarea = this.$el.find('textarea');
            var width = ((this.node.attrs || {}).editor_width || 'calc(100% - 4px)');
            var height = ((this.node.attrs || {}).editor_height || 250);
            this.$textarea.cleditor({
                width:      width, // width not including margins, borders or padding
                height:     height, // height not including margins, borders or padding
                controls:   // controls to add to the toolbar
                            "bold italic underline strikethrough " +
                            "| removeformat | bullets numbering | outdent " +
                            "indent | link unlink | source",
                bodyStyle:  // style to assign to document body contained within the editor
                            "margin:4px; color:#4c4c4c; font-size:13px; font-family:'Lucida Grande',Helvetica,Verdana,Arial,sans-serif; cursor:text"
            });
            this.$cleditor = this.$textarea.cleditor()[0];
            this.$cleditor.change(function() {
                if (! self._updating_editor) {
                    self.$cleditor.updateTextArea();
                    self.internal_set_value(self.$textarea.val());
                }
            });
            if (this.field.translate) {
                var $img = $('<img class="oe_field_translate oe_input_icon" src="/web/static/src/img/icons/terp-translate.png" width="16" height="16" border="0"/>')
                    .click(this.on_translate);
                this.$cleditor.$toolbar.append($img);
            }
        }
    },
    render_value: function() {
        if (! this.get("effective_readonly")) {
            this.$textarea.val(this.get('value') || '');
            this._updating_editor = true;
            this.$cleditor.updateFrame();
            this._updating_editor = false;
        } else {
            this.$el.html(this.get('value'));
        }
    },
});

instance.web.form.FieldBoolean = instance.web.form.AbstractField.extend({
    template: 'FieldBoolean',
    start: function() {
        var self = this;
        this.$checkbox = $("input", this.$el);
        this.setupFocus(this.$checkbox);
        this.$el.click(_.bind(function() {
            this.internal_set_value(this.$checkbox.is(':checked'));
        }, this));
        var check_readonly = function() {
            self.$checkbox.prop('disabled', self.get("effective_readonly"));
            self.click_disabled_boolean();
        };
        this.on("change:effective_readonly", this, check_readonly);
        check_readonly.call(this);
        this._super.apply(this, arguments);
    },
    render_value: function() {
        this.$checkbox[0].checked = this.get('value');
    },
    focus: function() {
        var input = this.$checkbox && this.$checkbox[0];
        return input ? input.focus() : false;
    },
    click_disabled_boolean: function(){
        var $disabled = this.$el.find('input[type=checkbox]:disabled');
        $disabled.each(function (){
            $(this).next('div').remove();
            $(this).closest("span").append($('<div class="boolean"></div>'));
        });
    }
});

/**
    The progressbar field expect a float from 0 to 100.
*/
instance.web.form.FieldProgressBar = instance.web.form.AbstractField.extend({
    template: 'FieldProgressBar',
    render_value: function() {
        this.$el.progressbar({
            value: this.get('value') || 0,
            disabled: this.get("effective_readonly")
        });
        var formatted_value = instance.web.format_value(this.get('value') || 0, { type : 'float' });
        this.$('span').html(formatted_value + '%');
    }
});

/**
    The PercentPie field expect a float from 0 to 100.
*/
instance.web.form.FieldPercentPie = instance.web.form.AbstractField.extend({
    template: 'FieldPercentPie',

    render_value: function() {
        var value = this.get('value'),
            formatted_value = Math.round(value || 0) + '%',
            svg = this.$('svg')[0];

        svg.innerHTML = "";
        nv.addGraph(function() {
            var width = 42, height = 42;
            var chart = nv.models.pieChart()
                .width(width)
                .height(height)
                .margin({top: 0, right: 0, bottom: 0, left: 0})
                .donut(true) 
                .showLegend(false)
                .showLabels(false)
                .tooltips(false)
                .color(['#7C7BAD','#DDD'])
                .donutRatio(0.62);
   
            d3.select(svg)
                .datum([{'x': 'value', 'y': value}, {'x': 'complement', 'y': 100 - value}])
                .transition()
                .call(chart)
                .attr('style', 'width: ' + width + 'px; height:' + height + 'px;');

            d3.select(svg)
                .append("text")
                .attr({x: width/2, y: height/2 + 3, 'text-anchor': 'middle'})
                .style({"font-size": "10px", "font-weight": "bold"})
                .text(formatted_value);

            return chart;
        });
   
    }
});

/**
    The FieldBarChart expectsa list of values (indeed)
*/
instance.web.form.FieldBarChart = instance.web.form.AbstractField.extend({
    template: 'FieldBarChart',

    render_value: function() {
        var value = JSON.parse(this.get('value'));
        var svg = this.$('svg')[0];
        svg.innerHTML = "";
        nv.addGraph(function() {
            var width = 34, height = 34;
            var chart = nv.models.discreteBarChart()
                .x(function (d) { return d.tooltip })
                .y(function (d) { return d.value })
                .width(width)
                .height(height)
                .margin({top: 0, right: 0, bottom: 0, left: 0})
                .tooltips(false)
                .showValues(false)
                .transitionDuration(350)
                .showXAxis(false)
                .showYAxis(false);
   
            d3.select(svg)
                .datum([{key: 'values', values: value}])
                .transition()
                .call(chart)
                .attr('style', 'width: ' + (width + 4) + 'px; height: ' + (height + 8) + 'px;');

            nv.utils.windowResize(chart.update);

            return chart;
        });
   
    }
});


instance.web.form.FieldSelection = instance.web.form.AbstractField.extend(instance.web.form.ReinitializeFieldMixin, {
    template: 'FieldSelection',
    events: {
        'change select': 'store_dom_value',
    },
    init: function(field_manager, node) {
        var self = this;
        this._super(field_manager, node);
        this.set("value", false);
        this.set("values", []);
        this.records_orderer = new instance.web.DropMisordered();
        this.field_manager.on("view_content_has_changed", this, function() {
            var domain = new openerp.web.CompoundDomain(this.build_domain()).eval();
            if (! _.isEqual(domain, this.get("domain"))) {
                this.set("domain", domain);
            }
        });
    },
    initialize_field: function() {
        instance.web.form.ReinitializeFieldMixin.initialize_field.call(this);
        this.on("change:domain", this, this.query_values);
        this.set("domain", new openerp.web.CompoundDomain(this.build_domain()).eval());
        this.on("change:values", this, this.render_value);
    },
    query_values: function() {
        var self = this;
        var def;
        if (this.field.type === "many2one") {
            var model = new openerp.Model(openerp.session, this.field.relation);
            def = model.call("name_search", ['', this.get("domain")], {"context": this.build_context()});
        } else {
            var values = _.reject(this.field.selection, function (v) { return v[0] === false && v[1] === ''; });
            def = $.when(values);
        }
        this.records_orderer.add(def).then(function(values) {
            if (! _.isEqual(values, self.get("values"))) {
                self.set("values", values);
            }
        });
    },
    initialize_content: function() {
        // Flag indicating whether we're in an event chain containing a change
        // event on the select, in order to know what to do on keyup[RETURN]:
        // * If the user presses [RETURN] as part of changing the value of a
        //   selection, we should just let the value change and not let the
        //   event broadcast further (e.g. to validating the current state of
        //   the form in editable list view, which would lead to saving the
        //   current row or switching to the next one)
        // * If the user presses [RETURN] with a select closed (side-effect:
        //   also if the user opened the select and pressed [RETURN] without
        //   changing the selected value), takes the action as validating the
        //   row
        var ischanging = false;
        var $select = this.$el.find('select')
            .change(function () { ischanging = true; })
            .click(function () { ischanging = false; })
            .keyup(function (e) {
                if (e.which !== 13 || !ischanging) { return; }
                e.stopPropagation();
                ischanging = false;
            });
        this.setupFocus($select);
    },
    commit_value: function () {
        this.store_dom_value();
        return this._super();
    },
    store_dom_value: function () {
        if (!this.get('effective_readonly') && this.$('select').length) {
            var val = JSON.parse(this.$('select').val());
            this.internal_set_value(val);
        }
    },
    set_value: function(value_) {
        value_ = value_ === null ? false : value_;
        value_ = value_ instanceof Array ? value_[0] : value_;
        this._super(value_);
    },
    render_value: function() {
        var values = this.get("values");
        values =  [[false, this.node.attrs.placeholder || '']].concat(values);
        var found = _.find(values, function(el) { return el[0] === this.get("value"); }, this);
        if (! found) {
            found = [this.get("value"), _t('Unknown')];
            values = [found].concat(values);
        }
        if (! this.get("effective_readonly")) {
            this.$().html(QWeb.render("FieldSelectionSelect", {widget: this, values: values}));
            this.$("select").val(JSON.stringify(found[0]));
        } else {
            this.$el.text(found[1]);
        }
    },
    focus: function() {
        var input = this.$('select:first')[0];
        return input ? input.focus() : false;
    },
    set_dimensions: function (height, width) {
        this._super(height, width);
        this.$('select').css({
            height: height,
            width: width
        });
    }
});

instance.web.form.FieldRadio = instance.web.form.AbstractField.extend(instance.web.form.ReinitializeFieldMixin, {
    template: 'FieldRadio',
    events: {
        'click input': 'click_change_value'
    },
    init: function(field_manager, node) {
        /* Radio button widget: Attributes options:
        * - "horizontal" to display in column
        * - "no_radiolabel" don't display text values
        */
        this._super(field_manager, node);
        this.selection = _.clone(this.field.selection) || [];
        this.domain = false;
        this.uniqueId = _.uniqueId("radio");
    },
    initialize_content: function () {
        this.on("change:effective_readonly", this, this.render_value);
        this.field_manager.on("view_content_has_changed", this, this.get_selection);
        this.get_selection();
    },
    click_change_value: function (event) {
        var val = $(event.target).val();
        val = this.field.type == "selection" ? val : +val;
        if (val !== this.get_value()) {
            this.set_value(val);
        }
    },
    /** Get the selection and render it
     *  selection: [[identifier, value_to_display], ...]
     *  For selection fields: this is directly given by this.field.selection
     *  For many2one fields:  perform a search on the relation of the many2one field
     */
    get_selection: function() {
        var self = this;
        var selection = [];
        var def = $.Deferred();
        if (self.field.type == "many2one") {
            var domain = instance.web.pyeval.eval('domain', this.build_domain()) || [];
            if (! _.isEqual(self.domain, domain)) {
                self.domain = domain;
                var ds = new instance.web.DataSetStatic(self, self.field.relation, self.build_context());
                ds.call('search', [self.domain])
                    .then(function (records) {
                        ds.name_get(records).then(function (records) {
                            selection = records;
                            def.resolve();
                        });
                    });
            } else {
                selection = self.selection;
                def.resolve();
            }
        }
        else if (self.field.type == "selection") {
            selection = self.field.selection || [];
            def.resolve();
        }
        return def.then(function () {
            if (! _.isEqual(selection, self.selection)) {
                self.selection = _.clone(selection);
                self.renderElement();
                self.render_value();
            }
        });
    },
    set_value: function (value_) {
        if (this.field.type == "selection") {
            value_ = _.find(this.field.selection, function (sel) { return sel[0] == value_;});
        }
        else if (!this.selection.length) {
            this.selection = [value_];
        }

        this._super(value_);
    },
    get_value: function () {
        var value = this.get('value');
        return value instanceof Array ? value[0] : value;
    },
    render_value: function () {
        var self = this;
        this.$el.toggleClass("oe_readonly", this.get('effective_readonly'));
        this.$("input").filter(function () {return this.value == self.get_value();}).prop("checked", true);
        this.$(".oe_radio_readonly").text(this.get('value') ? this.get('value')[1] : "");
    }
});

// jquery autocomplete tweak to allow html and classnames
(function() {
    var proto = $.ui.autocomplete.prototype,
        initSource = proto._initSource;

    function filter( array, term ) {
        var matcher = new RegExp( $.ui.autocomplete.escapeRegex(term), "i" );
        return $.grep( array, function(value_) {
            return matcher.test( $( "<div>" ).html( value_.label || value_.value || value_ ).text() );
        });
    }

    $.extend( proto, {
        _initSource: function() {
            if ( this.options.html && $.isArray(this.options.source) ) {
                this.source = function( request, response ) {
                    response( filter( this.options.source, request.term ) );
                };
            } else {
                initSource.call( this );
            }
        },

        _renderItem: function( ul, item) {
            return $( "<li></li>" )
                .data( "item.autocomplete", item )
                .append( $( "<a></a>" )[ this.options.html ? "html" : "text" ]( item.label ) )
                .appendTo( ul )
                .addClass(item.classname);
        }
    });
})();

/**
    A mixin containing some useful methods to handle completion inputs.
    
    The widget containing this option can have these arguments in its widget options:
    - no_quick_create: if true, it will disable the quick create
*/
instance.web.form.CompletionFieldMixin = {
    init: function() {
        this.limit = 7;
        this.orderer = new instance.web.DropMisordered();
    },
    /**
     * Call this method to search using a string.
     */
    get_search_result: function(search_val) {
        var self = this;

        var dataset = new instance.web.DataSet(this, this.field.relation, self.build_context());
        this.last_query = search_val;
        var exclusion_domain = [], ids_blacklist = this.get_search_blacklist();
        if (!_(ids_blacklist).isEmpty()) {
            exclusion_domain.push(['id', 'not in', ids_blacklist]);
        }

        return this.orderer.add(dataset.name_search(
                search_val, new instance.web.CompoundDomain(self.build_domain(), exclusion_domain),
                'ilike', this.limit + 1, self.build_context())).then(function(data) {
            self.last_search = data;
            // possible selections for the m2o
            var values = _.map(data, function(x) {
                x[1] = x[1].split("\n")[0];
                return {
                    label: _.str.escapeHTML(x[1]),
                    value: x[1],
                    name: x[1],
                    id: x[0],
                };
            });

            // search more... if more results that max
            if (values.length > self.limit) {
                values = values.slice(0, self.limit);
                values.push({
                    label: _t("Search More..."),
                    action: function() {
                        dataset.name_search(search_val, self.build_domain(), 'ilike', 160).done(function(data) {
                            self._search_create_popup("search", data);
                        });
                    },
                    classname: 'oe_m2o_dropdown_option'
                });
            }
            // quick create
            var raw_result = _(data.result).map(function(x) {return x[1];});
            if (search_val.length > 0 && !_.include(raw_result, search_val) &&
                ! (self.options && (self.options.no_create || self.options.no_quick_create))) {
                values.push({
                    label: _.str.sprintf(_t('Create "<strong>%s</strong>"'),
                        $('<span />').text(search_val).html()),
                    action: function() {
                        self._quick_create(search_val);
                    },
                    classname: 'oe_m2o_dropdown_option'
                });
            }
            // create...
            if (!(self.options && (self.options.no_create || self.options.no_create_edit))){
                values.push({
                    label: _t("Create and Edit..."),
                    action: function() {
                        self._search_create_popup("form", undefined, self._create_context(search_val));
                    },
                    classname: 'oe_m2o_dropdown_option'
                });
            }
            else if (values.length == 0)
            	values.push({
            		label: _t("No results to show..."),
            		action: function() {},
            		classname: 'oe_m2o_dropdown_option'
            	});

            return values;
        });
    },
    get_search_blacklist: function() {
        return [];
    },
    _quick_create: function(name) {
        var self = this;
        var slow_create = function () {
            self._search_create_popup("form", undefined, self._create_context(name));
        };
        if (self.options.quick_create === undefined || self.options.quick_create) {
            new instance.web.DataSet(this, this.field.relation, self.build_context())
                .name_create(name).done(function(data) {
                    if (!self.get('effective_readonly'))
                        self.add_id(data[0]);
                }).fail(function(error, event) {
                    event.preventDefault();
                    slow_create();
                });
        } else
            slow_create();
    },
    // all search/create popup handling
    _search_create_popup: function(view, ids, context) {
        var self = this;
        var pop = new instance.web.form.SelectCreatePopup(this);
        pop.select_element(
            self.field.relation,
            {
                title: (view === 'search' ? _t("Search: ") : _t("Create: ")) + this.string,
                initial_ids: ids ? _.map(ids, function(x) {return x[0];}) : undefined,
                initial_view: view,
                disable_multiple_selection: true
            },
            self.build_domain(),
            new instance.web.CompoundContext(self.build_context(), context || {})
        );
        pop.on("elements_selected", self, function(element_ids) {
            self.add_id(element_ids[0]);
            self.focus();
        });
    },
    /**
     * To implement.
     */
    add_id: function(id) {},
    _create_context: function(name) {
        var tmp = {};
        var field = (this.options || {}).create_name_field;
        if (field === undefined)
            field = "name";
        if (field !== false && name && (this.options || {}).quick_create !== false)
            tmp["default_" + field] = name;
        return tmp;
    },
};

instance.web.form.M2ODialog = instance.web.Dialog.extend({
    template: "M2ODialog",
    init: function(parent) {
        this.name = parent.string;
        this._super(parent, {
            title: _.str.sprintf(_t("Create a %s"), parent.string),
            size: 'medium',
        });
    },
    start: function() {
        var self = this;
        var text = _.str.sprintf(_t("You are creating a new %s, are you sure it does not exist yet?"), self.name);
        this.$("p").text( text );
        this.$buttons.html(QWeb.render("M2ODialog.buttons"));
        this.$("input").val(this.getParent().$input.val());
        this.$buttons.find(".oe_form_m2o_qc_button").click(function(e){
            if (self.$("input").val() != ''){
                self.getParent()._quick_create(self.$("input").val());
                self.destroy();
            } else{
                e.preventDefault();
                self.$("input").focus();
            }
        });
        this.$buttons.find(".oe_form_m2o_sc_button").click(function(){
            self.getParent()._search_create_popup("form", undefined, self.getParent()._create_context(self.$("input").val()));
            self.destroy();
        });
        this.$buttons.find(".oe_form_m2o_cancel_button").click(function(){
            self.destroy();
        });
    },
});

instance.web.form.FieldMany2One = instance.web.form.AbstractField.extend(instance.web.form.CompletionFieldMixin, instance.web.form.ReinitializeFieldMixin, {
    template: "FieldMany2One",
    events: {
        'keydown input': function (e) {
            switch (e.which) {
            case $.ui.keyCode.UP:
            case $.ui.keyCode.DOWN:
                e.stopPropagation();
            }
        },
    },
    init: function(field_manager, node) {
        this._super(field_manager, node);
        instance.web.form.CompletionFieldMixin.init.call(this);
        this.set({'value': false});
        this.display_value = {};
        this.display_value_backup = {};
        this.last_search = [];
        this.floating = false;
        this.current_display = null;
        this.is_started = false;
        this.ignore_focusout = false;
    },
    reinit_value: function(val) {
        this.internal_set_value(val);
        this.floating = false;
        if (this.is_started && !this.no_rerender)
            this.render_value();
    },
    initialize_field: function() {
        this.is_started = true;
        instance.web.bus.on('click', this, function() {
            if (!this.get("effective_readonly") && this.$input && this.$input.autocomplete('widget').is(':visible')) {
                this.$input.autocomplete("close");
            }
        });
        instance.web.form.ReinitializeFieldMixin.initialize_field.call(this);
    },
    initialize_content: function() {
        if (!this.get("effective_readonly"))
            this.render_editable();
    },
    destroy_content: function () {
        if (this.$drop_down) {
            this.$drop_down.off('click');
            delete this.$drop_down;
        }
        if (this.$input) {
            this.$input.closest(".modal .modal-content").off('scroll');
            this.$input.off('keyup blur autocompleteclose autocompleteopen ' +
                            'focus focusout change keydown');
            delete this.$input;
        }
        if (this.$follow_button) {
            this.$follow_button.off('blur focus click');
            delete this.$follow_button;
        }
    },
    destroy: function () {
        this.destroy_content();
        return this._super();
    },
    init_error_displayer: function() {
        // nothing
    },
    hide_error_displayer: function() {
        // doesn't work
    },
    show_error_displayer: function() {
        new instance.web.form.M2ODialog(this).open();
    },
    render_editable: function() {
        var self = this;
        this.$input = this.$el.find("input");

        this.init_error_displayer();

        self.$input.on('focus', function() {
            self.hide_error_displayer();
        });

        this.$drop_down = this.$el.find(".oe_m2o_drop_down_button");
        this.$follow_button = $(".oe_m2o_cm_button", this.$el);

        this.$follow_button.click(function(ev) {
            ev.preventDefault();
            if (!self.get('value')) {
                self.focus();
                return;
            }
            var pop = new instance.web.form.FormOpenPopup(self);
            var context = self.build_context().eval();
            var model_obj = new instance.web.Model(self.field.relation);
            model_obj.call('get_formview_id', [self.get("value"), context]).then(function(view_id){
                pop.show_element(
                    self.field.relation,
                    self.get("value"),
                    self.build_context(),
                    {
                        title: _t("Open: ") + self.string,
                        view_id: view_id
                    }
                );
                pop.on('write_completed', self, function(){
                    self.display_value = {};
                    self.display_value_backup = {};
                    self.render_value();
                    self.focus();
                    self.trigger('changed_value');
                });
            });
        });

        // some behavior for input
        var input_changed = function() {
            if (self.current_display !== self.$input.val()) {
                self.current_display = self.$input.val();
                if (self.$input.val() === "") {
                    self.internal_set_value(false);
                    self.floating = false;
                } else {
                    self.floating = true;
                }
            }
        };
        this.$input.keydown(input_changed);
        this.$input.change(input_changed);
        this.$drop_down.click(function() {
            self.$input.focus();
            if (self.$input.autocomplete("widget").is(":visible")) {
                self.$input.autocomplete("close");                
            } else {
                if (self.get("value") && ! self.floating) {
                    self.$input.autocomplete("search", "");
                } else {
                    self.$input.autocomplete("search");
                }
            }
        });

        // Autocomplete close on dialog content scroll
        var close_autocomplete = _.debounce(function() {
            if (self.$input.autocomplete("widget").is(":visible")) {
                self.$input.autocomplete("close");
            }
        }, 50);
        this.$input.closest(".modal .modal-content").on('scroll', this, close_autocomplete);

        self.ed_def = $.Deferred();
        self.uned_def = $.Deferred();
        var ed_delay = 200;
        var ed_duration = 15000;
        var anyoneLoosesFocus = function (e) {
            if (self.ignore_focusout) { return; }
            var used = false;
            if (self.floating) {
                if (self.last_search.length > 0) {
                    if (self.last_search[0][0] != self.get("value")) {
                        self.display_value = {};
                        self.display_value_backup = {};
                        self.display_value["" + self.last_search[0][0]] = self.last_search[0][1];
                        self.reinit_value(self.last_search[0][0]);
                        self.last_search = []
                    } else {
                        used = true;
                        self.render_value();
                    }
                } else {
                    used = true;
                }
                self.floating = false;
            }
            if (used && self.get("value") === false && ! self.no_ed && ! (self.options && (self.options.no_create || self.options.no_quick_create))) {
                self.ed_def.reject();
                self.uned_def.reject();
                self.ed_def = $.Deferred();
                self.ed_def.done(function() {
                    self.show_error_displayer();
                    ignore_blur = false;
                    self.trigger('focused');
                });
                ignore_blur = true;
                setTimeout(function() {
                    self.ed_def.resolve();
                    self.uned_def.reject();
                    self.uned_def = $.Deferred();
                    self.uned_def.done(function() {
                        self.hide_error_displayer();
                    });
                    setTimeout(function() {self.uned_def.resolve();}, ed_duration);
                }, ed_delay);
            } else {
                self.no_ed = false;
                self.ed_def.reject();
            }
        };
        var ignore_blur = false;
        this.$input.on({
            focusout: anyoneLoosesFocus,
            focus: function () { self.trigger('focused'); },
            autocompleteopen: function () { ignore_blur = true; },
            autocompleteclose: function () { setTimeout(function() {ignore_blur = false;},0); },
            blur: function () {
                // autocomplete open
                if (ignore_blur) { $(this).focus(); return; }
                if (_(self.getChildren()).any(function (child) {
                    return child instanceof instance.web.form.AbstractFormPopup;
                })) { return; }
                self.trigger('blurred');
            }
        });

        var isSelecting = false;
        // autocomplete
        this.$input.autocomplete({
            source: function(req, resp) {
                self.get_search_result(req.term).done(function(result) {
                    resp(result);
                });
            },
            select: function(event, ui) {
                isSelecting = true;
                var item = ui.item;
                if (item.id) {
                    self.display_value = {};
                    self.display_value_backup = {};
                    self.display_value["" + item.id] = item.name;
                    self.reinit_value(item.id);
                } else if (item.action) {
                    item.action();
                    // Cancel widget blurring, to avoid form blur event
                    self.trigger('focused');
                    return false;
                }
            },
            focus: function(e, ui) {
                e.preventDefault();
            },
            html: true,
            // disabled to solve a bug, but may cause others
            //close: anyoneLoosesFocus,
            minLength: 0,
            delay: 200,
        });
<<<<<<< HEAD
        var appendTo = this.$input.parents('.oe-view-manager-content, .modal-dialog').last();
        if (appendTo.length === 0) {
            appendTo = '.oe_application > *';
=======
        var appendTo = this.$el.parents('.oe_view_manager_body:visible, .modal-dialog:visible').last();
        if (appendTo.length === 0){
            appendTo = '.oe_application > *:visible:last';
>>>>>>> 7780004f
        }
        this.$input.autocomplete({
            appendTo: appendTo
        });
        // set position for list of suggestions box
        this.$input.autocomplete( "option", "position", { my : "left top", at: "left bottom" } );
        this.$input.autocomplete("widget").openerpClass();
        // used to correct a bug when selecting an element by pushing 'enter' in an editable list
        this.$input.keyup(function(e) {
            if (e.which === 13) { // ENTER
                if (isSelecting)
                    e.stopPropagation();
            }
            isSelecting = false;
        });
        this.setupFocus(this.$follow_button);
    },
    render_value: function(no_recurse) {
        var self = this;
        if (! this.get("value")) {
            this.display_string("");
            return;
        }
        var display = this.display_value["" + this.get("value")];
        if (display) {
            this.display_string(display);
            return;
        }
        if (! no_recurse) {
            var dataset = new instance.web.DataSetStatic(this, this.field.relation, self.build_context());
            var def = this.alive(dataset.name_get([self.get("value")])).done(function(data) {
                if (!data[0]) {
                    self.do_warn(_t("Render"), _t("No value found for the field "+self.field.string+" for value "+self.get("value")));
                    return;
                }
                self.display_value["" + self.get("value")] = data[0][1];
                self.render_value(true);
            }).fail( function (data, event) {
                // avoid displaying crash errors as many2One should be name_get compliant
                event.preventDefault();
                self.display_value["" + self.get("value")] = self.display_value_backup["" + self.get("value")];
                self.render_value(true);
            });
            if (this.view && this.view.render_value_defs){
                this.view.render_value_defs.push(def);
            }
        }
    },
    display_string: function(str) {
        var self = this;
        if (!this.get("effective_readonly")) {
            this.$input.val(str.split("\n")[0]);
            this.current_display = this.$input.val();
            if (this.is_false()) {
                this.$('.oe_m2o_cm_button').css({'display':'none'});
            } else {
                this.$('.oe_m2o_cm_button').css({'display':'inline'});
            }
        } else {
            var lines = _.escape(str).split("\n");
            var link = "";
            var follow = "";
            link = lines[0];
            follow = _.rest(lines).join("<br />");
            if (follow)
                link += "<br />";
            var $link = this.$el.find('.oe_form_uri')
                 .unbind('click')
                 .html(link);
            if (! this.options.no_open)
                $link.click(function () {
                    var context = self.build_context().eval();
                    var model_obj = new instance.web.Model(self.field.relation);
                    model_obj.call('get_formview_action', [self.get("value"), context]).then(function(action){
                        self.do_action(action);
                    });
                    return false;
                 });
            $(".oe_form_m2o_follow", this.$el).html(follow);
        }
    },
    set_value: function(value_) {
        var self = this;
        if (value_ instanceof Array) {
            this.display_value = {};
            this.display_value_backup = {};
            if (! this.options.always_reload) {
                this.display_value["" + value_[0]] = value_[1];
            }
            else {
                this.display_value_backup["" + value_[0]] = value_[1];
            }
            value_ = value_[0];
        }
        value_ = value_ || false;
        this.reinit_value(value_);
    },
    get_displayed: function() {
        return this.display_value["" + this.get("value")];
    },
    add_id: function(id) {
        this.display_value = {};
        this.display_value_backup = {};
        this.reinit_value(id);
    },
    is_false: function() {
        return ! this.get("value");
    },
    focus: function () {
        var input = !this.get('effective_readonly') && this.$input && this.$input[0];
        return input ? input.focus() : false;
    },
    _quick_create: function() {
        this.no_ed = true;
        this.ed_def.reject();
        return instance.web.form.CompletionFieldMixin._quick_create.apply(this, arguments);
    },
    _search_create_popup: function() {
        this.no_ed = true;
        this.ed_def.reject();
        this.ignore_focusout = true;
        this.reinit_value(false);
        var res = instance.web.form.CompletionFieldMixin._search_create_popup.apply(this, arguments);
        this.ignore_focusout = false;
        this.no_ed = false;
        return res;
    },
    set_dimensions: function (height, width) {
        this._super(height, width);
        if (!this.get("effective_readonly") && this.$input)
            this.$input.css('height', height);
    }
});

instance.web.form.Many2OneButton = instance.web.form.AbstractField.extend({
    template: 'Many2OneButton',
    init: function(field_manager, node) {
        this._super.apply(this, arguments);
    },
    start: function() {
        this._super.apply(this, arguments);
        this.set_button();
    },
    set_button: function() {
        var self = this;
        if (this.$button) {
            this.$button.remove();
        }
        this.string = '';
        this.node.attrs.icon = this.get('value') ? '/web/static/src/img/icons/gtk-yes.png' : '/web/static/src/img/icons/gtk-no.png';
        this.$button = $(QWeb.render('WidgetButton', {'widget': this}));
        this.$button.addClass('oe_link').css({'padding':'4px'});
        this.$el.append(this.$button);
        this.$button.on('click', self.on_click);
    },
    on_click: function(ev) {
        var self = this;
        this.popup =  new instance.web.form.FormOpenPopup(this);
        this.popup.show_element(
            this.field.relation,
            this.get('value'),
            this.build_context(),
            {title: this.string}
        );
        this.popup.on('create_completed', self, function(r) {
            self.set_value(r);
        });
    },
    set_value: function(value_) {
        var self = this;
        if (value_ instanceof Array) {
            value_ = value_[0];
        }
        value_ = value_ || false;
        this.set('value', value_);
        this.set_button();
     },
});

/**
 * Abstract-ish ListView.List subclass adding an "Add an item" row to replace
 * the big ugly button in the header.
 *
 * Requires the implementation of a ``is_readonly`` method (usually a proxy to
 * the corresponding field's readonly or effective_readonly property) to
 * decide whether the special row should or should not be inserted.
 *
 * Optionally an ``_add_row_class`` attribute can be set for the class(es) to
 * set on the insertion row.
 */
instance.web.form.AddAnItemList = instance.web.ListView.List.extend({
    pad_table_to: function (count) {
        if (!this.view.is_action_enabled('create') || this.is_readonly()) {
            this._super(count);
            return;
        }

        this._super(count > 0 ? count - 1 : 0);

        var self = this;
        var columns = _(this.columns).filter(function (column) {
            return column.invisible !== '1';
        }).length;
        if (this.options.selectable) { columns++; }
        if (this.options.deletable) { columns++; }

        var $cell = $('<td>', {
            colspan: columns,
            'class': this._add_row_class || ''
        }).append(
            $('<a>', {href: '#'}).text(_t("Add an item"))
                .mousedown(function () {
                    // FIXME: needs to be an official API somehow
                    if (self.view.editor.is_editing()) {
                        self.view.__ignore_blur = true;
                    }
                })
                .click(function (e) {
                    e.preventDefault();
                    e.stopPropagation();
                    // FIXME: there should also be an API for that one
                    if (self.view.editor.form.__blur_timeout) {
                        clearTimeout(self.view.editor.form.__blur_timeout);
                        self.view.editor.form.__blur_timeout = false;
                    }
                    self.view.ensure_saved().done(function () {
                        self.view.do_add_record();
                    });
                }));

        var $padding = this.$current.find('tr:not([data-id]):first');
        var $newrow = $('<tr>').append($cell);
        if ($padding.length) {
            $padding.before($newrow);
        } else {
            this.$current.append($newrow)
        }
    }
});

/*
# Values: (0, 0,  { fields })    create
#         (1, ID, { fields })    update
#         (2, ID)                remove (delete)
#         (3, ID)                unlink one (target id or target of relation)
#         (4, ID)                link
#         (5)                    unlink all (only valid for one2many)
*/
var commands = {
    // (0, _, {values})
    CREATE: 0,
    'create': function (values) {
        return [commands.CREATE, false, values];
    },
    // (1, id, {values})
    UPDATE: 1,
    'update': function (id, values) {
        return [commands.UPDATE, id, values];
    },
    // (2, id[, _])
    DELETE: 2,
    'delete': function (id) {
        return [commands.DELETE, id, false];
    },
    // (3, id[, _]) removes relation, but not linked record itself
    FORGET: 3,
    'forget': function (id) {
        return [commands.FORGET, id, false];
    },
    // (4, id[, _])
    LINK_TO: 4,
    'link_to': function (id) {
        return [commands.LINK_TO, id, false];
    },
    // (5[, _[, _]])
    DELETE_ALL: 5,
    'delete_all': function () {
        return [5, false, false];
    },
    // (6, _, ids) replaces all linked records with provided ids
    REPLACE_WITH: 6,
    'replace_with': function (ids) {
        return [6, false, ids];
    }
};
instance.web.form.FieldOne2Many = instance.web.form.AbstractField.extend({
    multi_selection: false,
    disable_utility_classes: true,
    init: function(field_manager, node) {
        this._super(field_manager, node);
        this.is_loaded = $.Deferred();
        this.initial_is_loaded = this.is_loaded;
        this.form_last_update = $.Deferred();
        this.init_form_last_update = this.form_last_update;
        this.is_started = false;
        this.dataset = new instance.web.form.One2ManyDataSet(this, this.field.relation);
        this.dataset.o2m = this;
        this.dataset.parent_view = this.view;
        this.dataset.child_name = this.name;
        var self = this;
        this.dataset.on('dataset_changed', this, function() {
            self.trigger_on_change();
        });
        this.set_value([]);
    },
    start: function() {
        this._super.apply(this, arguments);
        this.$el.addClass('oe_form_field oe_form_field_one2many');

        var self = this;

        self.load_views();
        var destroy = function() {
            self.is_loaded = self.is_loaded.then(function() {
                self.viewmanager.destroy();
                return $.when(self.load_views()).done(function() {
                    self.reload_current_view();
                });
            });
        };
        this.is_loaded.done(function() {
            self.on("change:effective_readonly", self, destroy);
        });
        this.view.on("on_button_cancel", self, destroy);
        this.is_started = true;
        this.reload_current_view();
    },
    trigger_on_change: function() {
        this.trigger('changed_value');
    },
    load_views: function() {
        var self = this;

        var modes = this.node.attrs.mode;
        modes = !!modes ? modes.split(",") : ["tree"];
        var views = [];
        _.each(modes, function(mode) {
            if (! _.include(["list", "tree", "graph", "kanban"], mode)) {
                throw new Error(_.str.sprintf(_t("View type '%s' is not supported in One2Many."), mode));
            }
            var view = {
                view_id: false,
                view_type: mode == "tree" ? "list" : mode,
                options: {}
            };
            if (self.field.views && self.field.views[mode]) {
                view.embedded_view = self.field.views[mode];
            }
            if(view.view_type === "list") {
                _.extend(view.options, {
                    addable: null,
                    selectable: self.multi_selection,
                    sortable: true,
                    import_enabled: false,
                    deletable: true
                });
                if (self.get("effective_readonly")) {
                    _.extend(view.options, {
                        deletable: null,
                        reorderable: false,
                    });
                }
            } else if (view.view_type === "form") {
                if (self.get("effective_readonly")) {
                    view.view_type = 'form';
                }
                _.extend(view.options, {
                    not_interactible_on_create: true,
                });
            } else if (view.view_type === "kanban") {
                _.extend(view.options, {
                    confirm_on_delete: false,
                });
                if (self.get("effective_readonly")) {
                    _.extend(view.options, {
                        action_buttons: false,
                        quick_creatable: false,
                        creatable: false,
                        read_only_mode: true,
                    });
                }
            }
            views.push(view);
        });
        this.views = views;

        this.viewmanager = new instance.web.form.One2ManyViewManager(this, this.dataset, views, {});
        this.viewmanager.o2m = self;
        var once = $.Deferred().done(function() {
            self.init_form_last_update.resolve();
        });
        var def = $.Deferred().done(function() {
            self.initial_is_loaded.resolve();
        });
        this.viewmanager.on("controller_inited", self, function(view_type, controller) {
            controller.o2m = self;
            if (view_type == "list") {
                if (self.get("effective_readonly")) {
                    controller.on('edit:before', self, function (e) {
                        e.cancel = true;
                    });
                    _(controller.columns).find(function (column) {
                        if (!(column instanceof instance.web.list.Handle)) {
                            return false;
                        }
                        column.modifiers.invisible = true;
                        return true;
                    });
                }
            } else if (view_type === "form") {
                if (self.get("effective_readonly")) {
                    $(".oe_form_buttons", controller.$el).children().remove();
                }
                controller.on("load_record", self, function(){
                     once.resolve();
                 });
                controller.on('pager_action_executed',self,self.save_any_view);
            } else if (view_type == "graph") {
                self.reload_current_view();
            }
            def.resolve();
        });
        this.viewmanager.on("switch_mode", self, function(n_mode, b, c, d, e) {
            $.when(self.save_any_view()).done(function() {
                if (n_mode === "list") {
                    $.async_when().done(function() {
                        self.reload_current_view();
                    });
                }
            });
        });
        $.async_when().done(function () {
            self.viewmanager.appendTo(self.$el);
        });
        return def;
    },
    reload_current_view: function() {
        var self = this;
        self.is_loaded = self.is_loaded.then(function() {
            var view = self.get_active_view();
            if (view.type === "list") {
                return view.controller.reload_content();
            } else if (view.type === "form") {
                if (self.dataset.index === null && self.dataset.ids.length >= 1) {
                    self.dataset.index = 0;
                }
                var act = function() {
                    return view.controller.do_show();
                };
                self.form_last_update = self.form_last_update.then(act, act);
                return self.form_last_update;
            } else if (view.controller.do_search) {
                return view.controller.do_search(self.build_domain(), self.dataset.get_context(), []);
            }
        }, undefined);
        return self.is_loaded;
    },
    get_active_view: function () {
        /**
         * Returns the current active view if any.
         */
        return (this.viewmanager && this.viewmanager.active_view);
    },
    set_value: function(value_) {
        value_ = value_ || [];
        var self = this;
        var view = this.get_active_view();
        this.dataset.reset_ids([]);
        var ids;
        if(value_.length >= 1 && value_[0] instanceof Array) {
            ids = [];
            _.each(value_, function(command) {
                var obj = {values: command[2]};
                switch (command[0]) {
                    case commands.CREATE:
                        obj['id'] = _.uniqueId(self.dataset.virtual_id_prefix);
                        obj.defaults = {};
                        self.dataset.to_create.push(obj);
                        self.dataset.cache.push(_.extend(_.clone(obj), {values: _.clone(command[2])}));
                        ids.push(obj.id);
                        return;
                    case commands.UPDATE:
                        obj['id'] = command[1];
                        self.dataset.to_write.push(obj);
                        self.dataset.cache.push(_.extend(_.clone(obj), {values: _.clone(command[2])}));
                        ids.push(obj.id);
                        return;
                    case commands.DELETE:
                        self.dataset.to_delete.push({id: command[1]});
                        return;
                    case commands.LINK_TO:
                        ids.push(command[1]);
                        return;
                    case commands.DELETE_ALL:
                        self.dataset.delete_all = true;
                        return;
                }
            });
            this._super(ids);
            this.dataset.set_ids(ids);
        } else if (value_.length >= 1 && typeof(value_[0]) === "object") {
            ids = [];
            this.dataset.delete_all = true;
            _.each(value_, function(command) {
                var obj = {values: command};
                obj['id'] = _.uniqueId(self.dataset.virtual_id_prefix);
                obj.defaults = {};
                self.dataset.to_create.push(obj);
                self.dataset.cache.push(_.clone(obj));
                ids.push(obj.id);
            });
            this._super(ids);
            this.dataset.set_ids(ids);
        } else {
            this._super(value_);
            this.dataset.reset_ids(value_);
        }
        if (this.dataset.index === null && this.dataset.ids.length > 0) {
            this.dataset.index = 0;
        }
        this.trigger_on_change();
        if (this.is_started && !this.no_rerender) {
            return self.reload_current_view();
        } else {
            return $.when();
        }
    },
    get_value: function() {
        var self = this;
        if (!this.dataset)
            return [];
        var val = this.dataset.delete_all ? [commands.delete_all()] : [];
        val = val.concat(_.map(this.dataset.ids, function(id) {
            var alter_order = _.detect(self.dataset.to_create, function(x) {return x.id === id;});
            if (alter_order) {
                return commands.create(alter_order.values);
            }
            alter_order = _.detect(self.dataset.to_write, function(x) {return x.id === id;});
            if (alter_order) {
                return commands.update(alter_order.id, alter_order.values);
            }
            return commands.link_to(id);
        }));
        return val.concat(_.map(
            this.dataset.to_delete, function(x) {
                return commands['delete'](x.id);}));
    },
    commit_value: function() {
        return this.save_any_view();
    },
    save_any_view: function() {
        var view = this.get_active_view();
        if (view) {
            if (this.viewmanager.active_view.type === "form") {
                if (view.controller.is_initialized.state() !== 'resolved') {
                    return $.when(false);
                }
                return $.when(view.controller.save());
            } else if (this.viewmanager.active_view.type === "list") {
                return $.when(view.controller.ensure_saved());
            }
        }
        return $.when(false);
    },
    is_syntax_valid: function() {
        var view = this.get_active_view();
        if (!view){
            return true;
        }
        switch (this.viewmanager.active_view.type) {
        case 'form':
            return _(view.controller.fields).chain()
                .invoke('is_valid')
                .all(_.identity)
                .value();
        case 'list':
            return view.controller.is_valid();
        }
        return true;
    },
});

instance.web.form.One2ManyViewManager = instance.web.ViewManager.extend({
    template: 'One2Many.viewmanager',
    init: function(parent, dataset, views, flags) {
        this._super(parent, dataset, views, _.extend({}, flags, {$sidebar: false}));
        this.registry = instance.web.views.extend({
            list: 'instance.web.form.One2ManyListView',
            form: 'instance.web.form.One2ManyFormView',
        });
        this.__ignore_blur = false;
    },
    switch_mode: function(mode, unused) {
        if (mode !== 'form') {
            return this._super(mode, unused);
        }
        var self = this;
        var id = self.o2m.dataset.index !== null ? self.o2m.dataset.ids[self.o2m.dataset.index] : null;
        var pop = new instance.web.form.FormOpenPopup(this);
        pop.show_element(self.o2m.field.relation, id, self.o2m.build_context(), {
            title: _t("Open: ") + self.o2m.string,
            create_function: function(data, options) {
                return self.o2m.dataset.create(data, options).done(function(r) {
                    self.o2m.dataset.set_ids(self.o2m.dataset.ids.concat([r]));
                    self.o2m.dataset.trigger("dataset_changed", r);
                });
            },
            write_function: function(id, data, options) {
                return self.o2m.dataset.write(id, data, {}).done(function() {
                    self.o2m.reload_current_view();
                });
            },
            alternative_form_view: self.o2m.field.views ? self.o2m.field.views["form"] : undefined,
            parent_view: self.o2m.view,
            child_name: self.o2m.name,
            read_function: function() {
                return self.o2m.dataset.read_ids.apply(self.o2m.dataset, arguments);
            },
            form_view_options: {'not_interactible_on_create':true},
            readonly: self.o2m.get("effective_readonly")
        });
        pop.on("elements_selected", self, function() {
            self.o2m.reload_current_view();
        });
    },
});

instance.web.form.One2ManyDataSet = instance.web.BufferedDataSet.extend({
    get_context: function() {
        this.context = this.o2m.build_context();
        return this.context;
    }
});

instance.web.form.One2ManyListView = instance.web.ListView.extend({
    _template: 'One2Many.listview',
    init: function (parent, dataset, view_id, options) {
        this._super(parent, dataset, view_id, _.extend(options || {}, {
            GroupsType: instance.web.form.One2ManyGroups,
            ListType: instance.web.form.One2ManyList
        }));
        this.on('edit:after', this, this.proxy('_after_edit'));
        this.on('save:before cancel:before', this, this.proxy('_before_unedit'));

        this.records
            .bind('add', this.proxy("changed_records"))
            .bind('remove', this.proxy("changed_records"));
        this.on('save:after', this, this.proxy("changed_records"));
    },
    start: function () {
        var ret = this._super();
        this.$el
            .off('mousedown.handleButtons')
            .on('mousedown.handleButtons', 'table button, div a.oe_m2o_cm_button', this.proxy('_button_down'));
        return ret;
    },
    changed_records: function () {
        this.o2m.trigger_on_change();
    },
    is_valid: function () {
        var self = this;
        if (!this.fields_view || !this.editable()){
            return true;
        }
        if (_.isEmpty(this.records.records)){
            return true;
        }
        current_values = {};
        _.each(this.editor.form.fields, function(field){
            field._inhibit_on_change_flag = true;
            field.no_rerender = true;
            current_values[field.name] = field.get('value');
        });
        var valid = _.every(this.records.records, function(record){
            _.each(self.editor.form.fields, function(field){
                field.set_value(record.attributes[field.name]);
            });
            return _.every(self.editor.form.fields, function(field){
                field.process_modifiers();
                field._check_css_flags();
                return field.is_valid();
            });
        });
        _.each(this.editor.form.fields, function(field){
            field.set('value', current_values[field.name]);
            field._inhibit_on_change_flag = false;
            field.no_rerender = false;
        });
        return valid;
    },
    do_add_record: function () {
        if (this.editable()) {
            this._super.apply(this, arguments);
        } else {
            var self = this;
            var pop = new instance.web.form.SelectCreatePopup(this);
            pop.select_element(
                self.o2m.field.relation,
                {
                    title: _t("Create: ") + self.o2m.string,
                    initial_view: "form",
                    alternative_form_view: self.o2m.field.views ? self.o2m.field.views["form"] : undefined,
                    create_function: function(data, options) {
                        return self.o2m.dataset.create(data, options).done(function(r) {
                            self.o2m.dataset.set_ids(self.o2m.dataset.ids.concat([r]));
                            self.o2m.dataset.trigger("dataset_changed", r);
                        });
                    },
                    read_function: function() {
                        return self.o2m.dataset.read_ids.apply(self.o2m.dataset, arguments);
                    },
                    parent_view: self.o2m.view,
                    child_name: self.o2m.name,
                    form_view_options: {'not_interactible_on_create':true}
                },
                self.o2m.build_domain(),
                self.o2m.build_context()
            );
            pop.on("elements_selected", self, function() {
                self.o2m.reload_current_view();
            });
        }
    },
    do_activate_record: function(index, id) {
        var self = this;
        var pop = new instance.web.form.FormOpenPopup(self);
        pop.show_element(self.o2m.field.relation, id, self.o2m.build_context(), {
            title: _t("Open: ") + self.o2m.string,
            write_function: function(id, data) {
                return self.o2m.dataset.write(id, data, {}).done(function() {
                    self.o2m.reload_current_view();
                });
            },
            alternative_form_view: self.o2m.field.views ? self.o2m.field.views["form"] : undefined,
            parent_view: self.o2m.view,
            child_name: self.o2m.name,
            read_function: function() {
                return self.o2m.dataset.read_ids.apply(self.o2m.dataset, arguments);
            },
            form_view_options: {'not_interactible_on_create':true},
            readonly: !this.is_action_enabled('edit') || self.o2m.get("effective_readonly")
        });
    },
    do_button_action: function (name, id, callback) {
        if (!_.isNumber(id)) {
            instance.webclient.notification.warn(
                _t("Action Button"),
                _t("The o2m record must be saved before an action can be used"));
            return;
        }
        var parent_form = this.o2m.view;
        var self = this;
        this.ensure_saved().then(function () {
            if (parent_form)
                return parent_form.save();
            else
                return $.when();
        }).done(function () {
            var ds = self.o2m.dataset;
            var cached_records = _.any([ds.to_create, ds.to_delete, ds.to_write], function(value) {
                return value.length;
            });
            if (!self.o2m.options.reload_on_button && !cached_records) {
                self.handle_button(name, id, callback);
            }else {
                self.handle_button(name, id, function(){
                    self.o2m.view.reload();
                });
            }
        });
    },

    _after_edit: function () {
        this.__ignore_blur = false;
        this.editor.form.on('blurred', this, this._on_form_blur);

        // The form's blur thing may be jiggered during the edition setup,
        // potentially leading to the o2m instasaving the row. Cancel any
        // blurring triggered the edition startup here
        this.editor.form.widgetFocused();
    },
    _before_unedit: function () {
        this.editor.form.off('blurred', this, this._on_form_blur);
    },
    _button_down: function () {
        // If a button is clicked (usually some sort of action button), it's
        // the button's responsibility to ensure the editable list is in the
        // correct state -> ignore form blurring
        this.__ignore_blur = true;
    },
    /**
     * Handles blurring of the nested form (saves the currently edited row),
     * unless the flag to ignore the event is set to ``true``
     *
     * Makes the internal form go away
     */
    _on_form_blur: function () {
        if (this.__ignore_blur) {
            this.__ignore_blur = false;
            return;
        }
        // FIXME: why isn't there an API for this?
        if (this.editor.form.$el.hasClass('oe_form_dirty')) {
            this.ensure_saved();
            return;
        }
        this.cancel_edition();
    },
    keypress_ENTER: function () {
        // blurring caused by hitting the [Return] key, should skip the
        // autosave-on-blur and let the handler for [Return] do its thing (save
        // the current row *anyway*, then create a new one/edit the next one)
        this.__ignore_blur = true;
        this._super.apply(this, arguments);
    },
    do_delete: function (ids) {
        var confirm = window.confirm;
        window.confirm = function () { return true; };
        try {
            return this._super(ids);
        } finally {
            window.confirm = confirm;
        }
    },
    reload_record: function (record, options) {
        if (!options || !options['do_not_evict']) {
            // Evict record.id from cache to ensure it will be reloaded correctly
            this.dataset.evict_record(record.get('id'));
        }

        return this._super(record);
    }
});
instance.web.form.One2ManyGroups = instance.web.ListView.Groups.extend({
    setup_resequence_rows: function () {
        if (!this.view.o2m.get('effective_readonly')) {
            this._super.apply(this, arguments);
        }
    }
});
instance.web.form.One2ManyList = instance.web.form.AddAnItemList.extend({
    _add_row_class: 'oe_form_field_one2many_list_row_add',
    is_readonly: function () {
        return this.view.o2m.get('effective_readonly');
    },
});

instance.web.form.One2ManyFormView = instance.web.FormView.extend({
    form_template: 'One2Many.formview',
    load_form: function(data) {
        this._super(data);
        var self = this;
        this.$buttons.find('button.oe_form_button_create').click(function() {
            self.save().done(self.on_button_new);
        });
    },
    do_notify_change: function() {
        if (this.dataset.parent_view) {
            this.dataset.parent_view.do_notify_change();
        } else {
            this._super.apply(this, arguments);
        }
    }
});

instance.web.form.FieldMany2ManyTags = instance.web.form.AbstractField.extend(instance.web.form.CompletionFieldMixin, instance.web.form.ReinitializeFieldMixin, {
    template: "FieldMany2ManyTags",
    tag_template: "FieldMany2ManyTag",
    init: function() {
        this._super.apply(this, arguments);
        instance.web.form.CompletionFieldMixin.init.call(this);
        this.set({"value": []});
        this._display_orderer = new instance.web.DropMisordered();
        this._drop_shown = false;
    },
    initialize_texttext: function(){
        var self = this;
        return {
            plugins : 'tags arrow autocomplete',
            autocomplete: {
                render: function(suggestion) {
                    return $('<span class="text-label"/>').
                             data('index', suggestion['index']).html(suggestion['label']);
                }
            },
            ext: {
                autocomplete: {
                    selectFromDropdown: function() {
                        this.trigger('hideDropdown');
                        var index = Number(this.selectedSuggestionElement().children().children().data('index'));
                        var data = self.search_result[index];
                        if (data.id) {
                            self.add_id(data.id);
                        } else {
                            self.ignore_blur = true;
                            data.action();
                        }
                        this.trigger('setSuggestions', {result : []});
                    },
                },
                tags: {
                    isTagAllowed: function(tag) {
                        return !!tag.name;

                    },
                    removeTag: function(tag) {
                        var id = tag.data("id");
                        self.set({"value": _.without(self.get("value"), id)});
                    },
                    renderTag: function(stuff) {
                        return $.fn.textext.TextExtTags.prototype.renderTag.
                            call(this, stuff).data("id", stuff.id);
                    },
                },
                itemManager: {
                    itemToString: function(item) {
                        return item.name;
                    },
                },
                core: {
                    onSetInputData: function(e, data) {
                        if (data === '') {
                            this._plugins.autocomplete._suggestions = null;
                        }
                        this.input().val(data);
                    },
                },
            },
        }
    },
    initialize_content: function() {
        if (this.get("effective_readonly"))
            return;
        var self = this;
        self.ignore_blur = false;
        self.$text = this.$("textarea");
        self.$text.textext(self.initialize_texttext()).bind('getSuggestions', function(e, data) {
            var _this = this;
            var str = !!data ? data.query || '' : '';
            self.get_search_result(str).done(function(result) {
                self.search_result = result;
                $(_this).trigger('setSuggestions', {result : _.map(result, function(el, i) {
                    return _.extend(el, {index:i});
                })});
            });
        }).bind('hideDropdown', function() {
            self._drop_shown = false;
        }).bind('showDropdown', function() {
            self._drop_shown = true;
        });
        self.tags = self.$text.textext()[0].tags();
        self.$text
            .focusin(function () {
                self.trigger('focused');
                self.ignore_blur = false;
            })
            .focusout(function() {
                self.$text.trigger("setInputData", "");
                if (!self.ignore_blur) {
                    self.trigger('blurred');
                }
            }).keydown(function(e) {
                if (e.which === $.ui.keyCode.TAB && self._drop_shown) {
                    self.$text.textext()[0].autocomplete().selectFromDropdown();
                }
            });
    },
    // WARNING: duplicated in 4 other M2M widgets
    set_value: function(value_) {
        value_ = value_ || [];
        if (value_.length >= 1 && value_[0] instanceof Array) {
            // value_ is a list of m2m commands. We only process
            // LINK_TO and REPLACE_WITH in this context
            var val = [];
            _.each(value_, function (command) {
                if (command[0] === commands.LINK_TO) {
                    val.push(command[1]);                   // (4, id[, _])
                } else if (command[0] === commands.REPLACE_WITH) {
                    val = command[2];                       // (6, _, ids)
                }
            });
            value_ = val;
        }
        this._super(value_);
    },
    is_false: function() {
        return _(this.get("value")).isEmpty();
    },
    get_value: function() {
        var tmp = [commands.replace_with(this.get("value"))];
        return tmp;
    },
    get_search_blacklist: function() {
        return this.get("value");
    },
    map_tag: function(data){
        return _.map(data, function(el) {return {name: el[1], id:el[0]};})
    },
    get_render_data: function(ids){
        var self = this;
        var dataset = new instance.web.DataSetStatic(this, this.field.relation, self.build_context());
        return dataset.name_get(ids);
    },
    render_tag: function(data) {
        var self = this;
        if (! self.get("effective_readonly")) {
            self.tags.containerElement().children().remove();
            self.$('textarea').css("padding-left", "3px");
            self.tags.addTags(self.map_tag(data));
        } else {
            self.$el.html(QWeb.render(self.tag_template, {elements: data}));
        }
    },
    render_value: function() {
        var self = this;
        var dataset = new instance.web.DataSetStatic(this, this.field.relation, self.build_context());
        var values = self.get("value");
        var handle_names = function(data) {
            if (self.isDestroyed())
                return;
            var indexed = {};
            _.each(data, function(el) {
                indexed[el[0]] = el;
            });
            data = _.map(values, function(el) { return indexed[el]; });
            self.render_tag(data);
        }
        if (! values || values.length > 0) {
            return this._display_orderer.add(self.get_render_data(values)).done(handle_names);
        } else {
            handle_names([]);
        }
    },
    add_id: function(id) {
        this.set({'value': _.uniq(this.get('value').concat([id]))});
    },
    focus: function () {
        var input = this.$text && this.$text[0];
        return input ? input.focus() : false;
    },
    set_dimensions: function (height, width) {
        this._super(height, width);        
        this.$("textarea").css({
            width: width,
            minHeight: height
        });
    },    
    _search_create_popup: function() {
        self.ignore_blur = true;
        return instance.web.form.CompletionFieldMixin._search_create_popup.apply(this, arguments);
    },
});

/**
    widget options:
    - reload_on_button: Reload the whole form view if click on a button in a list view.
        If you see this options, do not use it, it's basically a dirty hack to make one
        precise o2m to behave the way we want.
*/
instance.web.form.FieldMany2Many = instance.web.form.AbstractField.extend(instance.web.form.ReinitializeFieldMixin, {
    multi_selection: false,
    disable_utility_classes: true,
    init: function(field_manager, node) {
        this._super(field_manager, node);
        this.is_loaded = $.Deferred();
        this.dataset = new instance.web.form.Many2ManyDataSet(this, this.field.relation);
        this.dataset.m2m = this;
        var self = this;
        this.dataset.on('unlink', self, function(ids) {
            self.dataset_changed();
        });
        this.set_value([]);
        this.list_dm = new instance.web.DropMisordered();
        this.render_value_dm = new instance.web.DropMisordered();
    },
    initialize_content: function() {
        var self = this;

        this.$el.addClass('oe_form_field oe_form_field_many2many');

        this.list_view = new instance.web.form.Many2ManyListView(this, this.dataset, false, {
                    'addable': null,
                    'deletable': this.get("effective_readonly") ? false : true,
                    'selectable': this.multi_selection,
                    'sortable': false,
                    'reorderable': false,
                    'import_enabled': false,
            });
        var embedded = (this.field.views || {}).tree;
        if (embedded) {
            this.list_view.set_embedded_view(embedded);
        }
        this.list_view.m2m_field = this;
        var loaded = $.Deferred();
        this.list_view.on("list_view_loaded", this, function() {
            loaded.resolve();
        });
        this.list_view.appendTo(this.$el);

        var old_def = self.is_loaded;
        self.is_loaded = $.Deferred().done(function() {
            old_def.resolve();
        });
        this.list_dm.add(loaded).then(function() {
            self.is_loaded.resolve();
        });
    },
    destroy_content: function() {
        this.list_view.destroy();
        this.list_view = undefined;
    },
    // WARNING: duplicated in 4 other M2M widgets
    set_value: function(value_) {
        value_ = value_ || [];
        if (value_.length >= 1 && value_[0] instanceof Array) {
            // value_ is a list of m2m commands. We only process
            // LINK_TO and REPLACE_WITH in this context
            var val = [];
            _.each(value_, function (command) {
                if (command[0] === commands.LINK_TO) {
                    val.push(command[1]);                   // (4, id[, _])
                } else if (command[0] === commands.REPLACE_WITH) {
                    val = command[2];                       // (6, _, ids)
                }
            });
            value_ = val;
        }
        this._super(value_);
    },
    get_value: function() {
        return [commands.replace_with(this.get('value'))];
    },
    is_false: function () {
        return _(this.get("value")).isEmpty();
    },
    render_value: function() {
        var self = this;
        this.dataset.set_ids(this.get("value"));
        this.render_value_dm.add(this.is_loaded).then(function() {
            return self.list_view.reload_content();
        });
    },
    dataset_changed: function() {
        this.internal_set_value(this.dataset.ids);
    },
});

instance.web.form.Many2ManyDataSet = instance.web.DataSetStatic.extend({
    get_context: function() {
        this.context = this.m2m.build_context();
        return this.context;
    }
});

/**
 * @class
 * @extends instance.web.ListView
 */
instance.web.form.Many2ManyListView = instance.web.ListView.extend(/** @lends instance.web.form.Many2ManyListView# */{
    init: function (parent, dataset, view_id, options) {
        this._super(parent, dataset, view_id, _.extend(options || {}, {
            ListType: instance.web.form.Many2ManyList,
        }));
    },
    do_add_record: function () {
        var pop = new instance.web.form.SelectCreatePopup(this);
        pop.select_element(
            this.model,
            {
                title: _t("Add: ") + this.m2m_field.string,
                alternative_form_view: this.m2m_field.field.views ? this.m2m_field.field.views["form"] : undefined,
                no_create: this.m2m_field.options.no_create,
            },
            new instance.web.CompoundDomain(this.m2m_field.build_domain(), ["!", ["id", "in", this.m2m_field.dataset.ids]]),
            this.m2m_field.build_context()
        );
        var self = this;
        pop.on("elements_selected", self, function(element_ids) {
            var reload = false;
            _(element_ids).each(function (id) {
                if(! _.detect(self.dataset.ids, function(x) {return x == id;})) {
                    self.dataset.set_ids(self.dataset.ids.concat([id]));
                    self.m2m_field.dataset_changed();
                    reload = true;
                }
            });
            if (reload) {
                self.reload_content();
            }
        });
    },
    do_activate_record: function(index, id) {
        var self = this;
        var pop = new instance.web.form.FormOpenPopup(this);
        pop.show_element(this.dataset.model, id, this.m2m_field.build_context(), {
            title: _t("Open: ") + this.m2m_field.string,
            alternative_form_view: this.m2m_field.field.views ? this.m2m_field.field.views["form"] : undefined,
            readonly: this.getParent().get("effective_readonly")
        });
        pop.on('write_completed', self, self.reload_content);
    },
    do_button_action: function(name, id, callback) {
        var self = this;
        var _sup = _.bind(this._super, this);
        if (! this.m2m_field.options.reload_on_button) {
            return _sup(name, id, callback);
        } else {
            return this.m2m_field.view.save().then(function() {
                return _sup(name, id, function() {
                    self.m2m_field.view.reload();
                });
            });
        }
     },
    is_action_enabled: function () { return true; },
});
instance.web.form.Many2ManyList = instance.web.form.AddAnItemList.extend({
    _add_row_class: 'oe_form_field_many2many_list_row_add',
    is_readonly: function () {
        return this.view.m2m_field.get('effective_readonly');
    }
});

instance.web.form.FieldMany2ManyKanban = instance.web.form.AbstractField.extend(instance.web.form.CompletionFieldMixin, {
    disable_utility_classes: true,
    init: function(field_manager, node) {
        this._super(field_manager, node);
        instance.web.form.CompletionFieldMixin.init.call(this);
        m2m_kanban_lazy_init();
        this.is_loaded = $.Deferred();
        this.initial_is_loaded = this.is_loaded;

        var self = this;
        this.dataset = new instance.web.form.Many2ManyDataSet(this, this.field.relation);
        this.dataset.m2m = this;
        this.dataset.on('unlink', self, function(ids) {
            self.dataset_changed();
        });
    },
    start: function() {
        this._super.apply(this, arguments);

        var self = this;

        self.load_view();
        self.on("change:effective_readonly", self, function() {
            self.is_loaded = self.is_loaded.then(function() {
                self.kanban_view.destroy();
                return $.when(self.load_view()).done(function() {
                    self.render_value();
                });
            });
        });
    },
    // WARNING: duplicated in 4 other M2M widgets
    set_value: function(value_) {
        value_ = value_ || [];
        if (value_.length >= 1 && value_[0] instanceof Array) {
            // value_ is a list of m2m commands. We only process
            // LINK_TO and REPLACE_WITH in this context
            var val = [];
            _.each(value_, function (command) {
                if (command[0] === commands.LINK_TO) {
                    val.push(command[1]);                   // (4, id[, _])
                } else if (command[0] === commands.REPLACE_WITH) {
                    val = command[2];                       // (6, _, ids)
                }
            });
            value_ = val;
        }
        this._super(value_);
    },
    get_value: function() {
        return [commands.replace_with(this.get('value'))];
    },
    load_view: function() {
        var self = this;
        this.kanban_view = new instance.web.form.Many2ManyKanbanView(this, this.dataset, false, {
                    'create_text': _t("Add"),
                    'creatable': self.get("effective_readonly") ? false : true,
                    'quick_creatable': self.get("effective_readonly") ? false : true,
                    'read_only_mode': self.get("effective_readonly") ? true : false,
                    'confirm_on_delete': false,
            });
        var embedded = (this.field.views || {}).kanban;
        if (embedded) {
            this.kanban_view.set_embedded_view(embedded);
        }
        this.kanban_view.m2m = this;
        var loaded = $.Deferred();
        this.kanban_view.on("kanban_view_loaded",self,function() {
            self.initial_is_loaded.resolve();
            loaded.resolve();
        });
        this.kanban_view.on('switch_mode', this, this.open_popup);
        $.async_when().done(function () {
            self.kanban_view.appendTo(self.$el);
        });
        return loaded;
    },
    render_value: function() {
        var self = this;
        this.dataset.set_ids(this.get("value"));
        this.is_loaded = this.is_loaded.then(function() {
            return self.kanban_view.do_search(self.build_domain(), self.dataset.get_context(), []);
        });
    },
    dataset_changed: function() {
        this.set({'value': this.dataset.ids});
    },
    open_popup: function(type, unused) {
        if (type !== "form")
            return;
        var self = this;
        var pop;
        if (this.dataset.index === null) {
            pop = new instance.web.form.SelectCreatePopup(this);
            pop.select_element(
                this.field.relation,
                {
                    title: _t("Add: ") + this.string
                },
                new instance.web.CompoundDomain(this.build_domain(), ["!", ["id", "in", this.dataset.ids]]),
                this.build_context()
            );
            pop.on("elements_selected", self, function(element_ids) {
                _.each(element_ids, function(one_id) {
                    if(! _.detect(self.dataset.ids, function(x) {return x == one_id;})) {
                        self.dataset.set_ids([].concat(self.dataset.ids, [one_id]));
                        self.dataset_changed();
                        self.render_value();
                    }
                });
            });
        } else {
            var id = self.dataset.ids[self.dataset.index];
            pop = new instance.web.form.FormOpenPopup(this);
            pop.show_element(self.field.relation, id, self.build_context(), {
                title: _t("Open: ") + self.string,
                write_function: function(id, data, options) {
                    return self.dataset.write(id, data, {}).done(function() {
                        self.render_value();
                    });
                },
                alternative_form_view: self.field.views ? self.field.views["form"] : undefined,
                parent_view: self.view,
                child_name: self.name,
                readonly: self.get("effective_readonly")
            });
        }
    },
    add_id: function(id) {
        this.quick_create.add_id(id);
    },
});

function m2m_kanban_lazy_init() {
if (instance.web.form.Many2ManyKanbanView)
    return;
instance.web.form.Many2ManyKanbanView = instance.web_kanban.KanbanView.extend({
    quick_create_class: 'instance.web.form.Many2ManyQuickCreate',
    _is_quick_create_enabled: function() {
        return this._super() && ! this.group_by;
    },
});
instance.web.form.Many2ManyQuickCreate = instance.web.Widget.extend({
    template: 'Many2ManyKanban.quick_create',

    /**
     * close_btn: If true, the widget will display a "Close" button able to trigger
     * a "close" event.
     */
    init: function(parent, dataset, context, buttons) {
        this._super(parent);
        this.m2m = this.getParent().view.m2m;
        this.m2m.quick_create = this;
        this._dataset = dataset;
        this._buttons = buttons || false;
        this._context = context || {};
    },
    start: function () {
        var self = this;
        self.$text = this.$el.find('input').css("width", "200px");
        self.$text.textext({
            plugins : 'arrow autocomplete',
            autocomplete: {
                render: function(suggestion) {
                    return $('<span class="text-label"/>').
                             data('index', suggestion['index']).html(suggestion['label']);
                }
            },
            ext: {
                autocomplete: {
                    selectFromDropdown: function() {
                        $(this).trigger('hideDropdown');
                        var index = Number(this.selectedSuggestionElement().children().children().data('index'));
                        var data = self.search_result[index];
                        if (data.id) {
                            self.add_id(data.id);
                        } else {
                            data.action();
                        }
                    },
                },
                itemManager: {
                    itemToString: function(item) {
                        return item.name;
                    },
                },
            },
        }).bind('getSuggestions', function(e, data) {
            var _this = this;
            var str = !!data ? data.query || '' : '';
            self.m2m.get_search_result(str).done(function(result) {
                self.search_result = result;
                $(_this).trigger('setSuggestions', {result : _.map(result, function(el, i) {
                    return _.extend(el, {index:i});
                })});
            });
        });
        self.$text.focusout(function() {
            self.$text.val("");
        });
    },
    focus: function() {
        this.$text[0].focus();
    },
    add_id: function(id) {
        var self = this;
        self.$text.val("");
        self.trigger('added', id);
        this.m2m.dataset_changed();
    },
});
}

/**
 * Class with everything which is common between FormOpenPopup and SelectCreatePopup.
 */
instance.web.form.AbstractFormPopup = instance.web.Widget.extend({
    template: "AbstractFormPopup.render",
    /**
     *  options:
     *  -readonly: only applicable when not in creation mode, default to false
     * - alternative_form_view
     * - view_id
     * - write_function
     * - read_function
     * - create_function
     * - parent_view
     * - child_name
     * - form_view_options
     */
    init_popup: function(model, row_id, domain, context, options) {
        this.row_id = row_id;
        this.model = model;
        this.domain = domain || [];
        this.context = context || {};
        this.options = options;
        _.defaults(this.options, {});
    },
    init_dataset: function() {
        var self = this;
        this.created_elements = [];
        this.dataset = new instance.web.ProxyDataSet(this, this.model, this.context);
        this.dataset.read_function = this.options.read_function;
        this.dataset.create_function = function(data, options, sup) {
            var fct = self.options.create_function || sup;
            return fct.call(this, data, options).done(function(r) {
                self.trigger('create_completed saved', r);
                self.created_elements.push(r);
            });
        };
        this.dataset.write_function = function(id, data, options, sup) {
            var fct = self.options.write_function || sup;
            return fct.call(this, id, data, options).done(function(r) {
                self.trigger('write_completed saved', r);
            });
        };
        this.dataset.parent_view = this.options.parent_view;
        this.dataset.child_name = this.options.child_name;
    },
    display_popup: function() {
        var self = this;
        this.renderElement();
        var dialog = new instance.web.Dialog(this, {
            dialogClass: 'oe_act_window',
            title: this.options.title || "",
        }, this.$el).open();
        dialog.on('closing', this, function (e){
            self.check_exit(true);
        });
        this.$buttonpane = dialog.$buttons;
        this.start();
    },
    setup_form_view: function() {
        var self = this;
        if (this.row_id) {
            this.dataset.ids = [this.row_id];
            this.dataset.index = 0;
        } else {
            this.dataset.index = null;
        }
        var options = _.clone(self.options.form_view_options) || {};
        if (this.row_id !== null) {
            options.initial_mode = this.options.readonly ? "view" : "edit";
        }
        _.extend(options, {
            $buttons: this.$buttonpane,
        });
        this.view_form = new instance.web.FormView(this, this.dataset, this.options.view_id || false, options);
        if (this.options.alternative_form_view) {
            this.view_form.set_embedded_view(this.options.alternative_form_view);
        }
        this.view_form.appendTo(this.$(".oe_popup_form").show());
        this.view_form.on("form_view_loaded", self, function() {
            var multi_select = self.row_id === null && ! self.options.disable_multiple_selection;
            self.$buttonpane.html(QWeb.render("AbstractFormPopup.buttons", {
                multi_select: multi_select,
                readonly: self.row_id !== null && self.options.readonly,
            }));
            var $snbutton = self.$buttonpane.find(".oe_abstractformpopup-form-save-new");
            $snbutton.click(function() {
                $.when(self.view_form.save()).done(function() {
                    self.view_form.reload_mutex.exec(function() {
                        self.view_form.on_button_new();
                    });
                });
            });
            var $sbutton = self.$buttonpane.find(".oe_abstractformpopup-form-save");
            $sbutton.click(function() {
                $.when(self.view_form.save()).done(function() {
                    self.view_form.reload_mutex.exec(function() {
                        self.check_exit();
                    });
                });
            });
            var $cbutton = self.$buttonpane.find(".oe_abstractformpopup-form-close");
            $cbutton.click(function() {
                self.view_form.trigger('on_button_cancel');
                self.check_exit();
            });
            self.view_form.do_show();
        });
    },
    select_elements: function(element_ids) {
        this.trigger("elements_selected", element_ids);
    },
    check_exit: function(no_destroy) {
        if (this.created_elements.length > 0) {
            this.select_elements(this.created_elements);
            this.created_elements = [];
        }
        this.trigger('closed');
        this.destroy();
    },
    destroy: function () {
        this.trigger('closed');
        if (this.$el.is(":data(bs.modal)")) {
            this.$el.parents('.modal').modal('hide');
        }
        this._super();
    },
});

/**
 * Class to display a popup containing a form view.
 */
instance.web.form.FormOpenPopup = instance.web.form.AbstractFormPopup.extend({
    show_element: function(model, row_id, context, options) {
        this.init_popup(model, row_id, [], context,  options);
        _.defaults(this.options, {
        });
        this.display_popup();
    },
    start: function() {
        this._super();
        this.init_dataset();
        this.setup_form_view();
    },
});

/**
 * Class to display a popup to display a list to search a row. It also allows
 * to switch to a form view to create a new row.
 */
instance.web.form.SelectCreatePopup = instance.web.form.AbstractFormPopup.extend({
    /**
     * options:
     * - initial_ids
     * - initial_view: form or search (default search)
     * - disable_multiple_selection
     * - list_view_options
     */
    select_element: function(model, options, domain, context) {
        this.init_popup(model, null, domain, context, options);
        var self = this;
        _.defaults(this.options, {
            initial_view: "search",
        });
        this.initial_ids = this.options.initial_ids;
        this.display_popup();
    },
    start: function() {
        this.init_dataset();
        if (this.options.initial_view == "search") {
            var context = instance.web.pyeval.sync_eval_domains_and_contexts({
                domains: [],
                contexts: [this.context]
            }).context;
            var search_defaults = {};
            _.each(context, function (value_, key) {
                var match = /^search_default_(.*)$/.exec(key);
                if (match) {
                    search_defaults[match[1]] = value_;
                }
            });
            this.setup_search_view(search_defaults);
        } else { // "form"
            this.new_object();
        }
    },
    setup_search_view: function(search_defaults) {
        var self = this;
        if (this.searchview) {
            this.searchview.destroy();
        }
        var $buttons = this.$('.o-search-options');
        this.searchview = new instance.web.SearchView(this,
                this.dataset, false,  search_defaults, {$buttons: $buttons});
        this.searchview.on('search_data', self, function(domains, contexts, groupbys) {
            if (self.initial_ids) {
                self.do_search(domains.concat([[["id", "in", self.initial_ids]], self.domain]),
                    contexts.concat(self.context), groupbys);
                self.initial_ids = undefined;
            } else {
                self.do_search(domains.concat([self.domain]), contexts.concat(self.context), groupbys);
            }
        });
        this.searchview.appendTo(this.$(".o-popup-search")).done(function() {
            self.searchview.toggle_visibility(true);
            self.view_list = new instance.web.form.SelectCreateListView(self,
                    self.dataset, false,
                    _.extend({'deletable': false,
                        'selectable': !self.options.disable_multiple_selection,
                        'import_enabled': false,
                        '$buttons': self.$buttonpane,
                        'disable_editable_mode': true,
                        '$pager': self.$('.oe_popup_list_pager'),
                    }, self.options.list_view_options || {}));
            self.view_list.on('edit:before', self, function (e) {
                e.cancel = true;
            });
            self.view_list.popup = self;
            self.view_list.appendTo(self.$(".oe_popup_list").show()).then(function() {
                self.view_list.do_show();
            }).then(function() {
                if (self.options.initial_facet) {
                    self.searchview.query.reset([self.options.initial_facet], {
                        preventSearch: true,
                    });
                }
                self.searchview.do_search();
            });
            self.view_list.on("list_view_loaded", self, function() {
                self.$buttonpane.html(QWeb.render("SelectCreatePopup.search.buttons", {widget:self}));
                var $cbutton = self.$buttonpane.find(".oe_selectcreatepopup-search-close");
                $cbutton.click(function() {
                    self.destroy();
                });
                var $sbutton = self.$buttonpane.find(".oe_selectcreatepopup-search-select");
                $sbutton.click(function() {
                    self.select_elements(self.selected_ids);
                    self.destroy();
                });
                $cbutton = self.$buttonpane.find(".oe_selectcreatepopup-search-create");
                $cbutton.click(function() {
                    self.new_object();
                });
            });
        });        
    },
    do_search: function(domains, contexts, groupbys) {
        var results = instance.web.pyeval.sync_eval_domains_and_contexts({
            domains: domains || [],
            contexts: contexts || [],
            group_by_seq: groupbys || []
        });
        this.view_list.do_search(results.domain, results.context, results.group_by);
    },
    on_click_element: function(ids) {
        var self = this;
        this.selected_ids = ids || [];
        if(this.selected_ids.length > 0) {
            self.$buttonpane.find(".oe_selectcreatepopup-search-select").removeAttr('disabled');
        } else {
            self.$buttonpane.find(".oe_selectcreatepopup-search-select").attr('disabled', "disabled");
        }
    },
    new_object: function() {
        if (this.searchview) {
            this.searchview.do_hide();
        }
        if (this.view_list) {
            this.view_list.do_hide();
            this.view_list.$el.parent().hide();
        }
        this.setup_form_view();
    },
});

instance.web.form.DomainEditorPopup = instance.web.form.SelectCreatePopup.extend({
    select_element: function (model, options, domain, context) {
        if (options.readonly) {
            return this._super(model, options, domain, context);
        }
        options.initial_facet = {
            category: _t("Custom Filter"),
            icon: 'fa-star',
            field: {
                get_context: function () { return context; },
                get_groupby: function () { return []; },
                get_domain: function () { return domain; },
            },
            values: [{label: _t("Selected domain"), value: null}],            
        };
        this._super(model, options, [], context);
    },
    get_domain: function (selected_ids) {
        var group_domain = [],
            domain;
        if (this.$('input.oe_list_record_selector').prop('checked')) {
            if (this.view_list.grouped) {
                var group_domain = _.chain(_.values(this.view_list.groups.children))
                                        .filter(function (child) { return child.records.length; })
                                        .map(function (c) { return c.datagroup.domain;})
                                        .value();
                group_domain = _.flatten(group_domain, true);
                group_domain = _.times(group_domain.length - 1, _.constant('|')).concat(group_domain);
            }
            var search_data = this.searchview.build_search_data();
            domain = instance.web.pyeval.sync_eval_domains_and_contexts({
                domains: search_data.domains,
                contexts: search_data.contexts,
                group_by_seq: search_data.groupbys || []
            }).domain;
        }
        else {
            domain = [["id", "in", selected_ids]];
        }
        return this.dataset.domain.concat(group_domain).concat(domain || []);
    },
});

instance.web.form.SelectCreateListView = instance.web.ListView.extend({
    do_add_record: function () {
        this.popup.new_object();
    },
    select_record: function(index) {
        this.popup.select_elements([this.dataset.ids[index]]);
        this.popup.destroy();
    },
    do_select: function(ids, records) {
        this._super(ids, records);
        this.popup.on_click_element(ids);
    }
});

instance.web.form.FieldReference = instance.web.form.AbstractField.extend(instance.web.form.ReinitializeFieldMixin, {
    template: 'FieldReference',
    init: function(field_manager, node) {
        this._super(field_manager, node);
        this.reference_ready = true;
    },
    destroy_content: function() {
        if (this.fm) {
            this.fm.destroy();
            this.fm = undefined;
        }
    },
    initialize_content: function() {
        var self = this;
        var fm = new instance.web.form.DefaultFieldManager(this);
        this.fm = fm;
        fm.extend_field_desc({
            "selection": {
                selection: this.field_manager.get_field_desc(this.name).selection,
                type: "selection",
            },
            "m2o": {
                relation: null,
                type: "many2one",
            },
        });
        this.selection = new instance.web.form.FieldSelection(fm, { attrs: {
            name: 'selection',
            modifiers: JSON.stringify({readonly: this.get('effective_readonly')}),
        }});
        this.selection.on("change:value", this, this.on_selection_changed);
        this.selection.appendTo(this.$(".oe_form_view_reference_selection"));
        this.selection
            .on('focused', null, function () {self.trigger('focused');})
            .on('blurred', null, function () {self.trigger('blurred');});

        this.m2o = new instance.web.form.FieldMany2One(fm, { attrs: {
            name: 'Referenced Document',
            modifiers: JSON.stringify({readonly: this.get('effective_readonly')}),
        }});
        this.m2o.on("change:value", this, this.data_changed);
        this.m2o.appendTo(this.$(".oe_form_view_reference_m2o"));
        this.m2o
            .on('focused', null, function () {self.trigger('focused');})
            .on('blurred', null, function () {self.trigger('blurred');});
    },
    on_selection_changed: function() {
        if (this.reference_ready) {
            this.internal_set_value([this.selection.get_value(), false]);
            this.render_value();
        }
    },
    data_changed: function() {
        if (this.reference_ready) {
            this.internal_set_value([this.selection.get_value(), this.m2o.get_value()]);
        }
    },
    set_value: function(val) {
        if (val) {
            val = val.split(',');
            val[0] = val[0] || false;
            val[1] = val[0] ? (val[1] ? parseInt(val[1], 10) : val[1]) : false;
        }
        this._super(val || [false, false]);
    },
    get_value: function() {
        return this.get('value')[0] && this.get('value')[1] ? (this.get('value')[0] + ',' + this.get('value')[1]) : false;
    },
    render_value: function() {
        this.reference_ready = false;
        if (!this.get("effective_readonly")) {
            this.selection.set_value(this.get('value')[0]);
        }
        this.m2o.field.relation = this.get('value')[0];
        this.m2o.set_value(this.get('value')[1]);
        this.m2o.$el.toggle(!!this.get('value')[0]);
        this.reference_ready = true;
    },
});

instance.web.form.FieldBinary = instance.web.form.AbstractField.extend(instance.web.form.ReinitializeFieldMixin, {
    init: function(field_manager, node) {
        var self = this;
        this._super(field_manager, node);
        this.binary_value = false;
        this.useFileAPI = !!window.FileReader;
        this.max_upload_size = 25 * 1024 * 1024; // 25Mo
        if (!this.useFileAPI) {
            this.fileupload_id = _.uniqueId('oe_fileupload');
            $(window).on(this.fileupload_id, function() {
                var args = [].slice.call(arguments).slice(1);
                self.on_file_uploaded.apply(self, args);
            });
        }
    },
    stop: function() {
        if (!this.useFileAPI) {
            $(window).off(this.fileupload_id);
        }
        this._super.apply(this, arguments);
    },
    initialize_content: function() {
        var self= this;
        this.$el.find('input.oe_form_binary_file').change(this.on_file_change);
        this.$el.find('button.oe_form_binary_file_save').click(this.on_save_as);
        this.$el.find('.oe_form_binary_file_clear').click(this.on_clear);
        this.$el.find('.oe_form_binary_file_edit').click(function(event){
            self.$el.find('input.oe_form_binary_file').click();
        });
    },
    on_file_change: function(e) {
        var self = this;
        var file_node = e.target;
        if ((this.useFileAPI && file_node.files.length) || (!this.useFileAPI && $(file_node).val() !== '')) {
            if (this.useFileAPI) {
                var file = file_node.files[0];
                if (file.size > this.max_upload_size) {
                    var msg = _t("The selected file exceed the maximum file size of %s.");
                    instance.webclient.notification.warn(_t("File upload"), _.str.sprintf(msg, instance.web.human_size(this.max_upload_size)));
                    return false;
                }
                var filereader = new FileReader();
                filereader.readAsDataURL(file);
                filereader.onloadend = function(upload) {
                    var data = upload.target.result;
                    data = data.split(',')[1];
                    self.on_file_uploaded(file.size, file.name, file.type, data);
                };
            } else {
                this.$el.find('form.oe_form_binary_form input[name=session_id]').val(this.session.session_id);
                this.$el.find('form.oe_form_binary_form').submit();
            }
            this.$el.find('.oe_form_binary_progress').show();
            this.$el.find('.oe_form_binary').hide();
        }
    },
    on_file_uploaded: function(size, name, content_type, file_base64) {
        if (size === false) {
            this.do_warn(_t("File Upload"), _t("There was a problem while uploading your file"));
            // TODO: use openerp web crashmanager
            console.warn("Error while uploading file : ", name);
        } else {
            this.filename = name;
            this.on_file_uploaded_and_valid.apply(this, arguments);
        }
        this.$el.find('.oe_form_binary_progress').hide();
        this.$el.find('.oe_form_binary').show();
    },
    on_file_uploaded_and_valid: function(size, name, content_type, file_base64) {
    },
    on_save_as: function(ev) {
        var value = this.get('value');
        if (!value) {
            this.do_warn(_t("Save As..."), _t("The field is empty, there's nothing to save !"));
            ev.stopPropagation();
        } else {
            instance.web.blockUI();
            var c = instance.webclient.crashmanager;
            var filename_fieldname = this.node.attrs.filename;
            var filename_field = this.view.fields && this.view.fields[filename_fieldname];
            this.session.get_file({
                url: '/web/binary/saveas_ajax',
                data: {data: JSON.stringify({
                    model: this.view.dataset.model,
                    id: (this.view.datarecord.id || ''),
                    field: this.name,
                    filename_field: (filename_fieldname || ''),
                    data: instance.web.form.is_bin_size(value) ? null : value,
                    filename: filename_field ? filename_field.get('value') : null,
                    context: this.view.dataset.get_context()
                })},
                complete: instance.web.unblockUI,
                error: c.rpc_error.bind(c)
            });
            ev.stopPropagation();
            return false;
        }
    },
    set_filename: function(value) {
        var filename = this.node.attrs.filename;
        if (filename) {
            var tmp = {};
            tmp[filename] = value;
            this.field_manager.set_values(tmp);
        }
    },
    on_clear: function() {
        if (this.get('value') !== false) {
            this.binary_value = false;
            this.internal_set_value(false);
        }
        return false;
    }
});

instance.web.form.FieldBinaryFile = instance.web.form.FieldBinary.extend({
    template: 'FieldBinaryFile',
    initialize_content: function() {
        this._super();
        if (this.get("effective_readonly")) {
            var self = this;
            this.$el.find('a').click(function(ev) {
                if (self.get('value')) {
                    self.on_save_as(ev);
                }
                return false;
            });
        }
    },
    render_value: function() {
        var show_value;
        if (!this.get("effective_readonly")) {
            if (this.node.attrs.filename) {
                show_value = this.view.datarecord[this.node.attrs.filename] || '';
            } else {
                show_value = (this.get('value') !== null && this.get('value') !== undefined && this.get('value') !== false) ? this.get('value') : '';
            }
            this.$el.find('input').eq(0).val(show_value);
        } else {
            this.$el.find('a').toggle(!!this.get('value'));
            if (this.get('value')) {
                show_value = _t("Download");
                if (this.view)
                    show_value += " " + (this.view.datarecord[this.node.attrs.filename] || '');
                this.$el.find('a').text(show_value);
            }
        }
    },
    on_file_uploaded_and_valid: function(size, name, content_type, file_base64) {
        this.binary_value = true;
        this.internal_set_value(file_base64);
        var show_value = name + " (" + instance.web.human_size(size) + ")";
        this.$el.find('input').eq(0).val(show_value);
        this.set_filename(name);
    },
    on_clear: function() {
        this._super.apply(this, arguments);
        this.$el.find('input').eq(0).val('');
        this.set_filename('');
    }
});

instance.web.form.FieldBinaryImage = instance.web.form.FieldBinary.extend({
    template: 'FieldBinaryImage',
    placeholder: "/web/static/src/img/placeholder.png",
    render_value: function() {
        var self = this;
        var url;
        if (this.get('value') && !instance.web.form.is_bin_size(this.get('value'))) {
            url = 'data:image/png;base64,' + this.get('value');
        } else if (this.get('value')) {
            var id = JSON.stringify(this.view.datarecord.id || null);
            var field = this.name;
            if (this.options.preview_image)
                field = this.options.preview_image;
            url = this.session.url('/web/binary/image', {
                                        model: this.view.dataset.model,
                                        id: id,
                                        field: field,
                                        t: (new Date().getTime()),
            });
        } else {
            url = this.placeholder;
        }
        var $img = $(QWeb.render("FieldBinaryImage-img", { widget: this, url: url }));
        $($img).click(function(e) {
            if(self.view.get("actual_mode") == "view") {
                var $button = $(".oe_form_button_edit");
                $button.openerpBounce();
                e.stopPropagation();
            }
        });
        this.$el.find('> img').remove();
        this.$el.prepend($img);
        $img.load(function() {
            if (! self.options.size)
                return;
            $img.css("max-width", "" + self.options.size[0] + "px");
            $img.css("max-height", "" + self.options.size[1] + "px");
        });
        $img.on('error', function() {
            $img.attr('src', self.placeholder);
            instance.webclient.notification.warn(_t("Image"), _t("Could not display the selected image."));
        });
    },
    on_file_uploaded_and_valid: function(size, name, content_type, file_base64) {
        this.internal_set_value(file_base64);
        this.binary_value = true;
        this.render_value();
        this.set_filename(name);
    },
    on_clear: function() {
        this._super.apply(this, arguments);
        this.render_value();
        this.set_filename('');
    },
    set_value: function(value_){
        var changed = value_ !== this.get_value();
        this._super.apply(this, arguments);
        // By default, on binary images read, the server returns the binary size
        // This is possible that two images have the exact same size
        // Therefore we trigger the change in case the image value hasn't changed
        // So the image is re-rendered correctly
        if (!changed){
            this.trigger("change:value", this, {
                oldValue: value_,
                newValue: value_
            });
        }
    }
});

/**
 * Widget for (many2many field) to upload one or more file in same time and display in list.
 * The user can delete his files.
 * Options on attribute ; "blockui" {Boolean} block the UI or not
 * during the file is uploading
 */
instance.web.form.FieldMany2ManyBinaryMultiFiles = instance.web.form.AbstractField.extend(instance.web.form.ReinitializeFieldMixin, {
    template: "FieldBinaryFileUploader",
    init: function(field_manager, node) {
        this._super(field_manager, node);
        this.field_manager = field_manager;
        this.node = node;
        if(this.field.type != "many2many" || this.field.relation != 'ir.attachment') {
            throw _.str.sprintf(_t("The type of the field '%s' must be a many2many field with a relation to 'ir.attachment' model."), this.field.string);
        }
        this.data = {};
        this.set_value([]);
        this.ds_file = new instance.web.DataSetSearch(this, 'ir.attachment');
        this.fileupload_id = _.uniqueId('oe_fileupload_temp');
        $(window).on(this.fileupload_id, _.bind(this.on_file_loaded, this));
    },
    initialize_content: function() {
        this.$el.on('change', 'input.oe_form_binary_file', this.on_file_change );
    },
    // WARNING: duplicated in 4 other M2M widgets
    set_value: function(value_) {
        value_ = value_ || [];
        if (value_.length >= 1 && value_[0] instanceof Array) {
            // value_ is a list of m2m commands. We only process
            // LINK_TO and REPLACE_WITH in this context
            var val = [];
            _.each(value_, function (command) {
                if (command[0] === commands.LINK_TO) {
                    val.push(command[1]);                   // (4, id[, _])
                } else if (command[0] === commands.REPLACE_WITH) {
                    val = command[2];                       // (6, _, ids)
                }
            });
            value_ = val;
        }
        this._super(value_);
    },
    get_value: function() {
        var tmp = [commands.replace_with(this.get("value"))];
        return tmp;
    },
    get_file_url: function (attachment) {
        return this.session.url('/web/binary/saveas', {model: 'ir.attachment', field: 'datas', filename_field: 'datas_fname', id: attachment['id']});
    },
    read_name_values : function () {
        var self = this;
        // don't reset know values
        var ids = this.get('value');
        var _value = _.filter(ids, function (id) { return typeof self.data[id] == 'undefined'; } );
        // send request for get_name
        if (_value.length) {
            return this.ds_file.call('read', [_value, ['id', 'name', 'datas_fname']]).then(function (datas) {
                _.each(datas, function (data) {
                    data.no_unlink = true;
                    data.url = self.session.url('/web/binary/saveas', {model: 'ir.attachment', field: 'datas', filename_field: 'datas_fname', id: data.id});
                    self.data[data.id] = data;
                });
                return ids;
            });
        } else {
            return $.when(ids);
        }
    },
    render_value: function () {
        var self = this;
        this.read_name_values().then(function (ids) {
            var render = $(instance.web.qweb.render('FieldBinaryFileUploader.files', {'widget': self, 'values': ids}));
            render.on('click', '.oe_delete', _.bind(self.on_file_delete, self));
            self.$('.oe_placeholder_files, .oe_attachments').replaceWith( render );

            // reinit input type file
            var $input = self.$('input.oe_form_binary_file');
            $input.after($input.clone(true)).remove();
            self.$(".oe_fileupload").show();

        });
    },
    on_file_change: function (event) {
        event.stopPropagation();
        var self = this;
        var $target = $(event.target);
        if ($target.val() !== '') {
            var filename = $target.val().replace(/.*[\\\/]/,'');
            // don't uplode more of one file in same time
            if (self.data[0] && self.data[0].upload ) {
                return false;
            }
            for (var id in this.get('value')) {
                // if the files exits, delete the file before upload (if it's a new file)
                if (self.data[id] && (self.data[id].filename || self.data[id].name) == filename && !self.data[id].no_unlink ) {
                    self.ds_file.unlink([id]);
                }
            }

            // block UI or not
            if(this.node.attrs.blockui>0) {
                instance.web.blockUI();
            }

            // TODO : unactivate send on wizard and form

            // submit file
            this.$('form.oe_form_binary_form').submit();
            this.$(".oe_fileupload").hide();
            // add file on data result
            this.data[0] = {
                'id': 0,
                'name': filename,
                'filename': filename,
                'url': '',
                'upload': true
            };
        }
    },
    on_file_loaded: function (event, result) {
        var files = this.get('value');

        // unblock UI
        if(this.node.attrs.blockui>0) {
            instance.web.unblockUI();
        }

        if (result.error || !result.id ) {
            this.do_warn( _t('Uploading Error'), result.error);
            delete this.data[0];
        } else {
            if (this.data[0] && this.data[0].filename == result.filename && this.data[0].upload) {
                delete this.data[0];
                this.data[result.id] = {
                    'id': result.id,
                    'name': result.name,
                    'filename': result.filename,
                    'url': this.get_file_url(result)
                };
            } else {
                this.data[result.id] = {
                    'id': result.id,
                    'name': result.name,
                    'filename': result.filename,
                    'url': this.get_file_url(result)
                };
            }
            var values = _.clone(this.get('value'));
            values.push(result.id);
            this.set({'value': values});
        }
        this.render_value();
    },
    on_file_delete: function (event) {
        event.stopPropagation();
        var file_id=$(event.target).data("id");
        if (file_id) {
            var files = _.filter(this.get('value'), function (id) {return id != file_id;});
            if(!this.data[file_id].no_unlink) {
                this.ds_file.unlink([file_id]);
            }
            this.set({'value': files});
        }
    },
});

instance.web.form.FieldStatus = instance.web.form.AbstractField.extend({
    template: "FieldStatus",
    init: function(field_manager, node) {
        this._super(field_manager, node);
        this.options.clickable = this.options.clickable || (this.node.attrs || {}).clickable || false;
        this.options.visible = this.options.visible || (this.node.attrs || {}).statusbar_visible || false;
        this.set({value: false});
        this.selection = {'unfolded': [], 'folded': []};
        this.set("selection", {'unfolded': [], 'folded': []});
        this.selection_dm = new instance.web.DropMisordered();
        this.dataset = new instance.web.DataSetStatic(this, this.field.relation, this.build_context());
    },
    start: function() {
        this.field_manager.on("view_content_has_changed", this, this.calc_domain);
        this.calc_domain();
        this.on("change:value", this, this.get_selection);
        this.on("change:evaluated_selection_domain", this, this.get_selection);
        this.on("change:selection", this, function() {
            this.selection = this.get("selection");
            this.render_value();
        });
        this.get_selection();
        if (this.options.clickable) {
            this.$el.on('click','li[data-id]',this.on_click_stage);
        }
        if (this.$el.parent().is('header')) {
            this.$el.after('<div class="oe_clear"/>');
        }
        this._super();
    },
    set_value: function(value_) {
        if (value_ instanceof Array) {
            value_ = value_[0];
        }
        this._super(value_);
    },
    render_value: function() {
        var self = this;
        var content = QWeb.render("FieldStatus.content", {
            'widget': self, 
            'value_folded': _.find(self.selection.folded, function(i){return i[0] === self.get('value');})
        });
        self.$el.html(content);
    },
    calc_domain: function() {
        var d = instance.web.pyeval.eval('domain', this.build_domain());
        var domain = []; //if there is no domain defined, fetch all the records

        if (d.length) {
            domain = ['|',['id', '=', this.get('value')]].concat(d);
        }

        if (! _.isEqual(domain, this.get("evaluated_selection_domain"))) {
            this.set("evaluated_selection_domain", domain);
        }
    },
    /** Get the selection and render it
     *  selection: [[identifier, value_to_display], ...]
     *  For selection fields: this is directly given by this.field.selection
     *  For many2one fields:  perform a search on the relation of the many2one field
     */
    get_selection: function() {
        var self = this;
        var selection_unfolded = [];
        var selection_folded = [];
        var fold_field = this.options.fold_field;

        var calculation = _.bind(function() {
            if (this.field.type == "many2one") {
                return self.get_distant_fields().then(function (fields) {
                    return new instance.web.DataSetSearch(self, self.field.relation, self.build_context(), self.get("evaluated_selection_domain"))
                        .read_slice(_.union(_.keys(self.distant_fields), ['id']), {}).then(function (records) {
                            var ids = _.pluck(records, 'id');
                            return self.dataset.name_get(ids).then(function (records_name) {
                                _.each(records, function (record) {
                                    var name = _.find(records_name, function (val) {return val[0] == record.id;})[1];
                                    if (fold_field && record[fold_field] && record.id != self.get('value')) {
                                        selection_folded.push([record.id, name]);
                                    } else {
                                        selection_unfolded.push([record.id, name]);
                                    }
                                });
                            });
                        });
                    });
            } else {
                // For field type selection filter values according to
                // statusbar_visible attribute of the field. For example:
                // statusbar_visible="draft,open".
                var select = this.field.selection;
                for(var i=0; i < select.length; i++) {
                    var key = select[i][0];
                    if(key == this.get('value') || !this.options.visible || this.options.visible.indexOf(key) != -1) {
                        selection_unfolded.push(select[i]);
                    }
                }
                return $.when();
            }
        }, this);
        this.selection_dm.add(calculation()).then(function () {
            var selection = {'unfolded': selection_unfolded, 'folded': selection_folded};
            if (! _.isEqual(selection, self.get("selection"))) {
                self.set("selection", selection);
            }
        });
    },
    /*
     * :deprecated: this feature will probably be removed with OpenERP v8
     */
    get_distant_fields: function() {
        var self = this;
        if (! this.options.fold_field) {
            this.distant_fields = {}
        }
        if (this.distant_fields) {
            return $.when(this.distant_fields);
        }
        return new instance.web.Model(self.field.relation).call("fields_get", [[this.options.fold_field]]).then(function(fields) {
            self.distant_fields = fields;
            return fields;
        });
    },
    on_click_stage: function (ev) {
        var self = this;
        var $li = $(ev.currentTarget);
        var val;
        if (this.field.type == "many2one") {
            val = parseInt($li.data("id"), 10);
        }
        else {
            val = $li.data("id");
        }
        if (val != self.get('value')) {
            this.view.recursive_save().done(function() {
                var change = {};
                change[self.name] = val;
                self.view.dataset.write(self.view.datarecord.id, change).done(function() {
                    self.view.reload();
                });
            });
        }
    },
});

instance.web.form.FieldMonetary = instance.web.form.FieldFloat.extend({
    template: "FieldMonetary",
    widget_class: 'oe_form_field_float oe_form_field_monetary',
    init: function() {
        this._super.apply(this, arguments);
        this.set({"currency": false});
        if (this.options.currency_field) {
            this.field_manager.on("field_changed:" + this.options.currency_field, this, function() {
                this.set({"currency": this.field_manager.get_field_value(this.options.currency_field)});
            });
        }
        this.on("change:currency", this, this.get_currency_info);
        this.get_currency_info();
        this.ci_dm = new instance.web.DropMisordered();
    },
    start: function() {
        var tmp = this._super();
        this.on("change:currency_info", this, this.reinitialize);
        return tmp;
    },
    get_currency_info: function() {
        var self = this;
        if (this.get("currency") === false) {
            this.set({"currency_info": null});
            return;
        }
        return this.ci_dm.add(self.alive(new instance.web.Model("res.currency").query(["symbol", "position"])
            .filter([["id", "=", self.get("currency")]]).first())).then(function(res) {
            self.set({"currency_info": res});
        });
    },
    parse_value: function(val, def) {
        return instance.web.parse_value(val, {type: "float", digits: (this.node.attrs || {}).digits || this.field.digits}, def);
    },
    format_value: function(val, def) {
        return instance.web.format_value(val, {type: "float", digits: (this.node.attrs || {}).digits || this.field.digits}, def);
    },
});

/*
    This type of field display a list of checkboxes. It works only with m2ms. This field will display one checkbox for each
    record existing in the model targeted by the relation, according to the given domain if one is specified. Checked records
    will be added to the relation.
*/
instance.web.form.FieldMany2ManyCheckBoxes = instance.web.form.AbstractField.extend(instance.web.form.ReinitializeFieldMixin, {
    className: "oe_form_many2many_checkboxes",
    init: function() {
        this._super.apply(this, arguments);
        this.set("value", {});
        this.set("records", []);
        this.field_manager.on("view_content_has_changed", this, function() {
            var domain = new openerp.web.CompoundDomain(this.build_domain()).eval();
            if (! _.isEqual(domain, this.get("domain"))) {
                this.set("domain", domain);
            }
        });
        this.records_orderer = new instance.web.DropMisordered();
    },
    initialize_field: function() {
        instance.web.form.ReinitializeFieldMixin.initialize_field.call(this);
        this.on("change:domain", this, this.query_records);
        this.set("domain", new openerp.web.CompoundDomain(this.build_domain()).eval());
        this.on("change:records", this, this.render_value);
    },
    query_records: function() {
        var self = this;
        var model = new openerp.Model(openerp.session, this.field.relation);
        this.records_orderer.add(model.call("search", [this.get("domain")], {"context": this.build_context()}).then(function(record_ids) {
            return model.call("name_get", [record_ids] , {"context": self.build_context()});
        })).then(function(res) {
            self.set("records", res);
        });
    },
    render_value: function() {
        this.$().html(QWeb.render("FieldMany2ManyCheckBoxes", {widget: this, selected: this.get("value")}));
        var inputs = this.$("input");
        inputs.change(_.bind(this.from_dom, this));
        if (this.get("effective_readonly"))
            inputs.attr("disabled", "true");
    },
    from_dom: function() {
        var new_value = {};
        this.$("input").each(function() {
            var elem = $(this);
            new_value[elem.data("record-id")] = elem.is(':checked') ? true : undefined;
        });
        if (! _.isEqual(new_value, this.get("value")))
            this.internal_set_value(new_value);
    },
    // WARNING: (mostly) duplicated in 4 other M2M widgets
    set_value: function(value_) {
        value_ = value_ || [];
        if (value_.length >= 1 && value_[0] instanceof Array) {
            // value_ is a list of m2m commands. We only process
            // LINK_TO and REPLACE_WITH in this context
            var val = [];
            _.each(value_, function (command) {
                if (command[0] === commands.LINK_TO) {
                    val.push(command[1]);                   // (4, id[, _])
                } else if (command[0] === commands.REPLACE_WITH) {
                    val = command[2];                       // (6, _, ids)
                }
            });
            value_ = val;
        }
        var formatted = {};
        _.each(value_, function(el) {
            formatted[JSON.stringify(el)] = true;
        });
        this._super(formatted);
    },
    get_value: function() {
        var value = _.filter(_.keys(this.get("value")), function(el) {
            return this.get("value")[el];
        }, this);
        value = _.map(value, function(el) {
            return JSON.parse(el);
        });
        return [commands.replace_with(value)];
    },
});

/**
    This field can be applied on many2many and one2many. It is a read-only field that will display a single link whose name is
    "<number of linked records> <label of the field>". When the link is clicked, it will redirect to another act_window
    action on the model of the relation and show only the linked records.

    Widget options:

    * views: The views to display in the act_window action. Must be a list of tuples whose first element is the id of the view
      to display (or False to take the default one) and the second element is the type of the view. Defaults to
      [[false, "tree"], [false, "form"]] .
*/
instance.web.form.X2ManyCounter = instance.web.form.AbstractField.extend(instance.web.form.ReinitializeFieldMixin, {
    className: "oe_form_x2many_counter",
    init: function() {
        this._super.apply(this, arguments);
        this.set("value", []);
        _.defaults(this.options, {
            "views": [[false, "tree"], [false, "form"]],
        });
    },
    render_value: function() {
        var text = _.str.sprintf("%d %s", this.val().length, this.string);
        this.$().html(QWeb.render("X2ManyCounter", {text: text}));
        this.$("a").click(_.bind(this.go_to, this));
    },
    go_to: function() {
        return this.view.recursive_save().then(_.bind(function() {
            var val = this.val();
            var context = {};
            if (this.field.type === "one2many") {
                context["default_" + this.field.relation_field] = this.view.datarecord.id;
            }
            var domain = [["id", "in", val]];
            return this.do_action({
                type: 'ir.actions.act_window',
                name: this.string,
                res_model: this.field.relation,
                views: this.options.views,
                target: 'current',
                context: context,
                domain: domain,
            });
        }, this));
    },
    val: function() {
        var value = this.get("value") || [];
        if (value.length >= 1 && value[0] instanceof Array) {
            value = value[0][2];
        }
        return value;
    }
});

/**
    This widget is intended to be used on stat button numeric fields.  It will display
    the value   many2many and one2many. It is a read-only field that will 
    display a simple string "<value of field> <label of the field>"
*/
instance.web.form.StatInfo = instance.web.form.AbstractField.extend({
    is_field_number: true,
    init: function() {
        this._super.apply(this, arguments);
        this.internal_set_value(0);
    },
    set_value: function(value_) {
        if (value_ === false || value_ === undefined) {
            value_ = 0;
        }
        this._super.apply(this, [value_]);
    },
    render_value: function() {
        var options = {
            value: this.get("value") || 0,
        };
        if (! this.node.attrs.nolabel) {
            if(this.options.label_field && this.view.datarecord[this.options.label_field]) {
                options.text = this.view.datarecord[this.options.label_field];
            }
            else {
                options.text = this.string;
            }
        }
        this.$el.html(QWeb.render("StatInfo", options));
    },

});

/**
    This widget is intended to be used on boolean fields. It toggles a button
    switching between a green bullet / gray bullet.
*/
instance.web.form.FieldToggleBoolean = instance.web.form.AbstractField.extend({
    render_value: function () {
        this.icon = this.get_value() ? 'gtk-yes.png' : 'gtk-normal.png';
        this.$el.html(QWeb.render("FieldToggleBoolean", {'widget': this}));
        this.$('.oe_toggle_button').on('click', this.set_toggle_button.bind(this));
    },
    set_toggle_button: function () {
        var self = this;
        var toggle_value = this.get_value() === false ? true: false;
        if (this.view.get('actual_mode') == 'view') {
            var rec_values = {};
            rec_values[self.node.attrs.name] = toggle_value;
            return this.view.dataset._model.call(
                    'write', [
                        [this.view.datarecord.id],
                        rec_values,
                        self.view.dataset.get_context()
                    ]).done(function () { self.reload_record(); });
        }
        else {
            this.set_value(toggle_value);
        }
    },
    reload_record: function () {
        this.view.reload();
    },
});

/**
 * Registry of form fields, called by :js:`instance.web.FormView`.
 *
 * All referenced classes must implement FieldInterface. Those represent the classes whose instances
 * will substitute to the <field> tags as defined in OpenERP's views.
 */
instance.web.form.widgets = new instance.web.Registry({
    'char' : 'instance.web.form.FieldChar',
    'id' : 'instance.web.form.FieldID',
    'email' : 'instance.web.form.FieldEmail',
    'url' : 'instance.web.form.FieldUrl',
    'text' : 'instance.web.form.FieldText',
    'html' : 'instance.web.form.FieldTextHtml',
    'char_domain': 'instance.web.form.FieldCharDomain',
    'date' : 'instance.web.form.FieldDate',
    'datetime' : 'instance.web.form.FieldDatetime',
    'selection' : 'instance.web.form.FieldSelection',
    'radio' : 'instance.web.form.FieldRadio',
    'many2one' : 'instance.web.form.FieldMany2One',
    'many2onebutton' : 'instance.web.form.Many2OneButton',
    'many2many' : 'instance.web.form.FieldMany2Many',
    'many2many_tags' : 'instance.web.form.FieldMany2ManyTags',
    'many2many_kanban' : 'instance.web.form.FieldMany2ManyKanban',
    'one2many' : 'instance.web.form.FieldOne2Many',
    'one2many_list' : 'instance.web.form.FieldOne2Many',
    'reference' : 'instance.web.form.FieldReference',
    'boolean' : 'instance.web.form.FieldBoolean',
    'toggle_button' : 'instance.web.form.FieldToggleBoolean',
    'float' : 'instance.web.form.FieldFloat',
    'percentpie': 'instance.web.form.FieldPercentPie',
    'barchart': 'instance.web.form.FieldBarChart',
    'integer': 'instance.web.form.FieldFloat',
    'float_time': 'instance.web.form.FieldFloat',
    'progressbar': 'instance.web.form.FieldProgressBar',
    'image': 'instance.web.form.FieldBinaryImage',
    'binary': 'instance.web.form.FieldBinaryFile',
    'many2many_binary': 'instance.web.form.FieldMany2ManyBinaryMultiFiles',
    'statusbar': 'instance.web.form.FieldStatus',
    'monetary': 'instance.web.form.FieldMonetary',
    'many2many_checkboxes': 'instance.web.form.FieldMany2ManyCheckBoxes',
    'x2many_counter': 'instance.web.form.X2ManyCounter',
    'priority':'instance.web.form.Priority',
    'kanban_state_selection':'instance.web.form.KanbanSelection',
    'statinfo': 'instance.web.form.StatInfo',
});

/**
 * Registry of widgets usable in the form view that can substitute to any possible
 * tags defined in OpenERP's form views.
 *
 * Every referenced class should extend FormWidget.
 */
instance.web.form.tags = new instance.web.Registry({
    'button' : 'instance.web.form.WidgetButton',
});

instance.web.form.custom_widgets = new instance.web.Registry({
});

})();<|MERGE_RESOLUTION|>--- conflicted
+++ resolved
@@ -3744,15 +3744,9 @@
             minLength: 0,
             delay: 200,
         });
-<<<<<<< HEAD
-        var appendTo = this.$input.parents('.oe-view-manager-content, .modal-dialog').last();
+        var appendTo = this.$input.parents('.oe-view-manager-content:visible, .modal-dialog:visible').last();
         if (appendTo.length === 0) {
-            appendTo = '.oe_application > *';
-=======
-        var appendTo = this.$el.parents('.oe_view_manager_body:visible, .modal-dialog:visible').last();
-        if (appendTo.length === 0){
             appendTo = '.oe_application > *:visible:last';
->>>>>>> 7780004f
         }
         this.$input.autocomplete({
             appendTo: appendTo
