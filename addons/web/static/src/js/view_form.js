openerp.web.form = function (instance) {
var _t = instance.web._t,
   _lt = instance.web._lt;
var QWeb = instance.web.qweb;

/** @namespace */
instance.web.form = {};

/**
 * Interface implemented by the form view or any other object
 * able to provide the features necessary for the fields to work.
 * 
 * Properties:
 *     - display_invalid_fields : if true, all fields where is_valid() return true should
 *     be displayed as invalid.
 * Events:
 *     - view_content_has_changed : when the values of the fields have changed. When
 *     this event is triggered all fields should reprocess their modifiers.
 */
instance.web.form.FieldManagerMixin = {
    /**
     * Must return the asked field as in fields_get.
     */
    get_field: function(field_name) {},
    /**
     * Called by the field when the translate button is clicked.
     */
    open_translate_dialog: function(field) {},
    /**
     * Returns true when the view is in create mode.
     */
    is_create_mode: function() {},
};

instance.web.views.add('form', 'instance.web.FormView');
instance.web.FormView = instance.web.View.extend(instance.web.form.FieldManagerMixin, {
    /**
     * Indicates that this view is not searchable, and thus that no search
     * view should be displayed (if there is one active).
     */
    searchable: false,
    template: "FormView",
    display_name: _lt('Form'),
    view_type: "form",
    /**
     * @constructs instance.web.FormView
     * @extends instance.web.View
     *
     * @param {instance.web.Session} session the current openerp session
     * @param {instance.web.DataSet} dataset the dataset this view will work with
     * @param {String} view_id the identifier of the OpenERP view object
     * @param {Object} options
     *                  - resize_textareas : [true|false|max_height]
     *
     * @property {instance.web.Registry} registry=instance.web.form.widgets widgets registry for this form view instance
     */
    init: function(parent, dataset, view_id, options) {
        this._super(parent);
        this.set_default_options(options);
        this.dataset = dataset;
        this.model = dataset.model;
        this.view_id = view_id || false;
        this.fields_view = {};
        this.fields = {};
        this.fields_order = [];
        this.datarecord = {};
        this.default_focus_field = null;
        this.default_focus_button = null;
        this.fields_registry = instance.web.form.widgets;
        this.tags_registry = instance.web.form.tags;
        this.has_been_loaded = $.Deferred();
        this.translatable_fields = [];
        _.defaults(this.options, {
            "not_interactible_on_create": false,
            "initial_mode": "view",
        });
        this.is_initialized = $.Deferred();
        this.mutating_mutex = new $.Mutex();
        this.on_change_mutex = new $.Mutex();
        this.reload_mutex = new $.Mutex();
<<<<<<< HEAD
        this.rendering_engine = new instance.web.form.FormRenderingEngineReadonly(this);
        this.qweb = null; // A QWeb instance will be created if the view is a QWeb template
    },
    destroy: function() {
        _.each(this.get_widgets(), function(w) {
            w.destroy();
=======

        this.__clicked_inside = false;
        this.__blur_timeout = null;
    },
    start: function() {
        this._super();
        return this.init_view();
    },
    init_view: function() {
        if (this.embedded_view) {
            var def = $.Deferred().then(this.on_loaded);
            var self = this;
            $.async_when().then(function() {def.resolve(self.embedded_view);});
            return def.promise();
        } else {
            var context = new openerp.web.CompoundContext(this.dataset.get_context());
            return this.rpc("/web/view/load", {
                "model": this.model,
                "view_id": this.view_id,
                "view_type": "form",
                toolbar: this.options.sidebar,
                context: context
                }, this.on_loaded);
        }
    },
    stop: function() {
        if (this.sidebar) {
            this.sidebar.attachments.stop();
            this.sidebar.stop();
        }
        _.each(this.widgets, function(w) {
            $(w).unbind('.formBlur');
            w.stop();
>>>>>>> 9029f24d
        });
        this.$element.unbind('.formBlur');
        this._super();
    },
    on_loaded: function(data) {
        var self = this;
        if (!data) {
            throw new Error("No data provided.");
        }
        if (this.arch) {
            throw "Form view does not support multiple calls to on_loaded";
        }
        this.fields_order = [];
        this.fields_view = data;

        this.rendering_engine.set_fields_registry(this.fields_registry);
        this.rendering_engine.set_tags_registry(this.tags_registry);
        if (!this.extract_qweb_template(data)) {
            this.rendering_engine.set_fields_view(data);
            var $dest = this.$element.hasClass("oe_form_container") ? this.$element : this.$element.find('.oe_form_container');
            this.rendering_engine.render_to($dest);
        }
<<<<<<< HEAD


        this.$buttons = $(QWeb.render("FormView.buttons", {'widget':self}));
        if (this.options.$buttons) {
            this.$buttons.appendTo(this.options.$buttons);
        } else {
            this.$element.find('.oe_form_buttons').replaceWith(this.$buttons);
        }
        this.$buttons.on('click','.oe_form_button_create',this.on_button_create);
        this.$buttons.on('click','.oe_form_button_edit',this.on_button_edit);
        this.$buttons.on('click','.oe_form_button_save',this.on_button_save);
        this.$buttons.on('click','.oe_form_button_cancel',this.on_button_cancel);

        this.$pager = $(QWeb.render("FormView.pager", {'widget':self}));
        if (this.options.$pager) {
            this.$pager.appendTo(this.options.$pager);
        } else {
            this.$element.find('.oe_form_pager').replaceWith(this.$pager);
        }
        this.$pager.on('click','a[data-pager-action]',function() {
=======
        this.$element.html(this.rendered);
        this.$element.bind('mousedown.formBlur', function () {
            self.__clicked_inside = true;
        });
        _.each(this.widgets, function(w) {
            w.start();
            $(w).bind('widget-focus.formBlur', self.proxy('widgetFocused'))
                .bind('widget-blur.formBlur', self.proxy('widgetBlurred'));
        });
        this.$form_header = this.$element.find('.oe_form_header:first');
        this.$form_header.find('div.oe_form_pager button[data-pager-action]').click(function() {
>>>>>>> 9029f24d
            var action = $(this).data('pager-action');
            self.on_pager_action(action);
        });

        this.$sidebar = this.options.$sidebar || this.$element.find('.oe_form_sidebar');
        if (!this.sidebar && this.options.$sidebar) {
            this.sidebar = new instance.web.Sidebar(this);
            this.sidebar.appendTo(this.$sidebar);
            if(this.fields_view.toolbar) {
                this.sidebar.add_toolbar(this.fields_view.toolbar);
            }
            this.sidebar.add_items('other', [
                { label: _t('Delete'), callback: self.on_button_delete },
                { label: _t('Duplicate'), callback: self.on_button_duplicate },
                { label: _t('Set Default'), callback: function (item) { self.open_defaults_dialog(); } },
            ]);
        }
        this.on("change:mode", this, this.switch_mode);
        this.set({mode: this.options.initial_mode});
        this.has_been_loaded.resolve();
        return $.when();
    },
    extract_qweb_template: function(fvg) {
        for (var i=0, ii=fvg.arch.children.length; i < ii; i++) {
            var child = fvg.arch.children[i];
            if (child.tag === "templates") {
                this.qweb = new QWeb2.Engine();
                this.qweb.add_template(instance.web.json_node_to_xml(child));
                if (!this.qweb.has_template('form')) {
                    throw new Error("No QWeb template found for form view");
                }
                return true;
            }
        }
        this.qweb = null;
        return false;
    },
    get_fvg_from_qweb: function(record) {
        var view = this.qweb.render('form', this.get_qweb_context(record));
        var fvg = _.clone(this.fields_view);
        fvg.arch = instance.web.xml_to_json(instance.web.str_to_xml(view).firstChild);
        return fvg;
    },
    get_qweb_context: function(record) {
        var self = this,
            new_record = {};
        _.each(record, function(value_, name) {
            var r = _.clone(self.fields_view.fields[name] || {});
            if ((r.type === 'date' || r.type === 'datetime') && value_) {
                r.raw_value = instance.web.auto_str_to_date(value_);
            } else {
                r.raw_value = value_;
            }
            r.value = instance.web.format_value(value_, r);
            new_record[name] = r;
        });
        return {
            record : new_record,
            new_record : !record.id
        };
    },
    kill_current_form: function() {
        _.each(this.getChildren(), function(el) {
            el.destroy();
        });
        this.fields = {};
        this.fields_order = [];
        this.default_focus_field = null;
        this.default_focus_button = null;
        this.translatable_fields = [];
        this.$element.find('.oe_form_container').empty();
    },
<<<<<<< HEAD
=======

    widgetFocused: function() {
        // Clear click flag if used to focus a widget
        this.__clicked_inside = false;
        if (this.__blur_timeout) {
            clearTimeout(this.__blur_timeout);
            this.__blur_timeout = null;
        }
    },
    widgetBlurred: function() {
        if (this.__clicked_inside) {
            // clicked in an other section of the form (than the currently
            // focused widget) => just ignore the blurring entirely?
            this.__clicked_inside = false;
            return;
        }
        var self = this;
        // clear timeout, if any
        this.widgetFocused();
        this.__blur_timeout = setTimeout(function () {
            $(self).trigger('form-blur');
        }, 0);
    },

>>>>>>> 9029f24d
    do_load_state: function(state, warm) {
        if (state.id && this.datarecord.id != state.id) {
            if (!this.dataset.get_id_index(state.id)) {
                this.dataset.ids.push(state.id);
            }
            this.dataset.select_id(state.id);
            if (warm) {
                this.do_show();
            }
        }
    },
    do_show: function (options) {
        var self = this;
        options = options || {};
        if (this.sidebar) {
            this.sidebar.$element.show();
        }
        if (this.$buttons) {
            this.$buttons.show();
            this.$buttons.find('.oe_form_button_save').removeClass('oe_form_button_save_dirty');
        }
        if (this.$pager) {
            this.$pager.show();
        }
        this.$element.show().css('visibility', 'hidden');
        this.$element.removeClass('oe_form_dirty');
        return this.has_been_loaded.pipe(function() {
            var result;
            if (self.dataset.index === null) {
                // null index means we should start a new record
                result = self.on_button_new();
            } else {
                result = self.dataset.read_index(_.keys(self.fields_view.fields), {
                    context : { 'bin_size' : true }
                }).pipe(self.on_record_loaded);
            }
            result.pipe(function() {
                if (options.editable) {
                    self.set({mode: "edit"});
                }
                self.$element.css('visibility', 'visible');
            });
            return result;
        });
    },
    do_hide: function () {
        if (this.sidebar) {
            this.sidebar.$element.hide();
        }
        if (this.$buttons) {
            this.$buttons.hide();
        }
        if (this.$pager) {
            this.$pager.hide();
        }
        this._super();
    },
    on_record_loaded: function(record) {
        var self = this, set_values = [];
        if (!record) {
            this.do_warn("Form", "The record could not be found in the database.", true);
            return $.Deferred().reject();
        }
        this.datarecord = record;

        if (this.qweb) {
            this.kill_current_form();
            this.rendering_engine.set_fields_view(this.get_fvg_from_qweb(record));
            var $dest = this.$element.hasClass("oe_form_container") ? this.$element : this.$element.find('.oe_form_container');
            this.rendering_engine.render_to($dest);
        }

        _(this.fields).each(function (field, f) {
            field._dirty_flag = false;
            var result = field.set_value(self.datarecord[f] || false);
            set_values.push(result);
        });
        return $.when.apply(null, set_values).pipe(function() {
            if (!record.id) {
                // New record: Second pass in order to trigger the onchanges
                // respecting the fields order defined in the view
                _.each(self.fields_order, function(field_name) {
                    if (record[field_name] !== undefined) {
                        var field = self.fields[field_name];
                        field._dirty_flag = true;
                        self.do_onchange(field);
                    }
                });
            }
            self.on_form_changed();
            self.is_initialized.resolve();
            self.do_update_pager(record.id == null);
            if (self.sidebar) {
               self.sidebar.do_attachement_update(self.dataset, self.datarecord.id);
            }
            if (self.default_focus_field) {
                self.default_focus_field.focus();
            }
            if (record.id) {
                self.do_push_state({id:record.id});
            }
            self.$element.removeClass('oe_form_dirty');
            self.$buttons.find('.oe_form_button_save').removeClass('oe_form_button_save_dirty');
        });
    },
    on_form_changed: function() {
        this.trigger("view_content_has_changed");
    },
    do_notify_change: function() {
        this.$element.addClass('oe_form_dirty');
        this.$buttons.find('.oe_form_button_save').addClass('oe_form_button_save_dirty');
    },
    on_pager_action: function(action) {
        if (this.can_be_discarded()) {
            switch (action) {
                case 'first':
                    this.dataset.index = 0;
                    break;
                case 'previous':
                    this.dataset.previous();
                    break;
                case 'next':
                    this.dataset.next();
                    break;
                case 'last':
                    this.dataset.index = this.dataset.ids.length - 1;
                    break;
            }
            this.reload();
        }
    },
    do_update_pager: function(hide_index) {
        var index = hide_index ? '-' : this.dataset.index + 1;
        this.$pager.find('button').prop('disabled', this.dataset.ids.length < 2).end()
                   .find('span.oe_pager_index').html(index).end()
                   .find('span.oe_pager_count').html(this.dataset.ids.length);
    },
    parse_on_change: function (on_change, widget) {
        var self = this;
        var onchange = _.str.trim(on_change);
        var call = onchange.match(/^\s?(.*?)\((.*?)\)\s?$/);
        if (!call) {
            return null;
        }

        var method = call[1];
        if (!_.str.trim(call[2])) {
            return {method: method, args: [], context_index: null}
        }

        var argument_replacement = {
            'False': function () {return false;},
            'True': function () {return true;},
            'None': function () {return null;},
            'context': function (i) {
                context_index = i;
                var ctx = new instance.web.CompoundContext(self.dataset.get_context(), widget.build_context() ? widget.build_context() : {});
                return ctx;
            }
        };
        var parent_fields = null, context_index = null;
        var args = _.map(call[2].split(','), function (a, i) {
            var field = _.str.trim(a);

            // literal constant or context
            if (field in argument_replacement) {
                return argument_replacement[field](i);
            }
            // literal number
            if (/^-?\d+(\.\d+)?$/.test(field)) {
                return Number(field);
            }
            // form field
            if (self.fields[field]) {
                var value_ = self.fields[field].get_value();
                return value_ == null ? false : value_;
            }
            // parent field
            var splitted = field.split('.');
            if (splitted.length > 1 && _.str.trim(splitted[0]) === "parent" && self.dataset.parent_view) {
                if (parent_fields === null) {
                    parent_fields = self.dataset.parent_view.get_fields_values([self.dataset.child_name]);
                }
                var p_val = parent_fields[_.str.trim(splitted[1])];
                if (p_val !== undefined) {
                    return p_val == null ? false : p_val;
                }
            }
            // string literal
            var first_char = field[0], last_char = field[field.length-1];
            if ((first_char === '"' && last_char === '"')
                || (first_char === "'" && last_char === "'")) {
                return field.slice(1, -1);
            }

            throw new Error("Could not get field with name '" + field +
                            "' for onchange '" + onchange + "'");
        });

        return {
            method: method,
            args: args,
            context_index: context_index
        };
    },
    do_onchange: function(widget, processed) {
        var self = this;
        return this.on_change_mutex.exec(function() {
            try {
                var response = {}, can_process_onchange = $.Deferred();
                processed = processed || [];
                processed.push(widget.name);
                var on_change = widget.node.attrs.on_change;
                if (on_change) {
                    var change_spec = self.parse_on_change(on_change, widget);
                    if (change_spec) {
                        var ajax = {
                            url: '/web/dataset/onchange',
                            async: false
                        };
                        can_process_onchange = self.rpc(ajax, {
                            model: self.dataset.model,
                            method: change_spec.method,
                            args: [(self.datarecord.id == null ? [] : [self.datarecord.id])].concat(change_spec.args),
                            context_id: change_spec.context_index == undefined ? null : change_spec.context_index + 1
                        }).then(function(r) {
                            _.extend(response, r);
                        });
                    } else {
                        console.warn("Wrong on_change format", on_change);
                    }
                }
                // fail if onchange failed
                if (can_process_onchange.isRejected()) {
                    return can_process_onchange;
                }

                if (widget.field['change_default']) {
                    var fieldname = widget.name, value_;
                    if (response.value && (fieldname in response.value)) {
                        // Use value from onchange if onchange executed
                        value_ = response.value[fieldname];
                    } else {
                        // otherwise get form value for field
                        value_ = self.fields[fieldname].get_value();
                    }
                    var condition = fieldname + '=' + value_;

                    if (value_) {
                        can_process_onchange = self.rpc({
                            url: '/web/dataset/call',
                            async: false
                        }, {
                            model: 'ir.values',
                            method: 'get_defaults',
                            args: [self.model, condition]
                        }).then(function (results) {
                            if (!results.length) { return; }
                            if (!response.value) {
                                response.value = {};
                            }
                            for(var i=0; i<results.length; ++i) {
                                // [whatever, key, value]
                                var triplet = results[i];
                                response.value[triplet[1]] = triplet[2];
                            }
                        });
                    }
                }
                if (can_process_onchange.isRejected()) {
                    return can_process_onchange;
                }

                return self.on_processed_onchange(response, processed);
            } catch(e) {
                console.error(e);
                instance.webclient.crashmanager.on_javascript_exception(e);
                return $.Deferred().reject();
            }
        });
    },
    on_processed_onchange: function(response, processed) {
        try {
        var result = response;
        if (result.value) {
            for (var f in result.value) {
                if (!result.value.hasOwnProperty(f)) { continue; }
                var field = this.fields[f];
                // If field is not defined in the view, just ignore it
                if (field) {
                    var value_ = result.value[f];
                    if (field.get_value() != value_) {
                        field.set_value(value_);
                        field._dirty_flag = true;
                        if (!_.contains(processed, field.name)) {
                            this.do_onchange(field, processed);
                        }
                    }
                }
            }
            this.on_form_changed();
        }
        if (!_.isEmpty(result.warning)) {
        	instance.web.dialog($(QWeb.render("CrashManager.warning", result.warning)), {
                title:result.warning.title,
                modal: true,
                buttons: [
                    {text: _t("Ok"), click: function() { $(this).dialog("close"); }}
                ]
            });
        }
        if (result.domain) {
            function edit_domain(node) {
                if (typeof node !== "object") {
                    return;
                }
                var new_domain = result.domain[node.attrs.name];
                if (new_domain) {
                    node.attrs.domain = new_domain;
                }
                _(node.children).each(edit_domain);
            }
            edit_domain(this.fields_view.arch);
        }
        return $.Deferred().resolve();
        } catch(e) {
            console.error(e);
            instance.webclient.crashmanager.on_javascript_exception(e);
            return $.Deferred().reject();
        }
    },
    switch_mode: function() {
        var self = this;
        if(this.get("mode") == "view") {
            self.$element.removeClass('oe_form_editable').addClass('oe_form_readonly');
            self.$buttons.find('.oe_form_buttons_edit').hide();
            self.$buttons.find('.oe_form_buttons_view').show();
            self.$sidebar.show();
            _.each(this.fields,function(field){
                field.set({"force_readonly": true});
            });
        } else {
            self.$element.removeClass('oe_form_readonly').addClass('oe_form_editable');
            self.$buttons.find('.oe_form_buttons_edit').show();
            self.$buttons.find('.oe_form_buttons_view').hide();
            self.$sidebar.hide();
            _.each(this.fields,function(field){
                field.set({"force_readonly": false});
            });
        }
    },
    on_button_save: function() {
        var self = this;
        return this.do_save().then(function(result) {
            self.set({mode: "view"});
        });
    },
    on_button_cancel: function(event) {
        if (this.can_be_discarded()) {
            this.set({mode: "view"});
            this.on_record_loaded(this.datarecord);
        }
        return false;
    },
    on_button_new: function() {
        var self = this;
        this.set({mode: "edit"});
        var def = $.Deferred();
        $.when(this.has_been_loaded).then(function() {
            if (self.can_be_discarded()) {
                var keys = _.keys(self.fields_view.fields);
                if (keys.length) {
                    self.dataset.default_get(keys).pipe(self.on_record_loaded).then(function() {
                        def.resolve();
                    });
                } else {
                    self.on_record_loaded({}).then(function() {
                        def.resolve();
                    });
                }
            }
        });
        return def.promise();
    },
    on_button_edit: function() {
        return this.set({mode: "edit"});
    },
    on_button_create: function() {
        this.dataset.index = null;
        this.do_show();
    },
    on_button_duplicate: function() {
        var self = this;
        var def = $.Deferred();
        $.when(this.has_been_loaded).then(function() {
            self.dataset.call('copy', [self.datarecord.id, {}, self.dataset.context]).then(function(new_id) {
                return self.on_created({ result : new_id });
            }).then(function() {
                return self.set({mode: "edit"});
            }).then(function() {
                def.resolve();
            });
        });
        return def.promise();
    },
    on_button_delete: function() {
        var self = this;
        var def = $.Deferred();
        $.when(this.has_been_loaded).then(function() {
            if (self.datarecord.id && confirm(_t("Do you really want to delete this record?"))) {
                self.dataset.unlink([self.datarecord.id]).then(function() {
                    self.on_pager_action('next');
                    def.resolve();
                });
            } else {
                $.async_when().then(function () {
                    def.reject();
                })
            }
        });
        return def.promise();
    },
    can_be_discarded: function() {
        return !this.$element.is('.oe_form_dirty') || confirm(_t("Warning, the record has been modified, your changes will be discarded."));
    },
    /**
     * Triggers saving the form's record. Chooses between creating a new
     * record or saving an existing one depending on whether the record
     * already has an id property.
     *
     * @param {Function} [success] callback on save success
     * @param {Boolean} [prepend_on_create=false] if ``do_save`` creates a new record, should that record be inserted at the start of the dataset (by default, records are added at the end)
     */
    do_save: function(success, prepend_on_create) {
        var self = this;
        return this.mutating_mutex.exec(function() { return self.is_initialized.pipe(function() {
            try {
            var form_invalid = false,
                values = {},
                first_invalid_field = null;
            for (var f in self.fields) {
                f = self.fields[f];
                if (!f.is_valid()) {
                    form_invalid = true;
                    if (!first_invalid_field) {
                        first_invalid_field = f;
                    }
                } else if (f.name !== 'id' && !f.get("readonly") && (!self.datarecord.id || f._dirty_flag)) {
                    // Special case 'id' field, do not save this field
                    // on 'create' : save all non readonly fields
                    // on 'edit' : save non readonly modified fields
                    values[f.name] = f.get_value();
                }
            }
            if (form_invalid) {
                self.set({'display_invalid_fields': true});
                for (var f in self.fields) {
                    self.fields[f]._check_css_flags();
                }
                first_invalid_field.focus();
                self.on_invalid();
                return $.Deferred().reject();
            } else {
                self.set({'display_invalid_fields': false});
                var save_deferral;
                if (!self.datarecord.id) {
                    //console.log("FormView(", self, ") : About to create", values);
                    save_deferral = self.dataset.create(values).pipe(function(r) {
                        return self.on_created(r, undefined, prepend_on_create);
                    }, null);
                } else if (_.isEmpty(values) && ! self.force_dirty) {
                    //console.log("FormView(", self, ") : Nothing to save");
                    save_deferral = $.Deferred().resolve({}).promise();
                } else {
                    self.force_dirty = false;
                    //console.log("FormView(", self, ") : About to save", values);
                    save_deferral = self.dataset.write(self.datarecord.id, values, {}).pipe(function(r) {
                        return self.on_saved(r);
                    }, null);
                }
                return save_deferral.then(success);
            }
            } catch (e) {
                console.error(e);
                return $.Deferred().reject();
            }
        });});
    },
    on_invalid: function() {
        var msg = "<ul>";
        _.each(this.fields, function(f) {
            if (!f.is_valid()) {
                msg += "<li>" + (f.node.attrs.string || f.field.string) + "</li>";
            }
        });
        msg += "</ul>";
        this.do_warn("The following fields are invalid :", msg);
    },
    on_saved: function(r, success) {
        if (!r.result) {
            // should not happen in the server, but may happen for internal purpose
            return $.Deferred().reject();
        } else {
            return $.when(this.reload()).pipe(function () {
                return r; })
                    .then(success);
        }
    },
    /**
     * Updates the form' dataset to contain the new record:
     *
     * * Adds the newly created record to the current dataset (at the end by
     *   default)
     * * Selects that record (sets the dataset's index to point to the new
     *   record's id).
     * * Updates the pager and sidebar displays
     *
     * @param {Object} r
     * @param {Function} success callback to execute after having updated the dataset
     * @param {Boolean} [prepend_on_create=false] adds the newly created record at the beginning of the dataset instead of the end
     */
    on_created: function(r, success, prepend_on_create) {
        if (!r.result) {
            // should not happen in the server, but may happen for internal purpose
            return $.Deferred().reject();
        } else {
            this.datarecord.id = r.result;
            if (!prepend_on_create) {
                this.dataset.alter_ids(this.dataset.ids.concat([this.datarecord.id]));
                this.dataset.index = this.dataset.ids.length - 1;
            } else {
                this.dataset.alter_ids([this.datarecord.id].concat(this.dataset.ids));
                this.dataset.index = 0;
            }
            this.do_update_pager();
            if (this.sidebar) {
                this.sidebar.do_attachement_update(this.dataset, this.datarecord.id);
            }
<<<<<<< HEAD
            this.reload();
            return $.when(_.extend(r, {created: true})).then(success);
=======
            //openerp.log("The record has been created with id #" + this.datarecord.id);
            return $.when(this.reload()).pipe(function () {
                return _.extend(r, {created: true}); })
                    .then(success);
>>>>>>> 9029f24d
        }
    },
    on_action: function (action) {
        console.debug('Executing action', action);
    },
    reload: function() {
        var self = this;
        return this.reload_mutex.exec(function() {
            if (self.dataset.index == null) {
                self.do_prev_view();
                return $.Deferred().reject().promise();
            }
            if (self.dataset.index == null || self.dataset.index < 0) {
                return $.when(self.on_button_new());
            } else {
                return self.dataset.read_index(_.keys(self.fields_view.fields), {
                    context : { 'bin_size' : true }
                }).pipe(self.on_record_loaded);
            }
        });
    },
    get_widgets: function() {
        return _.filter(this.getChildren(), function(obj) {
            return obj instanceof instance.web.form.FormWidget;
        });
    },
    get_fields_values: function(blacklist) {
    	blacklist = blacklist || [];
        var values = {};
        var ids = this.get_selected_ids();
        values["id"] = ids.length > 0 ? ids[0] : false;
        _.each(this.fields, function(value_, key) {
        	if (_.include(blacklist, key))
        		return;
            var val = value_.get_value();
            values[key] = val;
        });
        return values;
    },
    get_selected_ids: function() {
        var id = this.dataset.ids[this.dataset.index];
        return id ? [id] : [];
    },
    recursive_save: function() {
        var self = this;
        return $.when(this.do_save()).pipe(function(res) {
            if (self.dataset.parent_view)
                return self.dataset.parent_view.recursive_save();
        });
    },
    is_dirty: function() {
        return _.any(this.fields, function (value_) {
            return value_._dirty_flag;
        });
    },
    is_interactible_record: function() {
        var id = this.datarecord.id;
        if (!id) {
            if (this.options.not_interactible_on_create)
                return false;
        } else if (typeof(id) === "string") {
            if(instance.web.BufferedDataSet.virtual_id_regex.test(id))
                return false;
        }
        return true;
    },
    sidebar_context: function () {
        return this.do_save().pipe(_.bind(function() {return this.get_fields_values();}, this));
    },
    open_defaults_dialog: function () {
        var self = this;
        var fields = _.chain(this.fields)
            .map(function (field, name) {
                var value = field.get_value();
                // ignore fields which are empty, invisible, readonly, o2m
                // or m2m
                if (!value
                        || field.get('invisible')
                        || field.get("readonly")
                        || field.field.type === 'one2many'
                        || field.field.type === 'many2many') {
                    return false;
                }
                var displayed = value;
                switch (field.field.type) {
                case 'selection':
                    displayed = _(field.values).find(function (option) {
                            return option[0] === value;
                        })[1];
                    break;
                }

                return {
                    name: name,
                    string: field.node.attrs.string || field.field.string,
                    value: value,
                    displayed: displayed,
                    // convert undefined to false
                    change_default: !!field.field.change_default
                }
            })
            .compact()
            .sortBy(function (field) { return field.string; })
            .value();
        var conditions = _.chain(fields)
            .filter(function (field) { return field.change_default; })
            .value();

        var d = new instance.web.Dialog(this, {
            title: _t("Set Default"),
            args: {
                fields: fields,
                conditions: conditions
            },
            buttons: [
                {text: _t("Close"), click: function () { d.close(); }},
                {text: _t("Save default"), click: function () {
                    var $defaults = d.$element.find('#formview_default_fields');
                    var field_to_set = $defaults.val();
                    if (!field_to_set) {
                        $defaults.parent().addClass('oe_form_invalid');
                        return;
                    }
                    var condition = d.$element.find('#formview_default_conditions').val(),
                        all_users = d.$element.find('#formview_default_all').is(':checked');
                    new instance.web.DataSet(self, 'ir.values').call(
                        'set_default', [
                            self.dataset.model,
                            field_to_set,
                            self.fields[field_to_set].get_value(),
                            all_users,
                            false,
                            condition || false
                    ]).then(function () { d.close(); });
                }}
            ]
        });
        d.template = 'FormView.set_default';
        d.open();
    },
    register_field: function(field, name) {
        this.fields[name] = field;
        this.fields_order.push(name);
        if (this.get_field(name).translate) {
            this.translatable_fields.push(field);
        }
        field.on('changed_value', this, function() {
            field._dirty_flag = true;
            if (field.is_syntax_valid()) {
                this.do_onchange(field);
                this.on_form_changed(true);
                this.do_notify_change();
            }
        });
    },
    get_field: function(field_name) {
        return this.fields_view.fields[field_name];
    },
    is_create_mode: function() {
        return !this.datarecord.id;
    },
});

/**
 * Interface to be implemented by rendering engines for the form view.
 */
instance.web.form.FormRenderingEngineInterface = instance.web.Class.extend({
    set_fields_view: function(fields_view) {},
    set_fields_registry: function(fields_registry) {},
    render_to: function($element) {},
});

/**
 * Default rendering engine for the form view.
 * 
 * It is necessary to set the view using set_view() before usage.
 */
instance.web.form.FormRenderingEngine = instance.web.form.FormRenderingEngineInterface.extend({
    init: function(view) {
        this.view = view;
    },
    set_fields_view: function(fvg) {
        this.fvg = fvg;
        this.version = parseFloat(this.fvg.arch.attrs.version);
        if (isNaN(this.version)) {
            this.version = 6.1;
        }
    },
    set_tags_registry: function(tags_registry) {
        this.tags_registry = tags_registry;
    },
    set_fields_registry: function(fields_registry) {
        this.fields_registry = fields_registry;
    },
    // Backward compatibility tools, current default version: v6.1
    process_version: function() {
        if (this.version < 7.0) {
            this.$form.find('form:first').wrapInner('<group col="4"/>');
            this.$form.find('page').each(function() {
                if (!$(this).parents('field').length) {
                    $(this).wrapInner('<group col="4"/>');
                }
            });
        }
        selector = 'form[version!="7.0"] page,form[version!="7.0"]';
    },
    render_to: function($target) {
        var self = this;
        this.$target = $target;

        // TODO: I know this will save the world and all the kitten for a moment,
        //       but one day, we will have to get rid of xml2json
        var xml = instance.web.json_node_to_xml(this.fvg.arch);
        this.$form = $('<div class="oe_form">' + xml + '</div>');

        this.process_version();

        this.fields_to_init = [];
        this.tags_to_init = [];
        this.labels = {};
        this.process(this.$form);

        this.$form.appendTo(this.$target);

        _.each(this.fields_to_init, function($elem) {
            var name = $elem.attr("name");
            if (!self.fvg.fields[name]) {
                throw new Error("Field '" + name + "' specified in view could not be found.");
            }
            var obj = self.fields_registry.get_any([$elem.attr('widget'), self.fvg.fields[name].type]);
            if (!obj) {
                throw new Error("Widget type '"+ $elem.attr('widget') + "' is not implemented");
            }
            var w = new (obj)(self.view, instance.web.xml_to_json($elem[0]));
            var $label = self.labels[$elem.attr("name")];
            if ($label) {
                w.set_input_id($label.attr("for"));
            }
            self.alter_field(w);
            self.view.register_field(w, $elem.attr("name"));
            w.replace($elem);
        });
        _.each(this.tags_to_init, function($elem) {
            var tag_name = $elem[0].tagName.toLowerCase();
            var obj = self.tags_registry.get_object(tag_name);
            var w = new (obj)(self.view, instance.web.xml_to_json($elem[0]));
            w.replace($elem);
        });
        // TODO: return a deferred
    },
    render_element: function(template /* dictionaries */) {
        var dicts = [].slice.call(arguments).slice(1);
        var dict = _.extend.apply(_, dicts);
        dict['classnames'] = dict['class'] || ''; // class is a reserved word and might caused problem to Safari when used from QWeb
        return $(QWeb.render(template, dict));
    },
    alter_field: function(field) {
    },
    toggle_layout_debugging: function() {
        if (!this.$target.has('.oe_layout_debug_cell:first').length) {
            this.$target.find('[title]').removeAttr('title');
            this.$target.find('.oe_form_group_cell').each(function() {
                var text = 'W:' + ($(this).attr('width') || '') + ' - C:' + $(this).attr('colspan');
                $(this).attr('title', text);
            });
        }
        this.$target.toggleClass('oe_layout_debugging');
    },
    process: function($tag) {
        var self = this;
        var tagname = $tag[0].nodeName.toLowerCase();
        if (this.tags_registry.contains(tagname)) {
            this.tags_to_init.push($tag);
            return $tag;
        }
        var fn = self['process_' + tagname];
        if (fn) {
            var args = [].slice.call(arguments);
            args[0] = $tag;
            return fn.apply(self, args);
        } else {
            // generic tag handling, just process children
            $tag.children().each(function() {
                self.process($(this));
            });
            self.handle_common_properties($tag, $tag);
            $tag.removeAttr("modifiers");
            return $tag;
        }
    },
    process_sheet: function($sheet) {
        var $new_sheet = this.render_element('FormRenderingSheet', $sheet.getAttributes());
        this.handle_common_properties($new_sheet, $sheet);
        var $dst = $new_sheet.find('.oe_form_sheet');
        $sheet.contents().appendTo($dst);
        $sheet.before($new_sheet).remove();
        this.process($new_sheet);
    },
    process_form: function($form) {
        if ($form.find('> sheet').length === 0) {
            $form.addClass('oe_form_nosheet');
        }
        var $new_form = this.render_element('FormRenderingForm', $form.getAttributes());
        this.handle_common_properties($new_form, $form);
        $form.contents().appendTo($new_form);
        if ($form[0] === this.$form[0]) {
            // If root element, replace it
            this.$form = $new_form;
        } else {
            $form.before($new_form).remove();
        }
        this.process($new_form);
    },
    /*
     * Used by direct <field> children of a <group> tag only
     * This method will add the implicit <label...> for every field
     * in the <group>
    */
    preprocess_field: function($field) {
        var self = this;
        var name = $field.attr('name'),
            field_colspan = parseInt($field.attr('colspan'), 10),
            field_modifiers = JSON.parse($field.attr('modifiers') || '{}');

        if ($field.attr('nolabel') === '1')
            return;
        $field.attr('nolabel', '1');
        var found = false;
        this.$form.find('label[for="' + name + '"]').each(function(i ,el) {
            $(el).parents().each(function(unused, tag) {
                var name = tag.tagName.toLowerCase();
                if (name === "field" || name in self.tags_registry.map)
                    found = true;
            });
        });
        if (found)
            return;

        $label = $('<label/>').attr({
            'for' : name,
            "modifiers": JSON.stringify({invisible: field_modifiers.invisible}),
            "string": $field.attr('string'),
            "help": $field.attr('help'),
            "class": $field.attr('class'),
        });
        $label.insertBefore($field);
        if (field_colspan > 1) {
            $field.attr('colspan', field_colspan - 1);
        }
        return $label;
    },
    process_field: function($field) {
        if ($field.parent().is('group')) {
            // No implicit labels for normal fields, only for <group> direct children
            var $label = this.preprocess_field($field);
            if ($label) {
                this.process($label);
            }
        }
        this.fields_to_init.push($field);
        return $field;
    },
    process_group: function($group) {
        var self = this;
        $group.children('field').each(function() {
            self.preprocess_field($(this));
        });
        var $new_group = this.render_element('FormRenderingGroup', $group.getAttributes());
        var $table;
        if ($new_group.first().is('table.oe_form_group')) {
            $table = $new_group;
        } else if ($new_group.filter('table.oe_form_group').length) {
            $table = $new_group.filter('table.oe_form_group').first();
        } else {
            $table = $new_group.find('table.oe_form_group').first();
        }

        var $tr, $td,
            cols = parseInt($group.attr('col') || 2, 10),
            row_cols = cols;

        var children = [];
        $group.children().each(function(a,b,c) {
            var $child = $(this);
            var colspan = parseInt($child.attr('colspan') || 1, 10);
            var tagName = $child[0].tagName.toLowerCase();
            var $td = $('<td/>').addClass('oe_form_group_cell').attr('colspan', colspan);
            var newline = tagName === 'newline';

            // Note FME: those classes are used in layout debug mode
            if ($tr && row_cols > 0 && (newline || row_cols < colspan)) {
                $tr.addClass('oe_form_group_row_incomplete');
                if (newline) {
                    $tr.addClass('oe_form_group_row_newline');
                }
            }
            if (newline) {
                $tr = null;
                return;
            }
            if (!$tr || row_cols < colspan) {
                $tr = $('<tr/>').addClass('oe_form_group_row').appendTo($table);
                row_cols = cols;
            }
            row_cols -= colspan;

            // invisibility transfer
            var field_modifiers = JSON.parse($child.attr('modifiers') || '{}');
            var invisible = field_modifiers.invisible;
            self.handle_common_properties($td, $("<dummy>").attr("modifiers", JSON.stringify({invisible: invisible})));

            $tr.append($td.append($child));
            children.push($child[0]);
        });
        if (row_cols && $td) {
            $td.attr('colspan', parseInt($td.attr('colspan'), 10) + row_cols);
        }
        $group.before($new_group).remove();

        $table.find('> tbody > tr').each(function() {
            var to_compute = [],
                row_cols = cols,
                total = 100;
            $(this).children().each(function() {
                var $td = $(this),
                    $child = $td.children(':first');
                switch ($child[0].tagName.toLowerCase()) {
                    case 'separator':
                        if ($child.attr('orientation') === 'vertical') {
                            $td.addClass('oe_vertical_separator').attr('width', '1');
                            $td.empty();
                            row_cols-= $td.attr('colspan') || 1;
                            total--;
                        }
                        break;
                    case 'label':
                        if ($child.attr('for')) {
                            $td.attr('width', '1%').addClass('oe_form_group_cell_label');
                            row_cols-= $td.attr('colspan') || 1;
                            total--;
                        }
                        break;
                    default:
                        var width = _.str.trim($child.attr('width') || ''),
                            iwidth = parseInt(width, 10);
                        if (iwidth) {
                            if (width.substr(-1) === '%') {
                                total -= iwidth;
                                width = iwidth + '%';
                            } else {
                                // Absolute width
                                $td.css('min-width', width + 'px');
                            }
                            $td.attr('width', width);
                            $child.removeAttr('width');
                            row_cols-= $td.attr('colspan') || 1;
                        } else {
                            to_compute.push($td);
                        }

                }
            });
            if (row_cols) {
                var unit = Math.floor(total / row_cols);
                if (!$(this).is('.oe_form_group_row_incomplete')) {
                    _.each(to_compute, function($td, i) {
                        var width = parseInt($td.attr('colspan'), 10) * unit;
                        $td.attr('width', width + '%');
                        total -= width;
                    });
                }
            }
        });
        _.each(children, function(el) {
            self.process($(el));
        });
        this.handle_common_properties($new_group, $group);
        return $new_group;
    },
    process_notebook: function($notebook) {
        var self = this;
        var pages = [];
        $notebook.find('> page').each(function() {
            var $page = $(this);
            var page_attrs = $page.getAttributes();
            page_attrs.id = _.uniqueId('notebook_page_');
            var $new_page = self.render_element('FormRenderingNotebookPage', page_attrs);
            $page.contents().appendTo($new_page);
            $page.before($new_page).remove();
            var ic = self.handle_common_properties($new_page, $page).invisibility_changer;
            page_attrs.__page = $new_page;
            page_attrs.__ic = ic;
            pages.push(page_attrs);
            
            $new_page.children().each(function() {
                self.process($(this));
            });
        });
        var $new_notebook = this.render_element('FormRenderingNotebook', { pages : pages });
        $notebook.contents().appendTo($new_notebook);
        $notebook.before($new_notebook).remove();
        self.process($($new_notebook.children()[0]));
        //tabs and invisibility handling
        $new_notebook.tabs();
        _.each(pages, function(page, i) {
            if (! page.__ic)
                return;
            page.__ic.on("change:effective_invisible", null, function() {
                var current = $new_notebook.tabs("option", "selected");
                if (! pages[current].__ic || ! pages[current].__ic.get("effective_invisible"))
                    return;
                var first_visible = _.find(_.range(pages.length), function(i2) {
                    return (! pages[i2].__ic) || (! pages[i2].__ic.get("effective_invisible"));
                });
                if (first_visible !== undefined) {
                    $new_notebook.tabs('select', first_visible);
                }
            });
        });
                
        this.handle_common_properties($new_notebook, $notebook);
        return $new_notebook;
    },
    process_separator: function($separator) {
        var $new_separator = this.render_element('FormRenderingSeparator', $separator.getAttributes());
        $separator.before($new_separator).remove();
        this.handle_common_properties($new_separator, $separator);
        return $new_separator;
    },
    process_label: function($label) {
        var name = $label.attr("for"),
            field_orm = this.fvg.fields[name];
        var dict = {
            string: $label.attr('string') || (field_orm || {}).string || '',
            help: $label.attr('help') || (field_orm || {}).help || '',
            _for: name ? _.uniqueId('oe-field-input-') : undefined,
        };
        var align = parseFloat(dict.align);
        if (isNaN(align) || align === 1) {
            align = 'right';
        } else if (align === 0) {
            align = 'left';
        } else {
            align = 'center';
        }
        dict.align = align;
        var $new_label = this.render_element('FormRenderingLabel', dict);
        $label.before($new_label).remove();
        this.handle_common_properties($new_label, $label);
        if (name) {
            this.labels[name] = $new_label;
        }
        return $new_label;
    },
    handle_common_properties: function($new_element, $node) {
        var str_modifiers = $node.attr("modifiers") || "{}"
        var modifiers = JSON.parse(str_modifiers);
        var ic = null;
        if (modifiers.invisible !== undefined)
            ic = new instance.web.form.InvisibilityChanger(this.view, this.view, modifiers.invisible, $new_element);
        $new_element.addClass($node.attr("class") || "");
        $new_element.attr('style', $node.attr('style'));
        return {invisibility_changer: ic,};
    },
});

instance.web.form.FormRenderingEngineReadonly = instance.web.form.FormRenderingEngine.extend({
    alter_field: function(field) {
        field.set({"force_readonly": true});
    },
});

instance.web.form.FormDialog = instance.web.Dialog.extend({
    init: function(parent, options, view_id, dataset) {
        this._super(parent, options);
        this.dataset = dataset;
        this.view_id = view_id;
        return this;
    },
    start: function() {
        this._super();
        this.form = new instance.web.FormView(this, this.dataset, this.view_id, {
            pager: false
        });
        this.form.appendTo(this.$element);
        this.form.on_created.add_last(this.on_form_dialog_saved);
        this.form.on_saved.add_last(this.on_form_dialog_saved);
        return this;
    },
    select_id: function(id) {
        if (this.form.dataset.select_id(id)) {
            return this.form.do_show();
        } else {
            this.do_warn("Could not find id in dataset");
            return $.Deferred().reject();
        }
    },
    on_form_dialog_saved: function(r) {
        this.close();
    }
});

<<<<<<< HEAD
instance.web.form.compute_domain = function(expr, fields) {
=======
/** @namespace */
openerp.web.form = {};

openerp.web.form.SidebarAttachments = openerp.web.OldWidget.extend({
    init: function(parent, form_view) {
        var $section = parent.add_section(_t('Attachments'), 'attachments');
        this.$div = $('<div class="oe-sidebar-attachments"></div>');
        $section.append(this.$div);

        this._super(parent, $section.attr('id'));
        this.view = form_view;
    },
    do_update: function() {
        if (!this.view.datarecord.id) {
            this.on_attachments_loaded([]);
        } else {
            (new openerp.web.DataSetSearch(
                this, 'ir.attachment', this.view.dataset.get_context(),
                [
                    ['res_model', '=', this.view.dataset.model],
                    ['res_id', '=', this.view.datarecord.id],
                    ['type', 'in', ['binary', 'url']]
                ])).read_slice(['name', 'url', 'type'], {}).then(this.on_attachments_loaded);
        }
    },
    on_attachments_loaded: function(attachments) {
        this.attachments = attachments;
        this.$div.html(QWeb.render('FormView.sidebar.attachments', this));
        this.$element.find('.oe-binary-file').change(this.on_attachment_changed);
        this.$element.find('.oe-sidebar-attachment-delete').click(this.on_attachment_delete);
    },
    on_attachment_changed: function(e) {
        window[this.element_id + '_iframe'] = this.do_update;
        var $e = $(e.target);
        if ($e.val() != '') {
            this.$element.find('form.oe-binary-form').submit();
            $e.parent().find('input[type=file]').prop('disabled', true);
            $e.parent().find('button').prop('disabled', true).find('img, span').toggle();
        }
    },
    on_attachment_delete: function(e) {
        var self = this, $e = $(e.currentTarget);
        var name = _.str.trim($e.parent().find('a.oe-sidebar-attachments-link').text());
        if (confirm(_.str.sprintf(_t("Do you really want to delete the attachment %s?"), name))) {
            this.rpc('/web/dataset/unlink', {
                model: 'ir.attachment',
                ids: [parseInt($e.attr('data-id'))]
            }, function(r) {
                $e.parent().remove();
                self.do_update()
                self.do_notify("Delete an attachment", "The attachment '" + name + "' has been deleted");
            });
        }
    }
});

openerp.web.form.compute_domain = function(expr, fields) {
>>>>>>> 9029f24d
    var stack = [];
    for (var i = expr.length - 1; i >= 0; i--) {
        var ex = expr[i];
        if (ex.length == 1) {
            var top = stack.pop();
            switch (ex) {
                case '|':
                    stack.push(stack.pop() || top);
                    continue;
                case '&':
                    stack.push(stack.pop() && top);
                    continue;
                case '!':
                    stack.push(!top);
                    continue;
                default:
                    throw new Error(_.str.sprintf(
                        _t("Unknown operator %s in domain %s"),
                        ex, JSON.stringify(expr)));
            }
        }

        var field = fields[ex[0]];
        if (!field) {
            throw new Error(_.str.sprintf(
                _t("Unknown field %s in domain %s"),
                ex[0], JSON.stringify(expr)));
        }
        var field_value = field.get_value ? field.get_value() : field.value;
        var op = ex[1];
        var val = ex[2];

        switch (op.toLowerCase()) {
            case '=':
            case '==':
                stack.push(field_value == val);
                break;
            case '!=':
            case '<>':
                stack.push(field_value != val);
                break;
            case '<':
                stack.push(field_value < val);
                break;
            case '>':
                stack.push(field_value > val);
                break;
            case '<=':
                stack.push(field_value <= val);
                break;
            case '>=':
                stack.push(field_value >= val);
                break;
            case 'in':
                if (!_.isArray(val)) val = [val];
                stack.push(_(val).contains(field_value));
                break;
            case 'not in':
                if (!_.isArray(val)) val = [val];
                stack.push(!_(val).contains(field_value));
                break;
            default:
                console.warn(
                    _t("Unsupported operator %s in domain %s"),
                    op, JSON.stringify(expr));
        }
    }
    return _.all(stack, _.identity);
};

/**
 * Must be applied over an class already possessing the PropertiesMixin.
 *
 * Apply the result of the "invisible" domain to this.$element.
 */
instance.web.form.InvisibilityChangerMixin = {
    init: function(field_manager, invisible_domain) {
        this._ic_field_manager = field_manager
        this._ic_invisible_modifier = invisible_domain;
        this._ic_field_manager.on("view_content_has_changed", this, function() {
            var result = this._ic_invisible_modifier === undefined ? false :
                instance.web.form.compute_domain(this._ic_invisible_modifier, this._ic_field_manager.fields);
            this.set({"invisible": result});
        });
        this.set({invisible: this._ic_invisible_modifier === true, force_invisible: false});
        var check = function() {
            if (this.get("invisible") || this.get('force_invisible')) {
                this.set({"effective_invisible": true});
            } else {
                this.set({"effective_invisible": false});
            }
        };
        this.on('change:invisible', this, check);
        this.on('change:force_invisible', this, check);
        _.bind(check, this)();
    },
    start: function() {
        this.on("change:effective_invisible", this, this._check_visibility);
        this._check_visibility();
    },
    _check_visibility: function() {
        this.$element.toggleClass('oe_form_invisible', this.get("effective_invisible"));
    },
};

instance.web.form.InvisibilityChanger = instance.web.Class.extend(instance.web.PropertiesMixin, instance.web.form.InvisibilityChangerMixin, {
    init: function(parent, field_manager, invisible_domain, $element) {
        this.setParent(parent);
        instance.web.PropertiesMixin.init.call(this);
        instance.web.form.InvisibilityChangerMixin.init.call(this, field_manager, invisible_domain);
        this.$element = $element;
        this.start();
    },
});

instance.web.form.FormWidget = instance.web.Widget.extend(instance.web.form.InvisibilityChangerMixin, {
    /**
     * @constructs instance.web.form.FormWidget
     * @extends instance.web.Widget
     *
     * @param view
     * @param node
     */
    init: function(view, node) {
        this._super(view);
        this.view = view;
        this.node = node;
        this.modifiers = JSON.parse(this.node.attrs.modifiers || '{}');
        instance.web.form.InvisibilityChangerMixin.init.call(this, view, this.modifiers.invisible);

        this.view.on("view_content_has_changed", this, this.process_modifiers);
    },
<<<<<<< HEAD
    renderElement: function() {
        this._super();
        this.$element.addClass(this.node.attrs["class"] || "");
=======
    /**
     * Sets up blur/focus forwarding from DOM elements to a widget (`this`)
     *
     * @param {jQuery} $e jQuery object of elements to bind focus/blur on
     */
    setupFocus: function ($e) {
        var self = this;
        $e.bind({
            focus: function () { $(self).trigger('widget-focus'); },
            blur: function () { $(self).trigger('widget-blur'); }
        });
    },
    start: function() {
        this.$element = this.view.$element.find(
            '.' + this.element_class.replace(/[^\r\n\f0-9A-Za-z_-]/g, "\\$&"));
>>>>>>> 9029f24d
    },
    destroy: function() {
        $.fn.tipsy.clear();
        this._super.apply(this, arguments);
    },
    process_modifiers: function() {
        var compute_domain = instance.web.form.compute_domain;
        var to_set = {};
        for (var a in this.modifiers) {
            if (!_.include(["invisible"], a)) {
                var val = compute_domain(this.modifiers[a], this.view.fields);
                to_set[a] = val;
            }
        }
        this.set(to_set);
    },
    do_attach_tooltip: function(widget, trigger, options) {
        widget = widget || this;
        trigger = trigger || this.$element;
        options = _.extend({
                delayIn: 500,
                delayOut: 0,
                fade: true,
                title: function() {
                    var template = widget.template + '.tooltip';
                    if (!QWeb.has_template(template)) {
                        template = 'WidgetLabel.tooltip';
                    }
                    return QWeb.render(template, {
                        debug: instance.connection.debug,
                        widget: widget
                })},
                gravity: $.fn.tipsy.autoBounds(50, 'nw'),
                html: true,
                opacity: 0.85,
                trigger: 'hover'
            }, options || {});
        $(trigger).tipsy(options);
    },
    _build_view_fields_values: function(blacklist) {
        var a_dataset = this.view.dataset;
        var fields_values = this.view.get_fields_values(blacklist);
        var active_id = a_dataset.ids[a_dataset.index];
        _.extend(fields_values, {
            active_id: active_id || false,
            active_ids: active_id ? [active_id] : [],
            active_model: a_dataset.model,
            parent: {}
        });
        if (a_dataset.parent_view) {
        	fields_values.parent = a_dataset.parent_view.get_fields_values([a_dataset.child_name]);
        }
        return fields_values;
    },
    _build_eval_context: function(blacklist) {
        var a_dataset = this.view.dataset;
        return new instance.web.CompoundContext(a_dataset.get_context(), this._build_view_fields_values(blacklist));
    },
    /**
     * Builds a new context usable for operations related to fields by merging
     * the fields'context with the action's context.
     */
    build_context: function(blacklist) {
        // only use the model's context if there is not context on the node
        var v_context = this.node.attrs.context;
        if (! v_context) {
            v_context = (this.field || {}).context || {};
        }
        
        if (v_context.__ref || true) { //TODO: remove true
            var fields_values = this._build_eval_context(blacklist);
            v_context = new instance.web.CompoundContext(v_context).set_eval_context(fields_values);
        }
        return v_context;
    },
    build_domain: function() {
        var f_domain = this.field.domain || [];
        var n_domain = this.node.attrs.domain || null;
        // if there is a domain on the node, overrides the model's domain
        var final_domain = n_domain !== null ? n_domain : f_domain;
        if (!(final_domain instanceof Array) || true) { //TODO: remove true
            var fields_values = this._build_eval_context();
            final_domain = new instance.web.CompoundDomain(final_domain).set_eval_context(fields_values);
        }
        return final_domain;
    }
});

instance.web.form.WidgetButton = instance.web.form.FormWidget.extend({
    template: 'WidgetButton',
    init: function(view, node) {
        this._super(view, node);
        this.force_disabled = false;
        this.string = (this.node.attrs.string || '').replace(/_/g, '');
        if (this.node.attrs.default_focus == '1') {
            // TODO fme: provide enter key binding to widgets
            this.view.default_focus_button = this;
        }
        this.view.on('view_content_has_changed', this, this.check_disable);
    },
    start: function() {
        this._super.apply(this, arguments);
<<<<<<< HEAD
        this.$element.click(this.on_click);
        if (this.node.attrs.help || instance.connection.debug) {
=======
        var $button = this.$element.find('button');
        $button.click(this.on_click);
        if (this.help || openerp.connection.debug) {
>>>>>>> 9029f24d
            this.do_attach_tooltip();
        }
        this.setupFocus($button);
    },
    on_click: function() {
        var self = this;
        this.force_disabled = true;
        this.check_disable();
        this.execute_action().always(function() {
            self.force_disabled = false;
            self.check_disable();
        });
    },
    execute_action: function() {
        var self = this;
        var exec_action = function() {
            if (self.node.attrs.confirm) {
                var def = $.Deferred();
                var dialog = instance.web.dialog($('<div/>').text(self.node.attrs.confirm), {
                    title: _t('Confirm'),
                    modal: true,
                    buttons: [
                        {text: _t("Cancel"), click: function() {
                                def.resolve();
                                $(this).dialog("close");
                            }
                        },
                        {text: _t("Ok"), click: function() {
                                self.on_confirmed().then(function() {
                                    def.resolve();
                                });
                                $(this).dialog("close");
                            }
                        }
                    ]
                });
                return def.promise();
            } else {
                return self.on_confirmed();
            }
        };
        if (!this.node.attrs.special) {
            this.view.force_dirty = true;
            return this.view.recursive_save().pipe(exec_action);
        } else {
            return exec_action();
        }
    },
    on_confirmed: function() {
        var self = this;

        var context = this.node.attrs.context;
        if (context && context.__ref) {
            context = new instance.web.CompoundContext(context);
            context.set_eval_context(this._build_eval_context());
        }

        return this.view.do_execute_action(
            _.extend({}, this.node.attrs, {context: context}),
            this.view.dataset, this.view.datarecord.id, function () {
                self.view.reload();
            });
    },
    check_disable: function() {
        var disabled = (this.force_disabled || !this.view.is_interactible_record());
        this.$element.prop('disabled', disabled);
        this.$element.css('color', disabled ? 'grey' : '');
    }
});

<<<<<<< HEAD
/**
 * Interface to be implemented by fields.
 * 
 * Properties:
 *     - readonly: boolean. If set to true the field should appear in readonly mode.
 *     - force_readonly: boolean, When it is true, the field should always appear
 *      in read only mode, no matter what the value of the "readonly" property can be.
 * Events:
 *     - changed_value: triggered to inform the view to check on_changes
 * 
 */
instance.web.form.FieldInterface = {
    /**
     * Constructor takes 2 arguments:
     * - field_manager: Implements FieldManagerMixin
     * - node: the "<field>" node in json form
     */
    init: function(field_manager, node) {},
    /**
     * Called by the form view to indicate the value of the field.
     * 
     * set_value() may return an object that can be passed to $.when() that represents the moment when
     * the field has finished all operations necessary before the user can effectively use the widget.
     * 
     * Multiple calls to set_value() can occur at any time and must be handled correctly by the implementation,
     * regardless of any asynchronous operation currently running and the status of any promise that a
     * previous call to set_value() could have returned.
     * 
     * set_value() must be able, at any moment, to handle the syntax returned by the "read" method of the
     * osv class in the OpenERP server as well as the syntax used by the set_value() (see below). It must
     * also be able to handle any other format commonly used in the _defaults key on the models in the addons
     * as well as any format commonly returned in a on_change. It must be able to autodetect those formats as
     * no information is ever given to know which format is used.
     */
    set_value: function(value_) {},
    /**
     * Get the current value of the widget.
     * 
     * Must always return a syntaxically correct value to be passed to the "write" method of the osv class in
     * the OpenERP server, although it is not assumed to respect the constraints applied to the field.
     * For example if the field is marqued as "required", a call to get_value() can return false.
     * 
     * get_value() can also be called *before* a call to set_value() and, in that case, is supposed to
     * return a defaut value according to the type of field.
     * 
     * This method is always assumed to perform synchronously, it can not return a promise.
     * 
     * If there was no user interaction to modify the value of the field, it is always assumed that
     * get_value() return the same semantic value than the one passed in the last call to set_value(),
     * altough the syntax can be different. This can be the case for type of fields that have a different
     * syntax for "read" and "write" (example: m2o: set_value([0, "Administrator"]), get_value() => 0).
     */
    get_value: function() {},
    /**
     * Inform the current object of the id it should use to match a html <label> that exists somewhere in the
     * view.
     */
    set_input_id: function(id) {},
    /**
     * Returns true if is_syntax_valid() returns true and the value is semantically
     * valid too according to the semantic restrictions applied to the field.
     */
    is_valid: function() {},
    /**
     * Returns true if the field holds a value which is syntaxically correct, ignoring
     * the potential semantic restrictions applied to the field.
     */
    is_syntax_valid: function() {},
    /**
     * Must set the focus on the field.
     */
    focus: function() {},
};
=======
openerp.web.form.WidgetLabel = openerp.web.form.Widget.extend({
    template: 'WidgetLabel',
    init: function(view, node) {
        this.element_name = 'label_' + node.attrs.name;

        this._super(view, node);

        if (this.node.tag == 'label' && !this.string && this.node.children.length) {
            this.string = this.node.children[0];
            this.align = 'left';
        }

        if (this.node.tag == 'label' && (this.align === 'left' || this.node.attrs.colspan || (this.string && this.string.length > 32))) {
            this.template = "WidgetParagraph";
            this.colspan = parseInt(this.node.attrs.colspan || 1, 10);
            // Widgets default to right-aligned, but paragraph defaults to
            // left-aligned
            if (isNaN(parseFloat(this.node.attrs.align))) {
                this.align = 'left';
            }

            this.multilines = this.string && _.str.lines(this.string).length > 1;
        } else {
            this.colspan = 1;
            this.width = '1%';
            this.decrease_max_width = 1;
            this.nowrap = true;
        }
    },
    render: function () {
        if (this['for'] && this.type !== 'label') {
            return QWeb.render(this.template, {widget: this['for']});
        }
        // Actual label widgets should not have a false and have type label
        return QWeb.render(this.template, {widget: this});
    },
    start: function() {
        this._super();
        var self = this;
        if (this['for'] && (this['for'].help || openerp.connection.debug)) {
            this.do_attach_tooltip(self['for']);
        }
        var $label = this.$element.find('label');
        $label.dblclick(function() {
            var widget = self['for'] || self;
            openerp.log(widget.element_class , widget);
            window.w = widget;
        });
        this.setupFocus($label);
    }
});
>>>>>>> 9029f24d

/**
 * Abstract class for classes implementing FieldInterface.
 * 
 * Properties:
 *     - effective_readonly: when it is true, the widget is displayed as readonly. Vary depending
 *      the values of the "readonly" property and the "force_readonly" property on the field manager.
 *     - value: useful property to hold the value of the field. By default, set_value() and get_value()
 *     set and retrieve the value property. Changing the value property also triggers automatically
 *     a 'changed_value' event that inform the view to trigger on_changes.
 * 
 */
instance.web.form.AbstractField = instance.web.form.FormWidget.extend(instance.web.form.FieldInterface, {
    /**
     * @constructs instance.web.form.AbstractField
     * @extends instance.web.form.FormWidget
     *
     * @param field_manager
     * @param node
     */
    init: function(field_manager, node) {
        this._super(field_manager, node);
        this.field_manager = field_manager;
        this.name = this.node.attrs.name;
        this.set({'value': false});
        this.field = this.field_manager.get_field(this.name);
        this.set({required: this.modifiers['required'] === true});
        
        // some events to make the property "effective_readonly" sync automatically with "readonly" and
        // "force_readonly"
        this.set({"readonly": this.modifiers['readonly'] === true});
        var test_effective_readonly = function() {
            this.set({"effective_readonly": this.get("readonly") || !!this.get("force_readonly")});
        };
        this.on("change:readonly", this, test_effective_readonly);
        this.on("change:force_readonly", this, test_effective_readonly);
        _.bind(test_effective_readonly, this)();
        
        this.on("change:value", this, function() {
            if (! this._inhibit_on_change)
                this.trigger('changed_value');
            this._check_css_flags();
        });
    },
    renderElement: function() {
        var self = this;
        this._super();
        if (this.field.translate) {
            this.$element.addClass('oe_form_field_translatable');
            this.$element.find('.oe_field_translate').click(_.bind(function() {
                this.field_manager.open_translate_dialog(this);
            }, this));
        }
        this.$label = this.view.$element.find('label[for=' + this.id_for_label + ']');
        if (instance.connection.debug) {
            this.do_attach_tooltip(this, this.$label[0] || this.$element);
            this.$label.off('dblclick').on('dblclick', function() {
                console.log("Field '%s' of type '%s' in View: %o", self.name, (self.node.attrs.widget || self.field.type), self.view);
                window.w = self;
                console.log("window.w =", window.w);
            });
        }
        if (!this.disable_utility_classes) {
            this.off("change:required", this, this._set_required);
            this.on("change:required", this, this._set_required);
            this._set_required();
        }
        this._check_visibility();
        this._check_css_flags();
    },
    /**
     * Private. Do not use.
     */
    _set_required: function() {
        this.$element.toggleClass('oe_form_required', this.get("required"));
    },
    set_value: function(value_) {
        this._inhibit_on_change = true;
        this.set({'value': value_});
        this._inhibit_on_change = false;
    },
    get_value: function() {
        return this.get('value');
    },
    is_valid: function() {
        return this.is_syntax_valid() && (! this.get('required') || ! this.is_false());
    },
    is_syntax_valid: function() {
        return true;
    },
    /**
     * Method useful to implement to ease validity testing. Must return true if the current
     * value is similar to false in OpenERP.
     */
    is_false: function() {
        return this.get('value') === false;
    },
    _check_css_flags: function(show_invalid) {
        if (this.field.translate) {
            this.$element.find('.oe_field_translate').toggle(!this.field_manager.is_create_mode());
        }
        if (!this.disable_utility_classes) {
            if (this.field_manager.get('display_invalid_fields')) {
                this.$element.toggleClass('oe_form_invalid', !this.is_valid());
            }
        }
    },
    focus: function() {
    },
    /**
     * Utility method to focus an element, but only after a small amount of time.
     */
    delay_focus: function($elem) {
        setTimeout(function() {
            $elem.focus();
        }, 50);
    },
    /**
     * Utility method to get the widget options defined in the field xml description.
     */
    get_definition_options: function() {
        if (!this.definition_options) {
            var str = this.node.attrs.options || '{}';
            this.definition_options = JSON.parse(str);
        }
        return this.definition_options;
    },
    set_input_id: function(id) {
        this.id_for_label = id;
    },
});

/**
 * A mixin to apply on any field that has to completely re-render when its readonly state
 * switch.
 */
instance.web.form.ReinitializeFieldMixin =  {
    /**
     * Default implementation of start(), use it or call explicitly initialize_field().
     */
    start: function() {
        this._super();
        this.initialize_field();
    },
    initialize_field: function() {
        this.on("change:effective_readonly", this, function() {
            this.destroy_content();
            this.renderElement();
            this.initialize_content();
            this.render_value();
        });
        this.initialize_content();
        this.render_value();
    },
    /**
     * Called to destroy anything that could have been created previously, called before a
     * re-initialization.
     */
    destroy_content: function() {},
    /**
     * Called to initialize the content.
     */
    initialize_content: function() {},
    /**
     * Called to render the value. Should also be explicitly called at the end of a set_value().
     */
    render_value: function() {},
};

instance.web.form.FieldChar = instance.web.form.AbstractField.extend(instance.web.form.ReinitializeFieldMixin, {
    template: 'FieldChar',
    widget_class: 'oe_form_field_char',
    init: function (field_manager, node) {
        this._super(field_manager, node);
        this.password = this.node.attrs.password === 'True' || this.node.attrs.password === '1';
    },
<<<<<<< HEAD
    initialize_content: function() {
        var self = this;
        this.$element.find('input').change(function() {
            self.set({'value': instance.web.parse_value(self.$element.find('input').val(), self)});
        });
=======
    start: function() {
        this._super.apply(this, arguments);
        var $input = this.$element.find('input');
        $input.change(this.on_ui_change);
        this.setupFocus($input);
    },
    set_value: function(value) {
        this._super.apply(this, arguments);
        var show_value = openerp.web.format_value(value, this, '');
        this.$element.find('input').val(show_value);
        return show_value;
>>>>>>> 9029f24d
    },
    set_value: function(value_) {
        this._super(value_);
        this.render_value();
    },
    render_value: function() {
        var show_value = instance.web.format_value(this.get('value'), this, '');
        if (!this.get("effective_readonly")) {
            this.$element.find('input').val(show_value);
        } else {
            if (this.password) {
                show_value = new Array(show_value.length + 1).join('*');
            }
            this.$element.text(show_value);
        }
    },
    is_syntax_valid: function() {
        if (!this.get("effective_readonly")) {
            try {
                var value_ = instance.web.parse_value(this.$element.find('input').val(), this, '');
                return true;
            } catch(e) {
                return false;
            }
        }
        return true;
    },
    is_false: function() {
        return this.get('value') === '' || this._super();
    },
    focus: function() {
        this.delay_focus(this.$element.find('input:first'));
    }
});

instance.web.form.FieldID = instance.web.form.FieldChar.extend({
    
});

instance.web.form.FieldEmail = instance.web.form.FieldChar.extend({
    template: 'FieldEmail',
<<<<<<< HEAD
    initialize_content: function() {
        this._super();
        this.$element.find('button').click(this.on_button_clicked);
=======
    start: function() {
        this._super.apply(this, arguments);
        var $button = this.$element.find('button');
        $button.click(this.on_button_clicked);
        this.setupFocus($button);
>>>>>>> 9029f24d
    },
    render_value: function() {
        if (!this.get("effective_readonly")) {
            this._super();
        } else {
            this.$element.find('a')
                    .attr('href', 'mailto:' + this.get('value'))
                    .text(this.get('value'));
        }
    },
    on_button_clicked: function() {
        if (!this.get('value') || !this.is_syntax_valid()) {
            this.do_warn("E-mail error", "Can't send email to invalid e-mail address");
        } else {
            location.href = 'mailto:' + this.get('value');
        }
    }
});

instance.web.form.FieldUrl = instance.web.form.FieldChar.extend({
    template: 'FieldUrl',
<<<<<<< HEAD
    initialize_content: function() {
        this._super();
        this.$element.find('button').click(this.on_button_clicked);
=======
    start: function() {
        this._super.apply(this, arguments);
        var $button = this.$element.find('button');
        $button.click(this.on_button_clicked);
        this.setupFocus($button);
>>>>>>> 9029f24d
    },
    render_value: function() {
        if (!this.get("effective_readonly")) {
            this._super();
        } else {
            var tmp = this.get('value');
            var s = /(\w+):(.+)/.exec(tmp);
            if (!s) {
                tmp = "http://" + this.get('value');
            }
            this.$element.find('a').attr('href', tmp).text(tmp);
        }
    },
    on_button_clicked: function() {
        if (!this.get('value')) {
            this.do_warn("Resource error", "This resource is empty");
        } else {
            var url = $.trim(this.get('value'));
            if(/^www\./i.test(url))
                url = 'http://'+url;
            window.open(url);
        }
    }
});

instance.web.form.FieldFloat = instance.web.form.FieldChar.extend({
    is_field_number: true,
    widget_class: 'oe_form_field_float',
    init: function (field_manager, node) {
        this._super(field_manager, node);
        this.set({'value': 0});
        if (this.node.attrs.digits) {
            this.digits = this.node.attrs.digits;
        } else {
            this.digits = this.field.digits;
        }
    },
    set_value: function(value_) {
        if (value_ === false || value_ === undefined) {
            // As in GTK client, floats default to 0
            value_ = 0;
        }
        this._super.apply(this, [value_]);
    }
});

instance.web.DateTimeWidget = instance.web.OldWidget.extend({
    template: "web.datepicker",
    jqueryui_object: 'datetimepicker',
    type_of_date: "datetime",
    init: function(parent) {
        this._super(parent);
        this.name = parent.name;
    },
    start: function() {
        var self = this;
        this.$input = this.$element.find('input.oe_datepicker_master');
        this.$input_picker = this.$element.find('input.oe_datepicker_container');
        this.$input.change(this.on_change);
        this.picker({
            onClose: this.on_picker_select,
            onSelect: this.on_picker_select,
            changeMonth: true,
            changeYear: true,
            showWeek: true,
            showButtonPanel: true
        });
        this.$element.find('img.oe_datepicker_trigger').click(function() {
<<<<<<< HEAD
            if (!self.get("effective_readonly") && !self.picker('widget').is(':visible')) {
                self.picker('setDate', self.get('value') ? instance.web.auto_str_to_date(self.get('value')) : new Date());
                self.$input_picker.show();
                self.picker('show');
                self.$input_picker.hide();
=======
            if (self.readonly || self.picker('widget').is(':visible')) {
                self.$input.focus();
                return;
>>>>>>> 9029f24d
            }
            self.picker('setDate', self.value ? openerp.web.auto_str_to_date(self.value) : new Date());
            self.$input_picker.show();
            self.picker('show');
            self.$input_picker.hide();
        });
        this.set_readonly(false);
        this.set({'value': false});
    },
    picker: function() {
        return $.fn[this.jqueryui_object].apply(this.$input_picker, arguments);
    },
    on_picker_select: function(text, instance_) {
        var date = this.picker('getDate');
        this.$input
            .val(date ? this.format_client(date) : '')
            .change()
            .focus();
    },
    set_value: function(value_) {
        this.set({'value': value_});
        this.$input.val(value_ ? this.format_client(value_) : '');
    },
    get_value: function() {
        return this.get('value');
    },
    set_value_from_ui_: function() {
        var value_ = this.$input.val() || false;
        this.set({'value': this.parse_client(value_)});
    },
    set_readonly: function(readonly) {
        this.readonly = readonly;
        this.$input.prop('readonly', this.readonly);
        this.$element.find('img.oe_datepicker_trigger').toggleClass('oe_input_icon_disabled', readonly);
    },
    is_valid_: function() {
        var value_ = this.$input.val();
        if (value_ === "") {
            return true;
        } else {
            try {
                this.parse_client(value_);
                return true;
            } catch(e) {
                return false;
            }
        }
    },
    parse_client: function(v) {
        return instance.web.parse_value(v, {"widget": this.type_of_date});
    },
    format_client: function(v) {
        return instance.web.format_value(v, {"widget": this.type_of_date});
    },
    on_change: function() {
        if (this.is_valid_()) {
            this.set_value_from_ui_();
        }
    }
});

instance.web.DateWidget = instance.web.DateTimeWidget.extend({
    jqueryui_object: 'datepicker',
    type_of_date: "date"
});

instance.web.form.FieldDatetime = instance.web.form.AbstractField.extend(instance.web.form.ReinitializeFieldMixin, {
    template: "FieldDatetime",
    build_widget: function() {
        return new instance.web.DateTimeWidget(this);
    },
<<<<<<< HEAD
    destroy_content: function() {
        if (this.datewidget) {
            this.datewidget.destroy();
            this.datewidget = undefined;
        }
=======
    start: function() {
        var self = this;
        this._super.apply(this, arguments);
        this.datewidget = this.build_widget();
        this.datewidget.on_change.add_last(this.on_ui_change);
        this.datewidget.appendTo(this.$element);
        this.setupFocus(this.datewidget.$input);
>>>>>>> 9029f24d
    },
    initialize_content: function() {
        if (!this.get("effective_readonly")) {
            this.datewidget = this.build_widget();
            this.datewidget.on_change.add_last(_.bind(function() {
                this.set({'value': this.datewidget.get_value()});
            }, this));
            this.datewidget.appendTo(this.$element);
        }
    },
    set_value: function(value_) {
        this._super(value_);
        this.render_value();
    },
    render_value: function() {
        if (!this.get("effective_readonly")) {
            this.datewidget.set_value(this.get('value'));
        } else {
            this.$element.text(instance.web.format_value(this.get('value'), this, ''));
        }
    },
    is_syntax_valid: function() {
        if (!this.get("effective_readonly")) {
            return this.datewidget.is_valid_();
        }
        return true;
    },
    is_false: function() {
        return this.get('value') === '' || this._super();
    },
    focus: function() {
        if (this.datewidget && this.datewidget.$input)
            this.delay_focus(this.datewidget.$input);
    }
});

instance.web.form.FieldDate = instance.web.form.FieldDatetime.extend({
    template: "FieldDate",
    build_widget: function() {
        return new instance.web.DateWidget(this);
    }
});

instance.web.form.FieldText = instance.web.form.AbstractField.extend(instance.web.form.ReinitializeFieldMixin, {
    template: 'FieldText',
<<<<<<< HEAD
    initialize_content: function() {
        this.$textarea = this.$element.find('textarea');
        if (!this.get("effective_readonly")) {
            this.$textarea.change(_.bind(function() {
                this.set({'value': instance.web.parse_value(this.$textarea.val(), this)});
            }, this));
        } else {
            this.$textarea.attr('disabled', 'disabled');
=======
    start: function() {
        this._super.apply(this, arguments);
        var $textarea = this.$element.find('textarea');
        $textarea.change(this.on_ui_change);
        this.resized = false;
        this.setupFocus($textarea);
    },
    set_value: function(value) {
        this._super.apply(this, arguments);
        var show_value = openerp.web.format_value(value, this, '');
        this.$element.find('textarea').val(show_value);
        if (!this.resized && this.view.options.resize_textareas) {
            this.do_resize(this.view.options.resize_textareas);
            this.resized = true;
>>>>>>> 9029f24d
        }
    },
    set_value: function(value_) {
        this._super.apply(this, arguments);
        this.render_value();
    },
    render_value: function() {
        var show_value = instance.web.format_value(this.get('value'), this, '');
        this.$textarea.val(show_value);
        if (show_value && this.view.options.resize_textareas) {
            this.do_resize(this.view.options.resize_textareas);
        }
    },
    is_syntax_valid: function() {
        if (!this.get("effective_readonly")) {
            try {
                var value_ = instance.web.parse_value(this.$textarea.val(), this, '');
                return true;
            } catch(e) {
                return false;
            }
        }
        return true;
    },
    is_false: function() {
        return this.get('value') === '' || this._super();
    },
    focus: function($element) {
        this.delay_focus(this.$textarea);
    },
    do_resize: function(max_height) {
        max_height = parseInt(max_height, 10);
        var $input = this.$textarea,
            $div = $('<div style="position: absolute; z-index: 1000; top: 0"/>').width($input.width()),
            new_height;
        $div.text($input.val());
        _.each('font-family,font-size,white-space'.split(','), function(style) {
            $div.css(style, $input.css(style));
        });
        $div.appendTo($('body'));
        new_height = $div.height();
        if (new_height < 90) {
            new_height = 90;
        }
        if (!isNaN(max_height) && new_height > max_height) {
            new_height = max_height;
        }
        $div.remove();
        $input.height(new_height);
    },
});

instance.web.form.FieldBoolean = instance.web.form.AbstractField.extend({
    template: 'FieldBoolean',
    start: function() {
<<<<<<< HEAD
=======
        var self = this;
        this._super.apply(this, arguments);
        var $input = this.$element.find('input');
        $input.click(self.on_ui_change);
        this.setupFocus($input);
    },
    set_value: function(value) {
>>>>>>> 9029f24d
        this._super.apply(this, arguments);
        this.$checkbox = $("input", this.$element);
        this.$element.click(_.bind(function() {
            this.set({'value': this.$checkbox.is(':checked')});
        }, this));
        var check_readonly = function() {
            this.$checkbox.prop('disabled', this.get("effective_readonly"));
        };
        this.on("change:effective_readonly", this, check_readonly);
        _.bind(check_readonly, this)();
    },
    set_value: function(value_) {
        this._super.apply(this, arguments);
        this.$checkbox[0].checked = value_;
    },
    focus: function() {
        this.delay_focus(this.$checkbox);
    }
});

instance.web.form.FieldProgressBar = instance.web.form.AbstractField.extend({
    template: 'FieldProgressBar',
    start: function() {
        this._super.apply(this, arguments);
        this.$element.progressbar({
            value: this.get('value'),
            disabled: this.get("effective_readonly")
        });
    },
    set_value: function(value_) {
        this._super.apply(this, arguments);
        var show_value = Number(value_);
        if (isNaN(show_value)) {
            show_value = 0;
        }
        var formatted_value = instance.web.format_value(show_value, { type : 'float' }, '0');
        this.$element.progressbar('option', 'value', show_value).find('span').html(formatted_value + '%');
    }
});

instance.web.form.FieldTextXml = instance.web.form.AbstractField.extend({
// to replace view editor
});

instance.web.form.FieldSelection = instance.web.form.AbstractField.extend(instance.web.form.ReinitializeFieldMixin, {
    template: 'FieldSelection',
    init: function(field_manager, node) {
        var self = this;
        this._super(field_manager, node);
        this.values = _.clone(this.field.selection);
        _.each(this.values, function(v, i) {
            if (v[0] === false && v[1] === '') {
                self.values.splice(i, 1);
            }
        });
        this.values.unshift([false, '']);
    },
    initialize_content: function() {
        // Flag indicating whether we're in an event chain containing a change
        // event on the select, in order to know what to do on keyup[RETURN]:
        // * If the user presses [RETURN] as part of changing the value of a
        //   selection, we should just let the value change and not let the
        //   event broadcast further (e.g. to validating the current state of
        //   the form in editable list view, which would lead to saving the
        //   current row or switching to the next one)
        // * If the user presses [RETURN] with a select closed (side-effect:
        //   also if the user opened the select and pressed [RETURN] without
        //   changing the selected value), takes the action as validating the
        //   row
        var ischanging = false;
<<<<<<< HEAD
        this.$element.find('select')
            .change(_.bind(function() {
                this.set({'value': this.values[this.$element.find('select')[0].selectedIndex][0]});
            }, this))
=======
        this._super.apply(this, arguments);
        var $select = this.$element.find('select');
        $select
            .change(this.on_ui_change)
>>>>>>> 9029f24d
            .change(function () { ischanging = true; })
            .click(function () { ischanging = false; })
            .keyup(function (e) {
                if (e.which !== 13 || !ischanging) { return; }
                e.stopPropagation();
                ischanging = false;
            });
        this.setupFocus($select);
    },
    set_value: function(value_) {
        value_ = value_ === null ? false : value_;
        value_ = value_ instanceof Array ? value_[0] : value_;
        this._super(value_);
        this.render_value();
    },
    render_value: function() {
        if (!this.get("effective_readonly")) {
            var index = 0;
            for (var i = 0, ii = this.values.length; i < ii; i++) {
                if (this.values[i][0] === this.get('value')) index = i;
            }
            this.$element.find('select')[0].selectedIndex = index;
        } else {
            var self = this;
            var option = _(this.values)
                .detect(function (record) { return record[0] === self.get('value'); }); 
            this.$element.text(option ? option[1] : this.values[0][1]);
        }
    },
    is_syntax_valid: function() {
        if (this.get("effective_readonly")) {
            return true;
        }
        var value_ = this.values[this.$element.find('select')[0].selectedIndex];
        return !! value_;
    },
    focus: function() {
        this.delay_focus(this.$element.find('select:first'));
    }
});

// jquery autocomplete tweak to allow html
(function() {
    var proto = $.ui.autocomplete.prototype,
        initSource = proto._initSource;

    function filter( array, term ) {
        var matcher = new RegExp( $.ui.autocomplete.escapeRegex(term), "i" );
        return $.grep( array, function(value_) {
            return matcher.test( $( "<div>" ).html( value_.label || value_.value || value_ ).text() );
        });
    }

    $.extend( proto, {
        _initSource: function() {
            if ( this.options.html && $.isArray(this.options.source) ) {
                this.source = function( request, response ) {
                    response( filter( this.options.source, request.term ) );
                };
            } else {
                initSource.call( this );
            }
        },

        _renderItem: function( ul, item) {
            return $( "<li></li>" )
                .data( "item.autocomplete", item )
                .append( $( "<a></a>" )[ this.options.html ? "html" : "text" ]( item.label ) )
                .appendTo( ul );
        }
    });
})();

/**
 * A mixin containing some useful methods to handle completion inputs.
 */
instance.web.form.CompletionFieldMixin = {
    init: function() {
        this.limit = 7;
<<<<<<< HEAD
        this.orderer = new instance.web.DropMisordered();
=======
        this.value = null;
        this.cm_id = _.uniqueId('m2o_cm_');
        this.last_search = [];
        this.tmp_value = undefined;
    },
    start: function() {
        this._super();
        var self = this;
        this.$input = this.$element.find("input");
        this.$drop_down = this.$element.find(".oe-m2o-drop-down-button");
        this.$menu_btn = this.$element.find(".oe-m2o-cm-button");

        // context menu
        var init_context_menu_def = $.Deferred().then(function(e) {
            var rdataset = new openerp.web.DataSetStatic(self, "ir.values", self.build_context());
            rdataset.call("get", ['action', 'client_action_relate',
                [[self.field.relation, false]], false, rdataset.get_context()], false, 0)
                .then(function(result) {
                self.related_entries = result;

                var $cmenu = $("#" + self.cm_id);
                $cmenu.append(QWeb.render("FieldMany2One.context_menu", {widget: self}));
                var bindings = {};
                bindings[self.cm_id + "_search"] = function() {
                    if (self.readonly)
                        return;
                    self._search_create_popup("search");
                };
                bindings[self.cm_id + "_create"] = function() {
                    if (self.readonly)
                        return;
                    self._search_create_popup("form");
                };
                bindings[self.cm_id + "_open"] = function() {
                    if (!self.value) {
                        self.focus();
                        return;
                    }
                    var pop = new openerp.web.form.FormOpenPopup(self.view);
                    pop.show_element(
                        self.field.relation,
                        self.value[0],
                        self.build_context(),
                        {
                            title: _t("Open: ") + (self.string || self.name)
                        }
                    );
                    pop.on_write_completed.add_last(function() {
                        self.set_value(self.value[0]);
                        self.focus();
                    });
                };
                _.each(_.range(self.related_entries.length), function(i) {
                    bindings[self.cm_id + "_related_" + i] = function() {
                        self.open_related(self.related_entries[i]);
                    };
                });
                var cmenu = self.$menu_btn.contextMenu(self.cm_id, {'noRightClick': true,
                    bindings: bindings, itemStyle: {"color": ""},
                    onContextMenu: function() {
                        if(self.value) {
                            $("#" + self.cm_id + " .oe_m2o_menu_item_mandatory").removeClass("oe-m2o-disabled-cm");
                        } else {
                            $("#" + self.cm_id + " .oe_m2o_menu_item_mandatory").addClass("oe-m2o-disabled-cm");
                        }
                        if (!self.readonly) {
                            $("#" + self.cm_id + " .oe_m2o_menu_item_noreadonly").removeClass("oe-m2o-disabled-cm");
                        } else {
                            $("#" + self.cm_id + " .oe_m2o_menu_item_noreadonly").addClass("oe-m2o-disabled-cm");
                        }
                        return true;
                    }, menuStyle: {width: "200px"}
                });
                $.async_when().then(function() {self.$menu_btn.trigger(e);});
            });
        });
        var ctx_callback = function(e) {init_context_menu_def.resolve(e); e.preventDefault()};
        this.$menu_btn.click(ctx_callback);

        // some behavior for input
        this.$input.keyup(function() {
            if (self.$input.val() === "") {
                self._change_int_value(null);
            } else if (self.value === null || (self.value && self.$input.val() !== self.value[1])) {
                self._change_int_value(undefined);
            }
        });
        this.$drop_down.click(function() {
            if (self.readonly)
                return;
            if (self.$input.autocomplete("widget").is(":visible")) {
                self.$input.autocomplete("close");
                self.$input.focus();
            } else {
                if (self.value) {
                    self.$input.autocomplete("search", "");
                } else {
                    self.$input.autocomplete("search");
                }
            }
        });
        var anyoneLoosesFocus = function() {
            if (!self.$input.is(":focus") &&
                    !self.$input.autocomplete("widget").is(":visible") &&
                    !self.value) {
                if (self.value === undefined && self.last_search.length > 0) {
                    self._change_int_ext_value(self.last_search[0]);
                } else {
                    self._change_int_ext_value(null);
                }
            }
        };
        this.$input.focusout(anyoneLoosesFocus);

        var isSelecting = false;
        // autocomplete
        this.$input.autocomplete({
            source: function(req, resp) { self.get_search_result(req, resp); },
            select: function(event, ui) {
                isSelecting = true;
                var item = ui.item;
                if (item.id) {
                    self._change_int_value([item.id, item.name]);
                } else if (item.action) {
                    self._change_int_value(undefined);
                    item.action();
                    return false;
                }
            },
            focus: function(e, ui) {
                e.preventDefault();
            },
            html: true,
            close: anyoneLoosesFocus,
            minLength: 0,
            delay: 0
        });

        // used to correct a bug when selecting an element by pushing 'enter' in an editable list
        this.$input.keyup(function(e) {
            if (e.which === 13) {
                if (isSelecting)
                    e.stopPropagation();
            }
            isSelecting = false;
        });

        this.setupFocus(this.$input.add(this.$menu_btn));
>>>>>>> 9029f24d
    },
    /**
     * Call this method to search using a string.
     */
    get_search_result: function(search_val) {
        var self = this;

        var dataset = new instance.web.DataSet(this, this.field.relation, self.build_context());
        var blacklist = this.get_search_blacklist();

        return this.orderer.add(dataset.name_search(
                search_val, new instance.web.CompoundDomain(self.build_domain(), [["id", "not in", blacklist]]),
                'ilike', this.limit + 1)).pipe(function(data) {
            self.last_search = data;
            // possible selections for the m2o
            var values = _.map(data, function(x) {
                return {
                    label: _.str.escapeHTML(x[1]),
                    value:x[1],
                    name:x[1],
                    id:x[0]
                };
            });

            // search more... if more results that max
            if (values.length > self.limit) {
                var open_search_popup = function(data) {
                    self._change_int_value(null);
                    self._search_create_popup("search", data);
                };
                values = values.slice(0, self.limit);
                values.push({label: _t("<em>   Search More...</em>"), action: function() {
<<<<<<< HEAD
                    dataset.name_search(search_val, self.build_domain(), 'ilike'
                    , false, function(data) {
                        self._search_create_popup("search", data);
                    });
=======
                    if (!search_val) {
                        // search optimisation - in case user didn't enter any text we
                        // do not need to prefilter records; for big datasets (ex: more
                        // that 10.000 records) calling name_search() could be very very
                        // expensive!
                        open_search_popup();
                        return;
                    }
                    dataset.name_search(search_val, self.build_domain(),
                                        'ilike', false, open_search_popup);
>>>>>>> 9029f24d
                }});
            }
            // quick create
            var raw_result = _(data.result).map(function(x) {return x[1];});
            if (search_val.length > 0 && !_.include(raw_result, search_val)) {
                values.push({label: _.str.sprintf(_t('<em>   Create "<strong>%s</strong>"</em>'),
                        $('<span />').text(search_val).html()), action: function() {
                    self._quick_create(search_val);
                }});
            }
            // create...
            values.push({label: _t("<em>   Create and Edit...</em>"), action: function() {
                self._search_create_popup("form", undefined, {});
            }});

            return values;
        });
    },
    get_search_blacklist: function() {
        return [];
    },
    _quick_create: function(name) {
        var self = this;
        var slow_create = function () {
            self._search_create_popup("form", undefined, {"default_name": name});
        };
        if (self.get_definition_options().quick_create === undefined || self.get_definition_options().quick_create) {
            new instance.web.DataSet(this, this.field.relation, self.build_context())
                .name_create(name, function(data) {
                    self.add_id(data[0]);
                }).fail(function(error, event) {
                    event.preventDefault();
                    slow_create();
                });
        } else
            slow_create();
    },
    // all search/create popup handling
    _search_create_popup: function(view, ids, context) {
        var self = this;
        var pop = new instance.web.form.SelectCreatePopup(this);
        pop.select_element(
            self.field.relation,
            {
                title: (view === 'search' ? _t("Search: ") : _t("Create: ")) + (this.string || this.name),
                initial_ids: ids ? _.map(ids, function(x) {return x[0]}) : undefined,
                initial_view: view,
                disable_multiple_selection: true
            },
            self.build_domain(),
            new instance.web.CompoundContext(self.build_context(), context || {})
        );
        pop.on_select_elements.add(function(element_ids) {
<<<<<<< HEAD
            self.add_id(element_ids[0]);
        });
    },
    /**
     * To implement.
     */
    add_id: function(id) {},
};

instance.web.form.FieldMany2One = instance.web.form.AbstractField.extend(instance.web.form.CompletionFieldMixin, instance.web.form.ReinitializeFieldMixin, {
    template: "FieldMany2One",
    init: function(field_manager, node) {
        this._super(field_manager, node);
        instance.web.form.CompletionFieldMixin.init.call(this);
        this.set({'value': false});
        this.display_value = {};
        this.last_search = [];
        this.floating = false;
        this.inhibit_on_change = false;
    },
    start: function() {
        this._super();
        instance.web.form.ReinitializeFieldMixin.start.call(this);
        this.on("change:value", this, function() {
            this.floating = false;
            this.render_value();
=======
            var dataset = new openerp.web.DataSetStatic(self, self.field.relation, self.build_context());
            dataset.name_get([element_ids[0]], function(data) {
                self._change_int_ext_value(data[0]);
                self.focus();
            });
>>>>>>> 9029f24d
        });
    },
    initialize_content: function() {
        if (!this.get("effective_readonly"))
            this.render_editable();
        this.render_value();
    },
    render_editable: function() {
        var self = this;
        this.$input = this.$element.find("input");
        
        self.$input.tipsy({
            title: function() {
                return "No element was selected, you should create or select one from the dropdown list.";
            },
            trigger:'manual',
            fade: true,
        });
        
        this.$drop_down = this.$element.find(".oe-m2o-drop-down-button");
        this.$follow_button = $(".oe-m2o-cm-button", this.$element);
        
        this.$follow_button.click(function() {
            if (!self.get('value')) {
                return;
            }
            var pop = new instance.web.form.FormOpenPopup(self.view);
            pop.show_element(
                self.field.relation,
                self.get("value"),
                self.build_context(),
                {
                    title: _t("Open: ") + (self.string || self.name)
                }
            );
            pop.on_write_completed.add_last(function() {
                self.display_value = {};
                self.render_value();
            });
        });

        // some behavior for input
        this.$input.keyup(function() {
            if (self.$input.val() === "") {
                self.set({value: false});
            } else {
                self.floating = true;
            }
        });
        this.$drop_down.click(function() {
            if (self.$input.autocomplete("widget").is(":visible")) {
                self.$input.autocomplete("close");
            } else {
                if (self.get("value") && ! self.floating) {
                    self.$input.autocomplete("search", "");
                } else {
                    self.$input.autocomplete("search");
                }
                self.$input.focus();
            }
        });
        var tip_def = $.Deferred();
        var untip_def = $.Deferred();
        var tip_delay = 200;
        var tip_duration = 3000;
        var anyoneLoosesFocus = function() {
            var used = false;
            if (self.floating) {
                if (self.last_search.length > 0) {
                    if (self.last_search[0][0] != self.get("value")) {
                        self.display_value = {};
                        self.display_value["" + self.last_search[0][0]] = self.last_search[0][1];
                        self.set({value: self.last_search[0][0]});
                    } else {
                        used = true;
                        self.render_value();
                    }
                } else {
                    used = true;
                    self.set({value: false});
                    self.render_value();
                }
                self.floating = false;
            }
            if (used) {
                tip_def.reject();
                untip_def.reject();
                tip_def = $.Deferred();
                tip_def.then(function() {
                    self.$input.tipsy("show");
                });
                setTimeout(function() {
                    tip_def.resolve();
                    untip_def.reject();
                    untip_def = $.Deferred();
                    untip_def.then(function() {
                        self.$input.tipsy("hide");
                    });
                    setTimeout(function() {untip_def.resolve();}, tip_duration);
                }, tip_delay);
            } else {
                tip_def.reject();
            }
        };
        this.$input.focusout(anyoneLoosesFocus);

        var isSelecting = false;
        // autocomplete
        this.$input.autocomplete({
            source: function(req, resp) {
                self.get_search_result(req.term).then(function(result) {
                    resp(result);
                });
            },
            select: function(event, ui) {
                isSelecting = true;
                var item = ui.item;
                if (item.id) {
                    self.display_value = {};
                    self.display_value["" + item.id] = item.name;
                    self.set({value: item.id});
                } else if (item.action) {
                    self.floating = true;
                    item.action();
                    return false;
                }
            },
            focus: function(e, ui) {
                e.preventDefault();
            },
            html: true,
            // disabled to solve a bug, but may cause others
            //close: anyoneLoosesFocus,
            minLength: 0,
            delay: 0
        });
        this.$input.autocomplete("widget").addClass("openerp");
        // used to correct a bug when selecting an element by pushing 'enter' in an editable list
        this.$input.keyup(function(e) {
            if (e.which === 13) {
                if (isSelecting)
                    e.stopPropagation();
            }
            isSelecting = false;
        });
    },

    render_value: function(no_recurse) {
        var self = this;
        if (! this.get("value")) {
            this.display_string("");
            return;
        }
        var display = this.display_value["" + this.get("value")];
        if (display) {
            this.display_string(display);
            return;
        }
        if (! no_recurse) {
            var dataset = new instance.web.DataSetStatic(this, this.field.relation, self.view.dataset.get_context());
            dataset.name_get([self.get("value")], function(data) {
                self.display_value["" + self.get("value")] = data[0][1];
                self.render_value(true);
            });
        }
    },
    display_string: function(str) {
        var self = this;
        if (!this.get("effective_readonly")) {
            this.$input.val(str);
        } else {
            this.$element.find('a')
                 .unbind('click')
                 .text(str)
                 .click(function () {
                    self.do_action({
                        type: 'ir.actions.act_window',
                        res_model: self.field.relation,
                        res_id: self.get("value"),
                        context: self.build_context(),
                        views: [[false, 'form']],
                        target: 'current'
                    });
                    return false;
                 });
        }
    },
    set_value: function(value_) {
        var self = this;
        if (value_ instanceof Array) {
            this.display_value = {};
            this.display_value["" + value_[0]] = value_[1];
            value_ = value_[0];
        }
        value_ = value_ || false;
        this.inhibit_on_change = true;
        this._super(value_);
        this.inhibit_on_change = false;
    },
    add_id: function(id) {
        this.display_value = {};
        this.set({value: id});
    },
    is_false: function() {
        return ! this.get("value");
    },
    focus: function () {
        this.delay_focus(this.$input);
    }
});

/*
# Values: (0, 0,  { fields })    create
#         (1, ID, { fields })    update
#         (2, ID)                remove (delete)
#         (3, ID)                unlink one (target id or target of relation)
#         (4, ID)                link
#         (5)                    unlink all (only valid for one2many)
*/
var commands = {
    // (0, _, {values})
    CREATE: 0,
    'create': function (values) {
        return [commands.CREATE, false, values];
    },
    // (1, id, {values})
    UPDATE: 1,
    'update': function (id, values) {
        return [commands.UPDATE, id, values];
    },
    // (2, id[, _])
    DELETE: 2,
    'delete': function (id) {
        return [commands.DELETE, id, false];
    },
    // (3, id[, _]) removes relation, but not linked record itself
    FORGET: 3,
    'forget': function (id) {
        return [commands.FORGET, id, false];
    },
    // (4, id[, _])
    LINK_TO: 4,
    'link_to': function (id) {
        return [commands.LINK_TO, id, false];
    },
    // (5[, _[, _]])
    DELETE_ALL: 5,
    'delete_all': function () {
        return [5, false, false];
    },
    // (6, _, ids) replaces all linked records with provided ids
    REPLACE_WITH: 6,
    'replace_with': function (ids) {
        return [6, false, ids];
    }
};
instance.web.form.FieldOne2Many = instance.web.form.AbstractField.extend({
    multi_selection: false,
    disable_utility_classes: true,
    init: function(field_manager, node) {
        this._super(field_manager, node);
        lazy_build_o2m_kanban_view();
        this.is_loaded = $.Deferred();
        this.initial_is_loaded = this.is_loaded;
        this.is_setted = $.Deferred();
        this.form_last_update = $.Deferred();
        this.init_form_last_update = this.form_last_update;
    },
    start: function() {
        this._super.apply(this, arguments);
        this.$element.addClass('oe_form_field_one2many');

        var self = this;

        this.dataset = new instance.web.form.One2ManyDataSet(this, this.field.relation);
        this.dataset.o2m = this;
        this.dataset.parent_view = this.view;
        this.dataset.child_name = this.name;
        this.dataset.on_change.add_last(function() {
            self.trigger_on_change();
        });

        this.is_setted.then(function() {
            self.load_views();
        });
        this.is_loaded.then(function() {
            self.on("change:effective_readonly", self, function() {
                self.is_loaded = self.is_loaded.pipe(function() {
                    self.viewmanager.destroy();
                    return $.when(self.load_views()).then(function() {
                        self.reload_current_view();
                    });
                });
            });
        });
    },
    trigger_on_change: function() {
        var tmp = this.doing_on_change;
        this.doing_on_change = true;
        this.trigger('changed_value');
        this.doing_on_change = tmp;
    },
    load_views: function() {
        var self = this;
        
        var modes = this.node.attrs.mode;
        modes = !!modes ? modes.split(",") : ["tree"];
        var views = [];
        _.each(modes, function(mode) {
            if (! _.include(["list", "tree", "graph", "kanban"], mode)) {
                try {
                    throw new Error(_.str.sprintf("View type '%s' is not supported in One2Many.", mode));
                } catch(e) {
                    instance.webclient.crashmanager.on_javascript_exception(e)
                }
            }
            var view = {
                view_id: false,
                view_type: mode == "tree" ? "list" : mode,
                options: {}
            };
            if (self.field.views && self.field.views[mode]) {
                view.embedded_view = self.field.views[mode];
            }
            if(view.view_type === "list") {
                view.options.selectable = self.multi_selection;
                view.options.sortable = false;
                if (self.get("effective_readonly")) {
                    view.options.addable = null;
                    view.options.deletable = null;
                    view.options.reorderable = false;
                }
            } else if (view.view_type === "form") {
                if (self.get("effective_readonly")) {
                    view.view_type = 'form';
                }
                view.options.not_interactible_on_create = true;
            } else if (view.view_type === "kanban") {
                view.options.confirm_on_delete = false;
                if (self.get("effective_readonly")) {
                    view.options.action_buttons = false;
                    view.options.quick_creatable = false;
                    view.options.creatable = false;
                    view.options.read_only_mode = true;
                }
            }
            views.push(view);
        });
        this.views = views;

        this.viewmanager = new instance.web.form.One2ManyViewManager(this, this.dataset, views, {});
        this.viewmanager.$element.addClass("oe_view_manager_one2many");
        this.viewmanager.o2m = self;
        var once = $.Deferred().then(function() {
            self.init_form_last_update.resolve();
        });
        var def = $.Deferred().then(function() {
            self.initial_is_loaded.resolve();
        });
        this.viewmanager.on_controller_inited.add_last(function(view_type, controller) {
            controller.o2m = self;
            if (view_type == "list") {
                if (self.get("effective_readonly"))
                    controller.set_editable(false);
            } else if (view_type === "form") {
                if (self.get("effective_readonly")) {
                    $(".oe_form_buttons", controller.$element).children().remove();
                }
                controller.on_record_loaded.add_last(function() {
                    once.resolve();
                });
                controller.on_pager_action.add_first(function() {
                    self.save_any_view();
                });
            } else if (view_type == "graph") {
                self.reload_current_view()
            }
            def.resolve();
        });
        this.viewmanager.on_mode_switch.add_first(function(n_mode, b, c, d, e) {
            $.when(self.save_any_view()).then(function() {
                if(n_mode === "list")
                    $.async_when().then(function() {self.reload_current_view();});
            });
        });
        this.is_setted.then(function() {
            $.async_when().then(function () {
                self.viewmanager.appendTo(self.$element);
            });
        });
        return def;
    },
    reload_current_view: function() {
        var self = this;
        return self.is_loaded = self.is_loaded.pipe(function() {
            var active_view = self.viewmanager.active_view;
            var view = self.viewmanager.views[active_view].controller;
            if(active_view === "list") {
                return view.reload_content();
            } else if (active_view === "form") {
                if (self.dataset.index === null && self.dataset.ids.length >= 1) {
                    self.dataset.index = 0;
                }
                var act = function() {
                    return view.do_show();
                };
                self.form_last_update = self.form_last_update.pipe(act, act);
                return self.form_last_update;
            } else if (view.do_search) {
                return view.do_search(self.build_domain(), self.dataset.get_context(), []);
            }
        }, undefined);
    },
    set_value: function(value_) {
        value_ = value_ || [];
        var self = this;
        this.dataset.reset_ids([]);
        if(value_.length >= 1 && value_[0] instanceof Array) {
            var ids = [];
            _.each(value_, function(command) {
                var obj = {values: command[2]};
                switch (command[0]) {
                    case commands.CREATE:
                        obj['id'] = _.uniqueId(self.dataset.virtual_id_prefix);
                        obj.defaults = {};
                        self.dataset.to_create.push(obj);
                        self.dataset.cache.push(_.extend(_.clone(obj), {values: _.clone(command[2])}));
                        ids.push(obj.id);
                        return;
                    case commands.UPDATE:
                        obj['id'] = command[1];
                        self.dataset.to_write.push(obj);
                        self.dataset.cache.push(_.extend(_.clone(obj), {values: _.clone(command[2])}));
                        ids.push(obj.id);
                        return;
                    case commands.DELETE:
                        self.dataset.to_delete.push({id: command[1]});
                        return;
                    case commands.LINK_TO:
                        ids.push(command[1]);
                        return;
                    case commands.DELETE_ALL:
                        self.dataset.delete_all = true;
                        return;
                }
            });
            this._super(ids);
            this.dataset.set_ids(ids);
        } else if (value_.length >= 1 && typeof(value_[0]) === "object") {
            var ids = [];
            this.dataset.delete_all = true;
            _.each(value_, function(command) {
                var obj = {values: command};
                obj['id'] = _.uniqueId(self.dataset.virtual_id_prefix);
                obj.defaults = {};
                self.dataset.to_create.push(obj);
                self.dataset.cache.push(_.clone(obj));
                ids.push(obj.id);
            });
            this._super(ids);
            this.dataset.set_ids(ids);
        } else {
            this._super(value_);
            this.dataset.reset_ids(value_);
        }
        if (this.dataset.index === null && this.dataset.ids.length > 0) {
            this.dataset.index = 0;
        }
        self.is_setted.resolve();
        return self.reload_current_view();
    },
    get_value: function() {
        var self = this;
        if (!this.dataset)
            return [];
        this.save_any_view();
        var val = this.dataset.delete_all ? [commands.delete_all()] : [];
        val = val.concat(_.map(this.dataset.ids, function(id) {
            var alter_order = _.detect(self.dataset.to_create, function(x) {return x.id === id;});
            if (alter_order) {
                return commands.create(alter_order.values);
            }
            alter_order = _.detect(self.dataset.to_write, function(x) {return x.id === id;});
            if (alter_order) {
                return commands.update(alter_order.id, alter_order.values);
            }
            return commands.link_to(id);
        }));
        return val.concat(_.map(
            this.dataset.to_delete, function(x) {
                return commands['delete'](x.id);}));
    },
    save_any_view: function() {
        if (this.doing_on_change)
            return false;
    	return this.session.synchronized_mode(_.bind(function() {
	        if (this.viewmanager && this.viewmanager.views && this.viewmanager.active_view &&
	            this.viewmanager.views[this.viewmanager.active_view] &&
	            this.viewmanager.views[this.viewmanager.active_view].controller) {
	            var view = this.viewmanager.views[this.viewmanager.active_view].controller;
	            if (this.viewmanager.active_view === "form") {
	                if (!view.is_initialized.isResolved()) {
	                    return false;
	                }
	                var res = $.when(view.do_save());
	                if (!res.isResolved() && !res.isRejected()) {
	                    console.warn("Asynchronous get_value() is not supported in form view.");
	                }
	                return res;
	            } else if (this.viewmanager.active_view === "list") {
	                var res = $.when(view.ensure_saved());
	                if (!res.isResolved() && !res.isRejected()) {
	                    console.warn("Asynchronous get_value() is not supported in list view.");
	                }
	                return res;
	            }
	        }
	        return false;
	    }, this));
    },
<<<<<<< HEAD
    is_syntax_valid: function() {
        if (!this.viewmanager.views[this.viewmanager.active_view])
            return true;
        var view = this.viewmanager.views[this.viewmanager.active_view].controller;
        if (this.viewmanager.active_view === "form") {
            for (var f in view.fields) {
                f = view.fields[f];
                if (!f.is_valid()) {
                    return false;
                }
            }
=======
    is_valid: function() {
        if (!this.viewmanager.views[this.viewmanager.active_view])
            return true;
        var view = this.viewmanager.views[this.viewmanager.active_view].controller;
        switch (this.viewmanager.active_view) {
        case 'form':
            return _(view.fields).chain()
                .invoke('is_valid')
                .all(_.identity)
                .value();
            break;
        case 'list':
            return view.is_valid();
>>>>>>> 9029f24d
        }
        return true;
    },
});

instance.web.form.One2ManyViewManager = instance.web.ViewManager.extend({
    template: 'One2Many.viewmanager',
    init: function(parent, dataset, views, flags) {
        this._super(parent, dataset, views, _.extend({}, flags, {$sidebar: false}));
        this.registry = this.registry.extend({
            list: 'instance.web.form.One2ManyListView',
            form: 'instance.web.form.One2ManyFormView',
            kanban: 'instance.web.form.One2ManyKanbanView',
        });
    },
    switch_view: function(mode, unused) {
        if (mode !== 'form') {
            return this._super(mode, unused);
        }
        var self = this;
        var id = self.o2m.dataset.index !== null ? self.o2m.dataset.ids[self.o2m.dataset.index] : null;
        var pop = new instance.web.form.FormOpenPopup(self.o2m.view);
        pop.show_element(self.o2m.field.relation, id, self.o2m.build_context(), {
            title: _t("Open: ") + self.name,
            create_function: function(data) {
                return self.o2m.dataset.create(data).then(function(r) {
                    self.o2m.dataset.set_ids(self.o2m.dataset.ids.concat([r.result]));
                    self.o2m.dataset.on_change();
                });
            },
            write_function: function(id, data, options) {
                return self.o2m.dataset.write(id, data, {}).then(function() {
                    self.o2m.reload_current_view();
                });
            },
            alternative_form_view: self.o2m.field.views ? self.o2m.field.views["form"] : undefined,
            parent_view: self.o2m.view,
            child_name: self.o2m.name,
            read_function: function() {
                return self.o2m.dataset.read_ids.apply(self.o2m.dataset, arguments);
            },
            form_view_options: {'not_interactible_on_create':true},
            readonly: self.o2m.get("effective_readonly")
        });
        pop.on_select_elements.add_last(function() {
            self.o2m.reload_current_view();
        });
    },
});

instance.web.form.One2ManyDataSet = instance.web.BufferedDataSet.extend({
    get_context: function() {
        this.context = this.o2m.build_context([this.o2m.name]);
        return this.context;
    }
});

instance.web.form.One2ManyListView = instance.web.ListView.extend({
    _template: 'One2Many.listview',
    init: function (parent, dataset, view_id, options) {
        this._super(parent, dataset, view_id, _.extend(options || {}, {
            ListType: openerp.web.form.One2ManyList
        }));
    },
    is_valid: function () {
        var form;
        // A list not being edited is always valid
        if (!(form = this.first_edition_form())) {
            return true;
        }
        // If the form has not been modified, the view can only be valid
        // NB: is_dirty will also be set on defaults/onchanges/whatever?
        // oe_form_dirty seems to only be set on actual user actions
        if (!form.$element.is('.oe_form_dirty')) {
            return true;
        }

        // Otherwise validate internal form
        return _(form.fields).chain()
            .invoke(function () {
                this.validate();
                this.update_dom(true);
                return this.is_valid();
            })
            .all(_.identity)
            .value();
    },
    first_edition_form: function () {
        var get_form = function (group_or_list) {
            if (group_or_list.edition) {
                return group_or_list.edition_form;
            }
            return _(group_or_list.children).chain()
                .map(get_form)
                .compact()
                .first()
                .value();
        };
        return get_form(this.groups);
    },
    do_add_record: function () {
        if (this.options.editable) {
            this._super.apply(this, arguments);
        } else {
            var self = this;
            var pop = new instance.web.form.SelectCreatePopup(this);
            pop.select_element(
                self.o2m.field.relation,
                {
                    title: _t("Create: ") + self.name,
                    initial_view: "form",
                    alternative_form_view: self.o2m.field.views ? self.o2m.field.views["form"] : undefined,
                    create_function: function(data, callback, error_callback) {
                        return self.o2m.dataset.create(data).then(function(r) {
                            self.o2m.dataset.set_ids(self.o2m.dataset.ids.concat([r.result]));
                            self.o2m.dataset.on_change();
                        }).then(callback, error_callback);
                    },
                    read_function: function() {
                        return self.o2m.dataset.read_ids.apply(self.o2m.dataset, arguments);
                    },
                    parent_view: self.o2m.view,
                    child_name: self.o2m.name,
                    form_view_options: {'not_interactible_on_create':true}
                },
                self.o2m.build_domain(),
                self.o2m.build_context()
            );
            pop.on_select_elements.add_last(function() {
                self.o2m.reload_current_view();
            });
        }
    },
    do_activate_record: function(index, id) {
        var self = this;
        var pop = new instance.web.form.FormOpenPopup(self.o2m.view);
        pop.show_element(self.o2m.field.relation, id, self.o2m.build_context(), {
            title: _t("Open: ") + self.name,
            write_function: function(id, data) {
                return self.o2m.dataset.write(id, data, {}, function(r) {
                    self.o2m.reload_current_view();
                });
            },
            alternative_form_view: self.o2m.field.views ? self.o2m.field.views["form"] : undefined,
            parent_view: self.o2m.view,
            child_name: self.o2m.name,
            read_function: function() {
                return self.o2m.dataset.read_ids.apply(self.o2m.dataset, arguments);
            },
            form_view_options: {'not_interactible_on_create':true},
<<<<<<< HEAD
            readonly: self.o2m.get("effective_readonly")
=======
            readonly: self.o2m.is_readonly()
        });
        pop.dataset.call_button = function() {
            var button_result = self.o2m.dataset.call_button.apply(self.o2m.dataset, arguments);
            self.o2m.reload_current_view();
            return button_result;
        };
        pop.on_write.add(function(id, data) {
            self.o2m.dataset.write(id, data, {}, function(r) {
                self.o2m.reload_current_view();
            });
>>>>>>> 9029f24d
        });
    },
    do_button_action: function (name, id, callback) {
        var _super = _.bind(this._super, this);

        this.o2m.view.do_save().then(function () {
            _super(name, id, callback);
        });
    }
});
openerp.web.form.One2ManyList = openerp.web.ListView.List.extend({
    KEY_RETURN: 13,
    // blurring caused by hitting the [Return] key, should skip the
    // autosave-on-blur and let the handler for [Return] do its thing
    __return_blur: false,
    render_row_as_form: function () {
        var self = this;
        return this._super.apply(this, arguments).then(function () {
            // Replace the "Save Row" button with "Cancel Edition"
            self.edition_form.$element
                .undelegate('button.oe-edit-row-save', 'click')
                .delegate('button.oe-edit-row-save', 'click', function () {
                    self.cancel_pending_edition();
                });

            // Overload execute_action on the edition form to perform a simple
            // reload_record after the action is done, rather than fully
            // reload the parent view (or something)
            var _execute_action = self.edition_form.do_execute_action;
            self.edition_form.do_execute_action = function (action, dataset, record_id, _callback) {
                return _execute_action.call(this, action, dataset, record_id, function () {
                    self.view.reload_record(
                        self.view.records.get(record_id));
                });
            };

            $(self.edition_form).bind('form-blur', function () {
                if (self.__return_blur) {
                    delete self.__return_blur;
                    return;
                }
                if (!self.edition_form.widget_is_stopped) {
                    self.view.ensure_saved();
                }
            });
        });
    },
    on_row_keyup: function (e) {
        if (e.which === this.KEY_RETURN) {
            this.__return_blur = true;
        }
        this._super(e);
    }
});

instance.web.form.One2ManyFormView = instance.web.FormView.extend({
    form_template: 'One2Many.formview',
    on_loaded: function(data) {
        this._super(data);
        var self = this;
        this.$buttons.find('button.oe_form_button_create').click(function() {
            self.do_save().then(self.on_button_new);
        });
    },
    do_notify_change: function() {
        if (this.dataset.parent_view) {
            this.dataset.parent_view.do_notify_change();
        } else {
            this._super.apply(this, arguments);
        }
    }
});

var lazy_build_o2m_kanban_view = function() {
if (! instance.web_kanban || instance.web.form.One2ManyKanbanView)
    return;
instance.web.form.One2ManyKanbanView = instance.web_kanban.KanbanView.extend({
});
}

instance.web.form.FieldMany2ManyTags = instance.web.form.AbstractField.extend(instance.web.form.CompletionFieldMixin, instance.web.form.ReinitializeFieldMixin, {
    template: "FieldMany2ManyTags",
    init: function() {
        this._super.apply(this, arguments);
        instance.web.form.CompletionFieldMixin.init.call(this);
        this.set({"value": []});
        this._display_orderer = new instance.web.DropMisordered();
        this._drop_shown = false;
    },
    start: function() {
        this._super();
        instance.web.form.ReinitializeFieldMixin.start.call(this);
        this.on("change:value", this, this.render_value);
    },
    initialize_content: function() {
        if (this.get("effective_readonly"))
            return;
        var self = this;
        self.$text = $("textarea", this.$element);
        self.$text.textext({
            plugins : 'tags arrow autocomplete',
            autocomplete: {
                render: function(suggestion) {
                    return $('<span class="text-label"/>').
                             data('index', suggestion['index']).html(suggestion['label']);
                }
            },
            ext: {
                autocomplete: {
                    selectFromDropdown: function() {
                        $(this).trigger('hideDropdown');
                        var index = Number(this.selectedSuggestionElement().children().children().data('index'));
                        var data = self.search_result[index];
                        if (data.id) {
                            self.add_id(data.id);
                        } else {
                            data.action();
                        }
                    },
                },
                tags: {
                    isTagAllowed: function(tag) {
                        if (! tag.name)
                            return false;
                        return true;
                    },
                    removeTag: function(tag) {
                        var id = tag.data("id");
                        self.set({"value": _.without(self.get("value"), id)});
                    },
                    renderTag: function(stuff) {
                        return $.fn.textext.TextExtTags.prototype.renderTag.
                            call(this, stuff).data("id", stuff.id);
                    },
                },
                itemManager: {
                    itemToString: function(item) {
                        return item.name;
                    },
                },
            },
        }).bind('getSuggestions', function(e, data) {
            var _this = this;
            var str = !!data ? data.query || '' : '';
            self.get_search_result(str).then(function(result) {
                self.search_result = result;
                $(_this).trigger('setSuggestions', {result : _.map(result, function(el, i) {
                    return _.extend(el, {index:i});
                })});
            });
        }).bind('hideDropdown', function() {
            self._drop_shown = false;
        }).bind('showDropdown', function() {
            self._drop_shown = true;
        });
        self.tags = self.$text.textext()[0].tags();
        $("textarea", this.$element).focusout(function() {
            self.$text.trigger("setInputData", "");
        }).keydown(function(e) {
            if (event.keyCode === 9 && self._drop_shown) {
                self.$text.textext()[0].autocomplete().selectFromDropdown();
            }
        });
    },
    set_value: function(value_) {
        value_ = value_ || [];
        if (value_.length >= 1 && value_[0] instanceof Array) {
            value_ = value_[0][2];
        }
        this._super(value_);
    },
    get_value: function() {
        var tmp = [commands.replace_with(this.get("value"))];
        return tmp;
    },
    get_search_blacklist: function() {
        return this.get("value");
    },
    render_value: function() {
        var self = this;
        var dataset = new instance.web.DataSetStatic(this, this.field.relation, self.view.dataset.get_context());
        var handle_names = function(data) {
            var indexed = {};
            _.each(data, function(el) {
                indexed[el[0]] = el;
            });
            data = _.map(self.get("value"), function(el) { return indexed[el]; });
            if (! self.get("effective_readonly")) {
                self.tags.containerElement().children().remove();
                $("textarea", self.$element).css("padding-left", "3px");
                self.tags.addTags(_.map(data, function(el) {return {name: el[1], id:el[0]};}));
            } else {
                self.$element.html(QWeb.render("FieldMany2ManyTags.box", {elements: data}));
            }
        };
        if (! self.get('values') || self.get('values').length > 0) {
            this._display_orderer.add(dataset.name_get(self.get("value"))).then(handle_names);
        } else {
            handle_names([]);
        }
    },
    add_id: function(id) {
        this.set({'value': _.uniq(this.get('value').concat([id]))});
    },
});

/*
 * TODO niv: clean those deferred stuff, it could be better
 */
instance.web.form.FieldMany2Many = instance.web.form.AbstractField.extend({
    multi_selection: false,
    disable_utility_classes: true,
    init: function(field_manager, node) {
        this._super(field_manager, node);
        this.is_loaded = $.Deferred();
        this.initial_is_loaded = this.is_loaded;
        this.is_setted = $.Deferred();
    },
    start: function() {
        this._super.apply(this, arguments);
        this.$element.addClass('oe_form_field_many2many');

        var self = this;

        this.dataset = new instance.web.form.Many2ManyDataSet(this, this.field.relation);
        this.dataset.m2m = this;
        this.dataset.on_unlink.add_last(function(ids) {
            self.dataset_changed();
        });

        this.is_setted.then(function() {
            self.load_view();
        });
        this.is_loaded.then(function() {
            self.on("change:effective_readonly", self, function() {
                self.is_loaded = self.is_loaded.pipe(function() {
                    self.list_view.destroy();
                    return $.when(self.load_view()).then(function() {
                        self.reload_content();
                    });
                });
            });
        });
    },
    set_value: function(value_) {
        value_ = value_ || [];
        if (value_.length >= 1 && value_[0] instanceof Array) {
            value_ = value_[0][2];
        }
        this._super(value_);
        this.dataset.set_ids(value_);
        var self = this;
        self.reload_content();
        this.is_setted.resolve();
    },
    get_value: function() {
<<<<<<< HEAD
        return [commands.replace_with(this.get('value'))];
=======
        return [commands.replace_with(this.dataset.ids)];
    },
    validate: function() {
        this.invalid = this.required && _(this.dataset.ids).isEmpty();
    },
    is_readonly: function() {
        return this.readonly || this.force_readonly;
>>>>>>> 9029f24d
    },
    load_view: function() {
        var self = this;
        this.list_view = new instance.web.form.Many2ManyListView(this, this.dataset, false, {
                    'addable': self.get("effective_readonly") ? null : _t("Add"),
                    'deletable': self.get("effective_readonly") ? false : true,
                    'selectable': self.multi_selection,
                    'sortable': false,
                    'reorderable': false,
            });
        var embedded = (this.field.views || {}).tree;
        if (embedded) {
            this.list_view.set_embedded_view(embedded);
        }
        this.list_view.m2m_field = this;
        var loaded = $.Deferred();
        this.list_view.on_loaded.add_last(function() {
            self.initial_is_loaded.resolve();
            loaded.resolve();
        });
        $.async_when().then(function () {
            self.list_view.appendTo(self.$element);
        });
        return loaded;
    },
    reload_content: function() {
        var self = this;
        this.is_loaded = this.is_loaded.pipe(function() {
            return self.list_view.reload_content();
        });
    },
    dataset_changed: function() {
        this.set({'value': this.dataset.ids});
    },
});

instance.web.form.Many2ManyDataSet = instance.web.DataSetStatic.extend({
    get_context: function() {
        this.context = this.m2m.build_context();
        return this.context;
    }
});

/**
 * @class
 * @extends instance.web.ListView
 */
instance.web.form.Many2ManyListView = instance.web.ListView.extend(/** @lends instance.web.form.Many2ManyListView# */{
    do_add_record: function () {
        var pop = new instance.web.form.SelectCreatePopup(this);
        pop.select_element(
            this.model,
            {
                title: _t("Add: ") + this.name
            },
            new instance.web.CompoundDomain(this.m2m_field.build_domain(), ["!", ["id", "in", this.m2m_field.dataset.ids]]),
            this.m2m_field.build_context()
        );
        var self = this;
        pop.on_select_elements.add(function(element_ids) {
            _.each(element_ids, function(one_id) {
                if(! _.detect(self.dataset.ids, function(x) {return x == one_id;})) {
                    self.dataset.set_ids([].concat(self.dataset.ids, [one_id]));
                    self.m2m_field.dataset_changed();
                    self.reload_content();
                }
            });
        });
    },
    do_activate_record: function(index, id) {
        var self = this;
        var pop = new instance.web.form.FormOpenPopup(this);
        pop.show_element(this.dataset.model, id, this.m2m_field.build_context(), {
            title: _t("Open: ") + this.name,
            readonly: this.getParent().get("effective_readonly")
        });
        pop.on_write_completed.add_last(function() {
            self.reload_content();
        });
    }
});

instance.web.form.FieldMany2ManyKanban = instance.web.form.AbstractField.extend(instance.web.form.CompletionFieldMixin, {
    disable_utility_classes: true,
    init: function(field_manager, node) {
        this._super(field_manager, node);
        instance.web.form.CompletionFieldMixin.init.call(this);
        m2m_kanban_lazy_init();
        this.is_loaded = $.Deferred();
        this.initial_is_loaded = this.is_loaded;
        this.is_setted = $.Deferred();
    },
    start: function() {
        this._super.apply(this, arguments);

        var self = this;

        this.dataset = new instance.web.form.Many2ManyDataSet(this, this.field.relation);
        this.dataset.m2m = this;
        this.dataset.on_unlink.add_last(function(ids) {
            self.dataset_changed();
        });
        
        this.is_setted.then(function() {
            self.load_view();
        });
        this.is_loaded.then(function() {
            self.on("change:effective_readonly", self, function() {
                self.is_loaded = self.is_loaded.pipe(function() {
                    self.kanban_view.destroy();
                    return $.when(self.load_view()).then(function() {
                        self.reload_content();
                    });
                });
            });
        })
    },
    set_value: function(value_) {
        value_ = value_ || [];
        if (value_.length >= 1 && value_[0] instanceof Array) {
            value_ = value_[0][2];
        }
        this._super(value_);
        this.dataset.set_ids(value_);
        var self = this;
        self.reload_content();
        this.is_setted.resolve();
    },
    load_view: function() {
        var self = this;
        this.kanban_view = new instance.web.form.Many2ManyKanbanView(this, this.dataset, false, {
                    'create_text': _t("Add"),
                    'creatable': self.get("effective_readonly") ? false : true,
                    'quick_creatable': self.get("effective_readonly") ? false : true,
                    'read_only_mode': self.get("effective_readonly") ? true : false,
                    'confirm_on_delete': false,
            });
        var embedded = (this.field.views || {}).kanban;
        if (embedded) {
            this.kanban_view.set_embedded_view(embedded);
        }
        this.kanban_view.m2m = this;
        var loaded = $.Deferred();
        this.kanban_view.on_loaded.add_last(function() {
            self.initial_is_loaded.resolve();
            loaded.resolve();
        });
        this.kanban_view.do_switch_view.add_last(_.bind(this.open_popup, this));
        $.async_when().then(function () {
            self.kanban_view.appendTo(self.$element);
        });
        return loaded;
    },
    reload_content: function() {
        var self = this;
        this.is_loaded = this.is_loaded.pipe(function() {
            return self.kanban_view.do_search(self.build_domain(), self.dataset.get_context(), []);
        });
    },
    dataset_changed: function() {
        this.set({'value': [commands.replace_with(this.dataset.ids)]});
    },
    open_popup: function(type, unused) {
        if (type !== "form")
            return;
        var self = this;
        if (this.dataset.index === null) {
            var pop = new instance.web.form.SelectCreatePopup(this);
            pop.select_element(
                this.field.relation,
                {
                    title: _t("Add: ") + this.name
                },
                new instance.web.CompoundDomain(this.build_domain(), ["!", ["id", "in", this.dataset.ids]]),
                this.build_context()
            );
            pop.on_select_elements.add(function(element_ids) {
                _.each(element_ids, function(one_id) {
                    if(! _.detect(self.dataset.ids, function(x) {return x == one_id;})) {
                        self.dataset.set_ids([].concat(self.dataset.ids, [one_id]));
                        self.dataset_changed();
                        self.reload_content();
                    }
                });
            });
        } else {
            var id = self.dataset.ids[self.dataset.index];
            var pop = new instance.web.form.FormOpenPopup(self.view);
            pop.show_element(self.field.relation, id, self.build_context(), {
                title: _t("Open: ") + self.name,
                write_function: function(id, data, options) {
                    return self.dataset.write(id, data, {}).then(function() {
                        self.reload_content();
                    });
                },
                alternative_form_view: self.field.views ? self.field.views["form"] : undefined,
                parent_view: self.view,
                child_name: self.name,
                readonly: self.get("effective_readonly")
            });
        }
    },
    add_id: function(id) {
        this.quick_create.add_id(id);
    },
});

function m2m_kanban_lazy_init() {
if (instance.web.form.Many2ManyKanbanView)
    return;
instance.web.form.Many2ManyKanbanView = instance.web_kanban.KanbanView.extend({
    quick_create_class: 'instance.web.form.Many2ManyQuickCreate',
    _is_quick_create_enabled: function() {
        return this._super() && ! this.group_by;
    },
});
instance.web.form.Many2ManyQuickCreate = instance.web.Widget.extend({
    template: 'Many2ManyKanban.quick_create',
    
    /**
     * close_btn: If true, the widget will display a "Close" button able to trigger
     * a "close" event.
     */
    init: function(parent, dataset, context, buttons) {
        this._super(parent);
        this.m2m = this.getParent().view.m2m;
        this.m2m.quick_create = this;
        this._dataset = dataset;
        this._buttons = buttons || false;
        this._context = context || {};
    },
    start: function () {
        var self = this;
        self.$text = this.$element.find('input').css("width", "200px");
        self.$text.textext({
            plugins : 'arrow autocomplete',
            autocomplete: {
                render: function(suggestion) {
                    return $('<span class="text-label"/>').
                             data('index', suggestion['index']).html(suggestion['label']);
                }
            },
            ext: {
                autocomplete: {
                    selectFromDropdown: function() {
                        $(this).trigger('hideDropdown');
                        var index = Number(this.selectedSuggestionElement().children().children().data('index'));
                        var data = self.search_result[index];
                        if (data.id) {
                            self.add_id(data.id);
                        } else {
                            data.action();
                        }
                    },
                },
                itemManager: {
                    itemToString: function(item) {
                        return item.name;
                    },
                },
            },
        }).bind('getSuggestions', function(e, data) {
            var _this = this;
            var str = !!data ? data.query || '' : '';
            self.m2m.get_search_result(str).then(function(result) {
                self.search_result = result;
                $(_this).trigger('setSuggestions', {result : _.map(result, function(el, i) {
                    return _.extend(el, {index:i});
                })});
            });
        });
        self.$text.focusout(function() {
            self.$text.val("");
        });
    },
    focus: function() {
        this.$text.focus();
    },
    add_id: function(id) {
        var self = this;
        self.$text.val("");
        self.trigger('added', id);
        this.m2m.dataset_changed();
    },
});
}

/**
 * Class with everything which is common between FormOpenPopup and SelectCreatePopup.
 */
instance.web.form.AbstractFormPopup = instance.web.OldWidget.extend({
    template: "AbstractFormPopup.render",
    /**
     *  options:
     *  -readonly: only applicable when not in creation mode, default to false
     * - alternative_form_view
     * - write_function
     * - read_function
     * - create_function
     * - parent_view
     * - child_name
     * - form_view_options
     */
    init_popup: function(model, row_id, domain, context, options) {
        this.row_id = row_id;
        this.model = model;
        this.domain = domain || [];
        this.context = context || {};
        this.options = options;
        _.defaults(this.options, {
        });
    },
    init_dataset: function() {
        var self = this;
        this.created_elements = [];
        this.dataset = new instance.web.ProxyDataSet(this, this.model, this.context);
        this.dataset.read_function = this.options.read_function;
        this.dataset.create_function = function(data, sup) {
            var fct = self.options.create_function || sup;
            return fct.call(this, data).then(function(r) {
                self.created_elements.push(r.result);
            });
        };
        this.dataset.write_function = function(id, data, options, sup) {
            var fct = self.options.write_function || sup;
            return fct.call(this, id, data, options).then(self.on_write_completed);
        };
        this.dataset.parent_view = this.options.parent_view;
        this.dataset.child_name = this.options.child_name;
    },
    display_popup: function() {
        var self = this;
        this.renderElement();
        new instance.web.Dialog(this, {
            width: '90%',
            min_width: '800px',
            close: function() {
                self.check_exit(true);
            },
            title: this.options.title || "",
        }, this.$element).open();
        this.start();
    },
    on_write_completed: function() {},
    setup_form_view: function() {
        var self = this;
        if (this.row_id) {
            this.dataset.ids = [this.row_id];
            this.dataset.index = 0;
        } else {
            this.dataset.index = null;
        }
        var options = _.clone(self.options.form_view_options) || {};
        if (this.row_id !== null) {
            options.initial_mode = this.options.readonly ? "view" : "edit";
        }
        this.view_form = new instance.web.FormView(this, this.dataset, false, options);
        if (this.options.alternative_form_view) {
            this.view_form.set_embedded_view(this.options.alternative_form_view);
        }
        this.view_form.appendTo(this.$element.find(".oe-form-view-popup-form-placeholder"));
        this.view_form.on_loaded.add_last(function() {
            var $buttons = self.view_form.$element.find(".oe_form_buttons");
            var multi_select = self.row_id === null && ! self.options.disable_multiple_selection;
            $buttons.html(QWeb.render("AbstractFormPopup.buttons", {multi_select: multi_select}));
            var $snbutton = $buttons.find(".oe_abstractformpopup-form-save-new");
            $snbutton.click(function() {
                $.when(self.view_form.do_save()).then(function() {
                    self.view_form.reload_mutex.exec(function() {
                        self.view_form.on_button_new();
                    });
                });
            });
            var $sbutton = $buttons.find(".oe_abstractformpopup-form-save");
            $sbutton.click(function() {
                $.when(self.view_form.do_save()).then(function() {
                    self.view_form.reload_mutex.exec(function() {
                        self.check_exit();
                    });
                });
            });
            var $cbutton = $buttons.find(".oe_abstractformpopup-form-close");
            $cbutton.click(function() {
                self.check_exit();
            });
            if (self.row_id !== null && self.options.readonly) {
                $snbutton.hide();
                $sbutton.hide();
                $cbutton.text(_t("Close"));
            }
            self.view_form.do_show();
        });
    },
    on_select_elements: function(element_ids) {
    },
    check_exit: function(no_destroy) {
        if (this.created_elements.length > 0) {
            this.on_select_elements(this.created_elements);
            this.created_elements = [];
        }
        this.destroy();
    },
    destroy: function () {
        this.$element.dialog('close');
        this._super();
    },
});

/**
 * Class to display a popup containing a form view.
 */
instance.web.form.FormOpenPopup = instance.web.form.AbstractFormPopup.extend({
    show_element: function(model, row_id, context, options) {
        this.init_popup(model, row_id, [], context,  options);
        _.defaults(this.options, {
        });
        this.display_popup();
    },
    start: function() {
        this._super();
        this.init_dataset();
        this.setup_form_view();
    },
});

/**
 * Class to display a popup to display a list to search a row. It also allows
 * to switch to a form view to create a new row.
 */
instance.web.form.SelectCreatePopup = instance.web.form.AbstractFormPopup.extend({
    /**
     * options:
     * - initial_ids
     * - initial_view: form or search (default search)
     * - disable_multiple_selection
     * - list_view_options
     */
    select_element: function(model, options, domain, context) {
        this.init_popup(model, null, domain, context, options);
        var self = this;
        _.defaults(this.options, {
            initial_view: "search",
        });
        this.initial_ids = this.options.initial_ids;
        this.display_popup();
    },
    start: function() {
        var self = this;
        this.init_dataset();
        if (this.options.initial_view == "search") {
            self.rpc('/web/session/eval_domain_and_context', {
                domains: [],
                contexts: [this.context]
            }, function (results) {
                var search_defaults = {};
                _.each(results.context, function (value_, key) {
                    var match = /^search_default_(.*)$/.exec(key);
                    if (match) {
                        search_defaults[match[1]] = value_;
                    }
                });
                self.setup_search_view(search_defaults);
            });
        } else { // "form"
            this.new_object();
        }
    },
    setup_search_view: function(search_defaults) {
        var self = this;
        if (this.searchview) {
            this.searchview.destroy();
        }
        this.searchview = new instance.web.SearchView(this,
                this.dataset, false,  search_defaults);
        this.searchview.on_search.add(function(domains, contexts, groupbys) {
            if (self.initial_ids) {
                self.do_search(domains.concat([[["id", "in", self.initial_ids]], self.domain]),
                    contexts, groupbys);
                self.initial_ids = undefined;
            } else {
                self.do_search(domains.concat([self.domain]), contexts.concat(self.context), groupbys);
            }
        });
        this.searchview.on_loaded.add_last(function () {
            self.view_list = new instance.web.form.SelectCreateListView(self,
                    self.dataset, false,
                    _.extend({'deletable': false,
                        'selectable': !self.options.disable_multiple_selection,
                        'read_only': true,
                    }, self.options.list_view_options || {}));
            self.view_list.popup = self;
            self.view_list.appendTo($(".oe-select-create-popup-view-list", self.$element)).pipe(function() {
                self.view_list.do_show();
            }).pipe(function() {
                self.searchview.do_search();
            });
            self.view_list.on_loaded.add_last(function() {
                var $buttons = self.view_list.$element.find(".oe-actions");
                $buttons.prepend(QWeb.render("SelectCreatePopup.search.buttons"));
                var $cbutton = $buttons.find(".oe_selectcreatepopup-search-close");
                $cbutton.click(function() {
                    self.destroy();
                });
                var $sbutton = $buttons.find(".oe_selectcreatepopup-search-select");
                if(self.options.disable_multiple_selection) {
                    $sbutton.hide();
                }
                $sbutton.click(function() {
                    self.on_select_elements(self.selected_ids);
                    self.destroy();
                });
            });
        });
        this.searchview.appendTo($(".oe-select-create-popup-view-list", self.$element));
    },
    do_search: function(domains, contexts, groupbys) {
        var self = this;
        this.rpc('/web/session/eval_domain_and_context', {
            domains: domains || [],
            contexts: contexts || [],
            group_by_seq: groupbys || []
        }, function (results) {
            self.view_list.do_search(results.domain, results.context, results.group_by);
        });
    },
    on_click_element: function(ids) {
        this.selected_ids = ids || [];
        if(this.selected_ids.length > 0) {
            this.$element.find(".oe_selectcreatepopup-search-select").removeAttr('disabled');
        } else {
            this.$element.find(".oe_selectcreatepopup-search-select").attr('disabled', "disabled");
        }
    },
    new_object: function() {
        if (this.searchview) {
            this.searchview.hide();
        }
        if (this.view_list) {
            this.view_list.$element.hide();
        }
        this.setup_form_view();
    },
});

instance.web.form.SelectCreateListView = instance.web.ListView.extend({
    do_add_record: function () {
        this.popup.new_object();
    },
    select_record: function(index) {
        this.popup.on_select_elements([this.dataset.ids[index]]);
        this.popup.destroy();
    },
    do_select: function(ids, records) {
        this._super(ids, records);
        this.popup.on_click_element(ids);
    }
});

instance.web.form.FieldReference = instance.web.form.AbstractField.extend(instance.web.form.ReinitializeFieldMixin, {
    template: 'FieldReference',
    init: function(field_manager, node) {
        this._super(field_manager, node);
        this.reference_ready = true;
    },
    on_nop: function() {
    },
    on_selection_changed: function() {
        if (this.reference_ready) {
            var sel = this.selection.get_value();
            this.m2o.field.relation = sel;
            this.m2o.set_value(false);
            this.m2o.$element.toggle(sel !== false);
        }
    },
<<<<<<< HEAD
    destroy_content: function() {
        if (this.selection) {
            this.selection.destroy();
            this.selection = undefined;
        }
        if (this.m2o) {
            this.m2o.destroy();
            this.m2o = undefined;
        }
    },
    initialize_content: function() {
        this.selection = new instance.web.form.FieldSelection(this, { attrs: {
            name: 'selection'
        }});
        this.selection.view = this.view;
        this.selection.set({force_readonly: this.get('effective_readonly')});
        this.selection.on("change:value", this, this.on_selection_changed);
        this.selection.$element = $(".oe_form_view_reference_selection", this.$element);
        this.selection.renderElement();
=======
    start: function() {
        var self = this;
        this._super();
>>>>>>> 9029f24d
        this.selection.start();

        this.m2o = new instance.web.form.FieldMany2One(this, { attrs: {
            name: 'm2o'
        }});
        this.m2o.view = this.view;
        this.m2o.set({force_readonly: this.get("effective_readonly")});
        this.m2o.on("change:value", this, this.data_changed);
        this.m2o.$element = $(".oe_form_view_reference_m2o", this.$element);
        this.m2o.renderElement();
        this.m2o.start();
        $(this.selection).add($(this.m2o)).bind({
            'focus': function () { $(self).trigger('widget-focus'); },
            'blur': function () { $(self).trigger('widget-blur'); }
        })
    },
    is_false: function() {
        return typeof(this.get_value()) !== 'string';
    },
    set_value: function(value_) {
        this._super(value_);
        this.render_value();
    },
    render_value: function() {
        this.reference_ready = false;
        var vals = [], sel_val, m2o_val;
        if (typeof(this.get('value')) === 'string') {
            vals = this.get('value').split(',');
        }
        sel_val = vals[0] || false;
        m2o_val = vals[1] ? parseInt(vals[1], 10) : vals[1];
        if (!this.get("effective_readonly")) {
            this.selection.set_value(sel_val);
        }
        this.m2o.field.relation = sel_val;
        this.m2o.set_value(m2o_val);
        this.reference_ready = true;
    },
    data_changed: function() {
        var model = this.selection.get_value(),
            id = this.m2o.get_value();
        if (typeof(model) === 'string' && typeof(id) === 'number') {
            this.set({'value': model + ',' + id});
        } else {
            this.set({'value': false});
        }
    },
    get_field: function(name) {
        if (name === "selection") {
            return {
                selection: this.view.fields_view.fields[this.name].selection,
                type: "selection",
            };
        } else if (name === "m2o") {
            return {
                relation: null,
                type: "many2one",
            };
        }
        throw Exception("Should not happen");
    },
});

instance.web.form.FieldBinary = instance.web.form.AbstractField.extend(instance.web.form.ReinitializeFieldMixin, {
    init: function(field_manager, node) {
        var self = this;
        this._super(field_manager, node);
        this.binary_value = false;
        this.fileupload_id = _.uniqueId('oe_fileupload');
        $(window).on(this.fileupload_id, function() {
            var args = [].slice.call(arguments).slice(1);
            self.on_file_uploaded.apply(self, args);
        });
    },
    stop: function() {
        $(window).off(this.fileupload_id);
        this._super.apply(this, arguments);
    },
    initialize_content: function() {
        this.$element.find('input.oe-binary-file').change(this.on_file_change);
        this.$element.find('button.oe_binary_file_save').click(this.on_save_as);
        this.$element.find('.oe-binary-file-clear').click(this.on_clear);
    },
    human_filesize : function(size) {
        var units = ['B', 'KB', 'MB', 'GB', 'TB', 'PB', 'EB', 'ZB', 'YB'];
        var i = 0;
        while (size >= 1024) {
            size /= 1024;
            ++i;
        }
        return size.toFixed(2) + ' ' + units[i];
    },
    on_file_change: function(e) {
        // TODO: on modern browsers, we could directly read the file locally on client ready to be used on image cropper
        // http://www.html5rocks.com/tutorials/file/dndfiles/
        // http://deepliquid.com/projects/Jcrop/demos.php?demo=handler

        if ($(e.target).val() !== '') {
            this.$element.find('form.oe-binary-form input[name=session_id]').val(this.session.session_id);
            this.$element.find('form.oe-binary-form').submit();
            this.$element.find('.oe-binary-progress').show();
            this.$element.find('.oe-binary').hide();
        }
    },
    on_file_uploaded: function(size, name, content_type, file_base64) {
        if (size === false) {
            this.do_warn("File Upload", "There was a problem while uploading your file");
            // TODO: use openerp web crashmanager
            console.warn("Error while uploading file : ", name);
        } else {
            this.filename = name;
            this.on_file_uploaded_and_valid.apply(this, arguments);
        }
        this.$element.find('.oe-binary-progress').hide();
        this.$element.find('.oe-binary').show();
    },
    on_file_uploaded_and_valid: function(size, name, content_type, file_base64) {
    },
    on_save_as: function(ev) {
        var value = this.get('value');
        if (!value) {
            this.do_warn(_t("Save As..."), _t("The field is empty, there's nothing to save !"));
            ev.stopPropagation();
        } else if (this._dirty_flag) {
            var link = this.$('.oe_binary_file_save_data')[0];
            link.download = this.filename || "download.bin"; // Works on only on Google Chrome
            //link.target = '_blank';
            link.href = "data:application/octet-stream;base64," + value;
        } else {
            $.blockUI();
            this.session.get_file({
                url: '/web/binary/saveas_ajax',
                data: {data: JSON.stringify({
                    model: this.view.dataset.model,
                    id: (this.view.datarecord.id || ''),
                    field: this.name,
                    filename_field: (this.node.attrs.filename || ''),
                    context: this.view.dataset.get_context()
                })},
                complete: $.unblockUI,
                error: instance.webclient.crashmanager.on_rpc_error
            });
            ev.stopPropagation();
            return false;
        }
    },
    set_filename: function(value) {
        var filename = this.node.attrs.filename;
        if (this.view.fields[filename]) {
            this.view.fields[filename].set_value(value);
            this.view.fields[filename].on_ui_change();
        }
    },
    on_clear: function() {
        if (this.get('value') !== false) {
            this.binary_value = false;
            this.set({'value': false});
        }
        return false;
    }
});

instance.web.form.FieldBinaryFile = instance.web.form.FieldBinary.extend({
    template: 'FieldBinaryFile',
    initialize_content: function() {
        this._super();
        if (this.get("effective_readonly")) {
            var self = this;
            this.$element.find('a').click(function() {
                if (self.get('value')) {
                    self.on_save_as();
                }
                return false;
            });
        }
    },
    set_value: function(value_) {
        this._super.apply(this, arguments);
        this.render_value();
    },
    render_value: function() {
        if (!this.get("effective_readonly")) {
            var show_value;
            if (this.node.attrs.filename) {
                show_value = this.view.datarecord[this.node.attrs.filename] || '';
            } else {
                show_value = (this.get('value') != null && this.get('value') !== false) ? this.get('value') : '';
            }
            this.$element.find('input').eq(0).val(show_value);
        } else {
            this.$element.find('a').show(!!this.get('value'));
            if (this.get('value')) {
                var show_value = _t("Download") + " " + (this.view.datarecord[this.node.attrs.filename] || '');
                this.$element.find('a').text(show_value);
            }
        }
    },
    on_file_uploaded_and_valid: function(size, name, content_type, file_base64) {
        this.binary_value = true;
        this.set({'value': file_base64});
        var show_value = name + " (" + this.human_filesize(size) + ")";
        this.$element.find('input').eq(0).val(show_value);
        this.set_filename(name);
    },
<<<<<<< HEAD
    set_filename: function(value_) {
        var filename = this.node.attrs.filename;
        if (this.view.fields[filename]) {
            this.view.fields[filename].set({value: value_});
        }
    },
=======
>>>>>>> 9029f24d
    on_clear: function() {
        this._super.apply(this, arguments);
        this.$element.find('input').eq(0).val('');
        this.set_filename('');
    }
});

instance.web.form.FieldBinaryImage = instance.web.form.FieldBinary.extend({
    template: 'FieldBinaryImage',
    set_value: function(value_) {
        this._super.apply(this, arguments);
        this.render_value();
    },
    render_value: function() {
        var url;
        if (this.get('value') && this.get('value').substr(0, 10).indexOf(' ') == -1) {
            url = 'data:image/png;base64,' + this.get('value');
        } else if (this.get('value')) {
            url = '/web/binary/image?session_id=' + this.session.session_id + '&model=' +
                this.view.dataset.model +'&id=' + (this.view.datarecord.id || '') + '&field=' + this.name + '&t=' + (new Date().getTime());
        } else {
            url = "/web/static/src/img/placeholder.png";
        }
        var img = QWeb.render("FieldBinaryImage-img", { widget: this, url: url });
        this.$element.find('> img').remove();
        this.$element.prepend(img);
    },
    on_file_change: function() {
        this.render_value();
        this._super.apply(this, arguments);
    },
    on_file_uploaded_and_valid: function(size, name, content_type, file_base64) {
        this.set({'value': file_base64});
        this.binary_value = true;
<<<<<<< HEAD
        this.render_value();
    },
    on_clear: function() {
        this._super.apply(this, arguments);
        this.render_value();
=======
        this.$image.attr('src', 'data:' + (content_type || 'image/png') + ';base64,' + file_base64);
        this.set_filename(name);
    },
    on_clear: function() {
        this._super.apply(this, arguments);
        this.$image.attr('src', '/web/static/src/img/placeholder.png');
        this.set_filename('');
>>>>>>> 9029f24d
    }
});

instance.web.form.FieldStatus = instance.web.form.AbstractField.extend({
    tagName: "span",
    start: function() {
        this._super();
        this.selected_value = null;
        // preview in start only for selection fields, because of the dynamic behavior of many2one fields.
        if (this.field.type in ['selection']) {
            this.render_list();
        }
    },
    set_value: function(value_) {
        var self = this;
        this._super(value_);
        // find selected value:
        // - many2one: [2, "New"] -> 2
        // - selection: new -> new
        if (this.field.type == "many2one") {
            this.selected_value = value_[0];
        } else {
            this.selected_value = value_;
        }
        // trick to be sure all values are loaded in the form, therefore
        // enabling the evaluation of dynamic domains
        $.async_when().then(function() {
            return self.render_list();
        });
    },

    /** Get the status list and render them
     *  to_show: [[identifier, value_to_display]] where
     *   - identifier = key for a selection, id for a many2one
     *   - display_val = label that will be displayed
     *   - ex: [[0, "New"]] (many2one) or [["new", "In Progress"]] (selection)
     */
    render_list: function() {
        var self = this;
        // get selection values, filter them and render them
        var selection_done = this.get_selection().pipe(self.proxy('filter_selection')).pipe(self.proxy('render_elements'));
    },

    /** Get the selection list to be displayed in the statusbar widget.
     *  For selection fields: this is directly given by this.field.selection
     *  For many2one fields :
     *  - perform a search on the relation of the many2one field (given by
     *    field.relation )
     *  - get the field domain for the search
     *    - self.build_domain() gives the domain given by the view or by
     *      the field
     *    - if the optional statusbar_fold attribute is set to true, make
     *      an AND with build_domain to hide all 'fold=true' columns
     *    - make an OR with current value, to be sure it is displayed,
     *      with the correct order, even if it is folded
     */
    get_selection: function() {
        var self = this;
        if (this.field.type == "many2one") {
            this.selection = [];
            // get fold information from widget
            var fold = ((this.node.attrs || {}).statusbar_fold || true);
            // build final domain: if fold option required, add the 
            if (fold == true) {
                var domain = new instance.web.CompoundDomain(['|'], ['&'], self.build_domain(), [['fold', '=', false]], [['id', '=', self.selected_value]]);
            } else {
                var domain = new instance.web.CompoundDomain(['|'], self.build_domain(), [['id', '=', self.selected_value]]);
            }
            // get a DataSetSearch on the current field relation (ex: crm.lead.stage_id -> crm.case.stage)
            var model_ext = new instance.web.DataSetSearch(this, this.field.relation, self.build_context(), domain);
            // fetch selection
            var read_defer = model_ext.read_slice(['name'], {}).pipe( function (records) {
                _(records).each(function (record) {
                    self.selection.push([record.id, record.name]);
                });
            });
        } else {
            this.selection = this.field.selection;
            var read_defer = new $.Deferred().resolve();
        }
        return read_defer;
    },

    /** Filters this.selection, according to values coming from the statusbar_visible
     *  attribute of the field. For example: statusbar_visible="draft,open"
     *  Currently, the key of (key, label) pairs has to be used in the
     *  selection of visible items. This feature is not meant to be used
     *  with many2one fields.
     */
    filter_selection: function() {
        var self = this;
        var shown = _.map(((this.node.attrs || {}).statusbar_visible || "").split(","),
            function(x) { return _.str.trim(x); });
        shown = _.select(shown, function(x) { return x.length > 0; });
        
        if (shown.length == 0) {
            this.to_show = this.selection;
        } else {
            this.to_show = _.select(this.selection, function(x) {
                return _.indexOf(shown, x[0]) !== -1 || x[0] === self.selected_value;
            });
        }
    },

    /** Renders the widget. This function also checks for statusbar_colors='{"pending": "blue"}'
     *  attribute in the widget. This allows to set a given color to a given
     *  state (given by the key of (key, label)).
     */
    render_elements: function () {
        var content = instance.web.qweb.render("FieldStatus.content", {widget: this, _:_});
        this.$element.html(content);

        var colors = JSON.parse((this.node.attrs || {}).statusbar_colors || "{}");
        var color = colors[this.selected_value];
        if (color) {
<<<<<<< HEAD
            var elem = this.$element.find("li.oe_form_steps_active span");
            elem.css("color", color);
=======
            var elem = this.$element.find("li.oe-arrow-list-selected span");
            elem.css("border-color", color);
            if (this.check_white(color))
                elem.css("color", "white");
            elem = this.$element.find("li.oe-arrow-list-selected .oe-arrow-list-before");
            elem.css("border-left-color", "transparent");
            elem = this.$element.find("li.oe-arrow-list-selected .oe-arrow-list-after");
            elem.css("border-color", "transparent");
            elem.css("border-left-color", color);
        }
    },
    check_white: function(color) {
        var div = $("<div></div>");
        div.css("display", "none");
        div.css("color", color);
        div.appendTo($("body"));
        var ncolor = div.css("color");
        div.remove();
        var res = /^\s*rgb\s*\(\s*(\d+)\s*,\s*(\d+)\s*,\s*(\d+)\s*\)\s*$/.exec(ncolor);
        if (!res) {
            return false;
        }
        var comps = [parseInt(res[1]), parseInt(res[2]), parseInt(res[3])];
        var lum = comps[0] * 0.3 + comps[1] * 0.59 + comps[1] * 0.11;
        if (lum < 128) {
            return true;
>>>>>>> 9029f24d
        }
    },
});

/**
 * Registry of form fields, called by :js:`instance.web.FormView`.
 *
 * All referenced classes must implement FieldInterface. Those represent the classes whose instances
 * will substitute to the <field> tags as defined in OpenERP's views.
 */
instance.web.form.widgets = new instance.web.Registry({
    'char' : 'instance.web.form.FieldChar',
    'id' : 'instance.web.form.FieldID',
    'email' : 'instance.web.form.FieldEmail',
    'url' : 'instance.web.form.FieldUrl',
    'text' : 'instance.web.form.FieldText',
    'date' : 'instance.web.form.FieldDate',
    'datetime' : 'instance.web.form.FieldDatetime',
    'selection' : 'instance.web.form.FieldSelection',
    'many2one' : 'instance.web.form.FieldMany2One',
    'many2many' : 'instance.web.form.FieldMany2Many',
    'many2many_tags' : 'instance.web.form.FieldMany2ManyTags',
    'many2many_kanban' : 'instance.web.form.FieldMany2ManyKanban',
    'one2many' : 'instance.web.form.FieldOne2Many',
    'one2many_list' : 'instance.web.form.FieldOne2Many',
    'reference' : 'instance.web.form.FieldReference',
    'boolean' : 'instance.web.form.FieldBoolean',
    'float' : 'instance.web.form.FieldFloat',
    'integer': 'instance.web.form.FieldFloat',
    'float_time': 'instance.web.form.FieldFloat',
    'progressbar': 'instance.web.form.FieldProgressBar',
    'image': 'instance.web.form.FieldBinaryImage',
    'binary': 'instance.web.form.FieldBinaryFile',
    'statusbar': 'instance.web.form.FieldStatus'
});

/**
 * Registry of widgets usable in the form view that can substitute to any possible
 * tags defined in OpenERP's form views.
 *
 * Every referenced class should extend FormWidget.
 */
instance.web.form.tags = new instance.web.Registry({
    'button' : 'instance.web.form.WidgetButton',
});

};

// vim:et fdc=0 fdl=0 foldnestmax=3 fdm=syntax:<|MERGE_RESOLUTION|>--- conflicted
+++ resolved
@@ -78,48 +78,16 @@
         this.mutating_mutex = new $.Mutex();
         this.on_change_mutex = new $.Mutex();
         this.reload_mutex = new $.Mutex();
-<<<<<<< HEAD
+        this.__clicked_inside = false;
+        this.__blur_timeout = null;
         this.rendering_engine = new instance.web.form.FormRenderingEngineReadonly(this);
         this.qweb = null; // A QWeb instance will be created if the view is a QWeb template
     },
     destroy: function() {
         _.each(this.get_widgets(), function(w) {
+            // FIXME: use widget events
+            $(w).unbind('.formBlur');
             w.destroy();
-=======
-
-        this.__clicked_inside = false;
-        this.__blur_timeout = null;
-    },
-    start: function() {
-        this._super();
-        return this.init_view();
-    },
-    init_view: function() {
-        if (this.embedded_view) {
-            var def = $.Deferred().then(this.on_loaded);
-            var self = this;
-            $.async_when().then(function() {def.resolve(self.embedded_view);});
-            return def.promise();
-        } else {
-            var context = new openerp.web.CompoundContext(this.dataset.get_context());
-            return this.rpc("/web/view/load", {
-                "model": this.model,
-                "view_id": this.view_id,
-                "view_type": "form",
-                toolbar: this.options.sidebar,
-                context: context
-                }, this.on_loaded);
-        }
-    },
-    stop: function() {
-        if (this.sidebar) {
-            this.sidebar.attachments.stop();
-            this.sidebar.stop();
-        }
-        _.each(this.widgets, function(w) {
-            $(w).unbind('.formBlur');
-            w.stop();
->>>>>>> 9029f24d
         });
         this.$element.unbind('.formBlur');
         this._super();
@@ -142,8 +110,10 @@
             var $dest = this.$element.hasClass("oe_form_container") ? this.$element : this.$element.find('.oe_form_container');
             this.rendering_engine.render_to($dest);
         }
-<<<<<<< HEAD
-
+
+        this.$element.bind('mousedown.formBlur', function () {
+            self.__clicked_inside = true;
+        });
 
         this.$buttons = $(QWeb.render("FormView.buttons", {'widget':self}));
         if (this.options.$buttons) {
@@ -163,19 +133,6 @@
             this.$element.find('.oe_form_pager').replaceWith(this.$pager);
         }
         this.$pager.on('click','a[data-pager-action]',function() {
-=======
-        this.$element.html(this.rendered);
-        this.$element.bind('mousedown.formBlur', function () {
-            self.__clicked_inside = true;
-        });
-        _.each(this.widgets, function(w) {
-            w.start();
-            $(w).bind('widget-focus.formBlur', self.proxy('widgetFocused'))
-                .bind('widget-blur.formBlur', self.proxy('widgetBlurred'));
-        });
-        this.$form_header = this.$element.find('.oe_form_header:first');
-        this.$form_header.find('div.oe_form_pager button[data-pager-action]').click(function() {
->>>>>>> 9029f24d
             var action = $(this).data('pager-action');
             self.on_pager_action(action);
         });
@@ -248,8 +205,6 @@
         this.translatable_fields = [];
         this.$element.find('.oe_form_container').empty();
     },
-<<<<<<< HEAD
-=======
 
     widgetFocused: function() {
         // Clear click flag if used to focus a widget
@@ -274,7 +229,6 @@
         }, 0);
     },
 
->>>>>>> 9029f24d
     do_load_state: function(state, warm) {
         if (state.id && this.datarecord.id != state.id) {
             if (!this.dataset.get_id_index(state.id)) {
@@ -556,9 +510,8 @@
             }
         });
     },
-    on_processed_onchange: function(response, processed) {
+    on_processed_onchange: function(result, processed) {
         try {
-        var result = response;
         if (result.value) {
             for (var f in result.value) {
                 if (!result.value.hasOwnProperty(f)) { continue; }
@@ -813,15 +766,10 @@
             if (this.sidebar) {
                 this.sidebar.do_attachement_update(this.dataset, this.datarecord.id);
             }
-<<<<<<< HEAD
-            this.reload();
-            return $.when(_.extend(r, {created: true})).then(success);
-=======
             //openerp.log("The record has been created with id #" + this.datarecord.id);
             return $.when(this.reload()).pipe(function () {
                 return _.extend(r, {created: true}); })
                     .then(success);
->>>>>>> 9029f24d
         }
     },
     on_action: function (action) {
@@ -965,6 +913,9 @@
     register_field: function(field, name) {
         this.fields[name] = field;
         this.fields_order.push(name);
+
+        $(field).bind('widget-focus.formBlur', this.proxy('widgetFocused'))
+                .bind('widget-blur.formBlur', this.proxy('widgetBlurred'));
         if (this.get_field(name).translate) {
             this.translatable_fields.push(field);
         }
@@ -1424,67 +1375,7 @@
     }
 });
 
-<<<<<<< HEAD
 instance.web.form.compute_domain = function(expr, fields) {
-=======
-/** @namespace */
-openerp.web.form = {};
-
-openerp.web.form.SidebarAttachments = openerp.web.OldWidget.extend({
-    init: function(parent, form_view) {
-        var $section = parent.add_section(_t('Attachments'), 'attachments');
-        this.$div = $('<div class="oe-sidebar-attachments"></div>');
-        $section.append(this.$div);
-
-        this._super(parent, $section.attr('id'));
-        this.view = form_view;
-    },
-    do_update: function() {
-        if (!this.view.datarecord.id) {
-            this.on_attachments_loaded([]);
-        } else {
-            (new openerp.web.DataSetSearch(
-                this, 'ir.attachment', this.view.dataset.get_context(),
-                [
-                    ['res_model', '=', this.view.dataset.model],
-                    ['res_id', '=', this.view.datarecord.id],
-                    ['type', 'in', ['binary', 'url']]
-                ])).read_slice(['name', 'url', 'type'], {}).then(this.on_attachments_loaded);
-        }
-    },
-    on_attachments_loaded: function(attachments) {
-        this.attachments = attachments;
-        this.$div.html(QWeb.render('FormView.sidebar.attachments', this));
-        this.$element.find('.oe-binary-file').change(this.on_attachment_changed);
-        this.$element.find('.oe-sidebar-attachment-delete').click(this.on_attachment_delete);
-    },
-    on_attachment_changed: function(e) {
-        window[this.element_id + '_iframe'] = this.do_update;
-        var $e = $(e.target);
-        if ($e.val() != '') {
-            this.$element.find('form.oe-binary-form').submit();
-            $e.parent().find('input[type=file]').prop('disabled', true);
-            $e.parent().find('button').prop('disabled', true).find('img, span').toggle();
-        }
-    },
-    on_attachment_delete: function(e) {
-        var self = this, $e = $(e.currentTarget);
-        var name = _.str.trim($e.parent().find('a.oe-sidebar-attachments-link').text());
-        if (confirm(_.str.sprintf(_t("Do you really want to delete the attachment %s?"), name))) {
-            this.rpc('/web/dataset/unlink', {
-                model: 'ir.attachment',
-                ids: [parseInt($e.attr('data-id'))]
-            }, function(r) {
-                $e.parent().remove();
-                self.do_update()
-                self.do_notify("Delete an attachment", "The attachment '" + name + "' has been deleted");
-            });
-        }
-    }
-});
-
-openerp.web.form.compute_domain = function(expr, fields) {
->>>>>>> 9029f24d
     var stack = [];
     for (var i = expr.length - 1; i >= 0; i--) {
         var ex = expr[i];
@@ -1617,11 +1508,14 @@
 
         this.view.on("view_content_has_changed", this, this.process_modifiers);
     },
-<<<<<<< HEAD
     renderElement: function() {
         this._super();
         this.$element.addClass(this.node.attrs["class"] || "");
-=======
+    },
+    destroy: function() {
+        $.fn.tipsy.clear();
+        this._super.apply(this, arguments);
+    },
     /**
      * Sets up blur/focus forwarding from DOM elements to a widget (`this`)
      *
@@ -1633,15 +1527,6 @@
             focus: function () { $(self).trigger('widget-focus'); },
             blur: function () { $(self).trigger('widget-blur'); }
         });
-    },
-    start: function() {
-        this.$element = this.view.$element.find(
-            '.' + this.element_class.replace(/[^\r\n\f0-9A-Za-z_-]/g, "\\$&"));
->>>>>>> 9029f24d
-    },
-    destroy: function() {
-        $.fn.tipsy.clear();
-        this._super.apply(this, arguments);
     },
     process_modifiers: function() {
         var compute_domain = instance.web.form.compute_domain;
@@ -1740,14 +1625,9 @@
     },
     start: function() {
         this._super.apply(this, arguments);
-<<<<<<< HEAD
-        this.$element.click(this.on_click);
-        if (this.node.attrs.help || instance.connection.debug) {
-=======
         var $button = this.$element.find('button');
         $button.click(this.on_click);
-        if (this.help || openerp.connection.debug) {
->>>>>>> 9029f24d
+        if (this.node.attrs.help || instance.connection.debug) {
             this.do_attach_tooltip();
         }
         this.setupFocus($button);
@@ -1818,7 +1698,6 @@
     }
 });
 
-<<<<<<< HEAD
 /**
  * Interface to be implemented by fields.
  * 
@@ -1892,59 +1771,6 @@
      */
     focus: function() {},
 };
-=======
-openerp.web.form.WidgetLabel = openerp.web.form.Widget.extend({
-    template: 'WidgetLabel',
-    init: function(view, node) {
-        this.element_name = 'label_' + node.attrs.name;
-
-        this._super(view, node);
-
-        if (this.node.tag == 'label' && !this.string && this.node.children.length) {
-            this.string = this.node.children[0];
-            this.align = 'left';
-        }
-
-        if (this.node.tag == 'label' && (this.align === 'left' || this.node.attrs.colspan || (this.string && this.string.length > 32))) {
-            this.template = "WidgetParagraph";
-            this.colspan = parseInt(this.node.attrs.colspan || 1, 10);
-            // Widgets default to right-aligned, but paragraph defaults to
-            // left-aligned
-            if (isNaN(parseFloat(this.node.attrs.align))) {
-                this.align = 'left';
-            }
-
-            this.multilines = this.string && _.str.lines(this.string).length > 1;
-        } else {
-            this.colspan = 1;
-            this.width = '1%';
-            this.decrease_max_width = 1;
-            this.nowrap = true;
-        }
-    },
-    render: function () {
-        if (this['for'] && this.type !== 'label') {
-            return QWeb.render(this.template, {widget: this['for']});
-        }
-        // Actual label widgets should not have a false and have type label
-        return QWeb.render(this.template, {widget: this});
-    },
-    start: function() {
-        this._super();
-        var self = this;
-        if (this['for'] && (this['for'].help || openerp.connection.debug)) {
-            this.do_attach_tooltip(self['for']);
-        }
-        var $label = this.$element.find('label');
-        $label.dblclick(function() {
-            var widget = self['for'] || self;
-            openerp.log(widget.element_class , widget);
-            window.w = widget;
-        });
-        this.setupFocus($label);
-    }
-});
->>>>>>> 9029f24d
 
 /**
  * Abstract class for classes implementing FieldInterface.
@@ -2030,7 +1856,7 @@
         return this.get('value');
     },
     is_valid: function() {
-        return this.is_syntax_valid() && (! this.get('required') || ! this.is_false());
+        return this.is_syntax_valid() && !(this.get('required') && this.is_false());
     },
     is_syntax_valid: function() {
         return true;
@@ -2121,25 +1947,13 @@
         this._super(field_manager, node);
         this.password = this.node.attrs.password === 'True' || this.node.attrs.password === '1';
     },
-<<<<<<< HEAD
     initialize_content: function() {
         var self = this;
-        this.$element.find('input').change(function() {
+        var $input = this.$element.find('input');
+        $input.find('input').change(function() {
             self.set({'value': instance.web.parse_value(self.$element.find('input').val(), self)});
         });
-=======
-    start: function() {
-        this._super.apply(this, arguments);
-        var $input = this.$element.find('input');
-        $input.change(this.on_ui_change);
         this.setupFocus($input);
-    },
-    set_value: function(value) {
-        this._super.apply(this, arguments);
-        var show_value = openerp.web.format_value(value, this, '');
-        this.$element.find('input').val(show_value);
-        return show_value;
->>>>>>> 9029f24d
     },
     set_value: function(value_) {
         this._super(value_);
@@ -2181,17 +1995,11 @@
 
 instance.web.form.FieldEmail = instance.web.form.FieldChar.extend({
     template: 'FieldEmail',
-<<<<<<< HEAD
     initialize_content: function() {
         this._super();
-        this.$element.find('button').click(this.on_button_clicked);
-=======
-    start: function() {
-        this._super.apply(this, arguments);
         var $button = this.$element.find('button');
         $button.click(this.on_button_clicked);
         this.setupFocus($button);
->>>>>>> 9029f24d
     },
     render_value: function() {
         if (!this.get("effective_readonly")) {
@@ -2213,17 +2021,11 @@
 
 instance.web.form.FieldUrl = instance.web.form.FieldChar.extend({
     template: 'FieldUrl',
-<<<<<<< HEAD
     initialize_content: function() {
         this._super();
-        this.$element.find('button').click(this.on_button_clicked);
-=======
-    start: function() {
-        this._super.apply(this, arguments);
         var $button = this.$element.find('button');
         $button.click(this.on_button_clicked);
         this.setupFocus($button);
->>>>>>> 9029f24d
     },
     render_value: function() {
         if (!this.get("effective_readonly")) {
@@ -2292,19 +2094,11 @@
             showButtonPanel: true
         });
         this.$element.find('img.oe_datepicker_trigger').click(function() {
-<<<<<<< HEAD
-            if (!self.get("effective_readonly") && !self.picker('widget').is(':visible')) {
-                self.picker('setDate', self.get('value') ? instance.web.auto_str_to_date(self.get('value')) : new Date());
-                self.$input_picker.show();
-                self.picker('show');
-                self.$input_picker.hide();
-=======
-            if (self.readonly || self.picker('widget').is(':visible')) {
+            if (self.get("effective_readonly") || self.picker('widget').is(':visible')) {
                 self.$input.focus();
                 return;
->>>>>>> 9029f24d
-            }
-            self.picker('setDate', self.value ? openerp.web.auto_str_to_date(self.value) : new Date());
+            }
+            self.picker('setDate', self.value ? instance.web.auto_str_to_date(self.value) : new Date());
             self.$input_picker.show();
             self.picker('show');
             self.$input_picker.hide();
@@ -2374,21 +2168,11 @@
     build_widget: function() {
         return new instance.web.DateTimeWidget(this);
     },
-<<<<<<< HEAD
     destroy_content: function() {
         if (this.datewidget) {
             this.datewidget.destroy();
             this.datewidget = undefined;
         }
-=======
-    start: function() {
-        var self = this;
-        this._super.apply(this, arguments);
-        this.datewidget = this.build_widget();
-        this.datewidget.on_change.add_last(this.on_ui_change);
-        this.datewidget.appendTo(this.$element);
-        this.setupFocus(this.datewidget.$input);
->>>>>>> 9029f24d
     },
     initialize_content: function() {
         if (!this.get("effective_readonly")) {
@@ -2397,6 +2181,7 @@
                 this.set({'value': this.datewidget.get_value()});
             }, this));
             this.datewidget.appendTo(this.$element);
+            this.setupFocus(this.datewidget.$input);
         }
     },
     set_value: function(value_) {
@@ -2434,7 +2219,6 @@
 
 instance.web.form.FieldText = instance.web.form.AbstractField.extend(instance.web.form.ReinitializeFieldMixin, {
     template: 'FieldText',
-<<<<<<< HEAD
     initialize_content: function() {
         this.$textarea = this.$element.find('textarea');
         if (!this.get("effective_readonly")) {
@@ -2443,23 +2227,8 @@
             }, this));
         } else {
             this.$textarea.attr('disabled', 'disabled');
-=======
-    start: function() {
-        this._super.apply(this, arguments);
-        var $textarea = this.$element.find('textarea');
-        $textarea.change(this.on_ui_change);
-        this.resized = false;
-        this.setupFocus($textarea);
-    },
-    set_value: function(value) {
-        this._super.apply(this, arguments);
-        var show_value = openerp.web.format_value(value, this, '');
-        this.$element.find('textarea').val(show_value);
-        if (!this.resized && this.view.options.resize_textareas) {
-            this.do_resize(this.view.options.resize_textareas);
-            this.resized = true;
->>>>>>> 9029f24d
-        }
+        }
+        this.setupFocus(this.$textarea);
     },
     set_value: function(value_) {
         this._super.apply(this, arguments);
@@ -2514,18 +2283,9 @@
 instance.web.form.FieldBoolean = instance.web.form.AbstractField.extend({
     template: 'FieldBoolean',
     start: function() {
-<<<<<<< HEAD
-=======
-        var self = this;
-        this._super.apply(this, arguments);
-        var $input = this.$element.find('input');
-        $input.click(self.on_ui_change);
-        this.setupFocus($input);
-    },
-    set_value: function(value) {
->>>>>>> 9029f24d
         this._super.apply(this, arguments);
         this.$checkbox = $("input", this.$element);
+        this.setupFocus(this.$checkbox);
         this.$element.click(_.bind(function() {
             this.set({'value': this.$checkbox.is(':checked')});
         }, this));
@@ -2594,17 +2354,10 @@
         //   changing the selected value), takes the action as validating the
         //   row
         var ischanging = false;
-<<<<<<< HEAD
-        this.$element.find('select')
+        var $select = this.$element.find('select')
             .change(_.bind(function() {
                 this.set({'value': this.values[this.$element.find('select')[0].selectedIndex][0]});
             }, this))
-=======
-        this._super.apply(this, arguments);
-        var $select = this.$element.find('select');
-        $select
-            .change(this.on_ui_change)
->>>>>>> 9029f24d
             .change(function () { ischanging = true; })
             .click(function () { ischanging = false; })
             .keyup(function (e) {
@@ -2684,158 +2437,7 @@
 instance.web.form.CompletionFieldMixin = {
     init: function() {
         this.limit = 7;
-<<<<<<< HEAD
         this.orderer = new instance.web.DropMisordered();
-=======
-        this.value = null;
-        this.cm_id = _.uniqueId('m2o_cm_');
-        this.last_search = [];
-        this.tmp_value = undefined;
-    },
-    start: function() {
-        this._super();
-        var self = this;
-        this.$input = this.$element.find("input");
-        this.$drop_down = this.$element.find(".oe-m2o-drop-down-button");
-        this.$menu_btn = this.$element.find(".oe-m2o-cm-button");
-
-        // context menu
-        var init_context_menu_def = $.Deferred().then(function(e) {
-            var rdataset = new openerp.web.DataSetStatic(self, "ir.values", self.build_context());
-            rdataset.call("get", ['action', 'client_action_relate',
-                [[self.field.relation, false]], false, rdataset.get_context()], false, 0)
-                .then(function(result) {
-                self.related_entries = result;
-
-                var $cmenu = $("#" + self.cm_id);
-                $cmenu.append(QWeb.render("FieldMany2One.context_menu", {widget: self}));
-                var bindings = {};
-                bindings[self.cm_id + "_search"] = function() {
-                    if (self.readonly)
-                        return;
-                    self._search_create_popup("search");
-                };
-                bindings[self.cm_id + "_create"] = function() {
-                    if (self.readonly)
-                        return;
-                    self._search_create_popup("form");
-                };
-                bindings[self.cm_id + "_open"] = function() {
-                    if (!self.value) {
-                        self.focus();
-                        return;
-                    }
-                    var pop = new openerp.web.form.FormOpenPopup(self.view);
-                    pop.show_element(
-                        self.field.relation,
-                        self.value[0],
-                        self.build_context(),
-                        {
-                            title: _t("Open: ") + (self.string || self.name)
-                        }
-                    );
-                    pop.on_write_completed.add_last(function() {
-                        self.set_value(self.value[0]);
-                        self.focus();
-                    });
-                };
-                _.each(_.range(self.related_entries.length), function(i) {
-                    bindings[self.cm_id + "_related_" + i] = function() {
-                        self.open_related(self.related_entries[i]);
-                    };
-                });
-                var cmenu = self.$menu_btn.contextMenu(self.cm_id, {'noRightClick': true,
-                    bindings: bindings, itemStyle: {"color": ""},
-                    onContextMenu: function() {
-                        if(self.value) {
-                            $("#" + self.cm_id + " .oe_m2o_menu_item_mandatory").removeClass("oe-m2o-disabled-cm");
-                        } else {
-                            $("#" + self.cm_id + " .oe_m2o_menu_item_mandatory").addClass("oe-m2o-disabled-cm");
-                        }
-                        if (!self.readonly) {
-                            $("#" + self.cm_id + " .oe_m2o_menu_item_noreadonly").removeClass("oe-m2o-disabled-cm");
-                        } else {
-                            $("#" + self.cm_id + " .oe_m2o_menu_item_noreadonly").addClass("oe-m2o-disabled-cm");
-                        }
-                        return true;
-                    }, menuStyle: {width: "200px"}
-                });
-                $.async_when().then(function() {self.$menu_btn.trigger(e);});
-            });
-        });
-        var ctx_callback = function(e) {init_context_menu_def.resolve(e); e.preventDefault()};
-        this.$menu_btn.click(ctx_callback);
-
-        // some behavior for input
-        this.$input.keyup(function() {
-            if (self.$input.val() === "") {
-                self._change_int_value(null);
-            } else if (self.value === null || (self.value && self.$input.val() !== self.value[1])) {
-                self._change_int_value(undefined);
-            }
-        });
-        this.$drop_down.click(function() {
-            if (self.readonly)
-                return;
-            if (self.$input.autocomplete("widget").is(":visible")) {
-                self.$input.autocomplete("close");
-                self.$input.focus();
-            } else {
-                if (self.value) {
-                    self.$input.autocomplete("search", "");
-                } else {
-                    self.$input.autocomplete("search");
-                }
-            }
-        });
-        var anyoneLoosesFocus = function() {
-            if (!self.$input.is(":focus") &&
-                    !self.$input.autocomplete("widget").is(":visible") &&
-                    !self.value) {
-                if (self.value === undefined && self.last_search.length > 0) {
-                    self._change_int_ext_value(self.last_search[0]);
-                } else {
-                    self._change_int_ext_value(null);
-                }
-            }
-        };
-        this.$input.focusout(anyoneLoosesFocus);
-
-        var isSelecting = false;
-        // autocomplete
-        this.$input.autocomplete({
-            source: function(req, resp) { self.get_search_result(req, resp); },
-            select: function(event, ui) {
-                isSelecting = true;
-                var item = ui.item;
-                if (item.id) {
-                    self._change_int_value([item.id, item.name]);
-                } else if (item.action) {
-                    self._change_int_value(undefined);
-                    item.action();
-                    return false;
-                }
-            },
-            focus: function(e, ui) {
-                e.preventDefault();
-            },
-            html: true,
-            close: anyoneLoosesFocus,
-            minLength: 0,
-            delay: 0
-        });
-
-        // used to correct a bug when selecting an element by pushing 'enter' in an editable list
-        this.$input.keyup(function(e) {
-            if (e.which === 13) {
-                if (isSelecting)
-                    e.stopPropagation();
-            }
-            isSelecting = false;
-        });
-
-        this.setupFocus(this.$input.add(this.$menu_btn));
->>>>>>> 9029f24d
     },
     /**
      * Call this method to search using a string.
@@ -2862,29 +2464,12 @@
 
             // search more... if more results that max
             if (values.length > self.limit) {
-                var open_search_popup = function(data) {
-                    self._change_int_value(null);
-                    self._search_create_popup("search", data);
-                };
                 values = values.slice(0, self.limit);
                 values.push({label: _t("<em>   Search More...</em>"), action: function() {
-<<<<<<< HEAD
                     dataset.name_search(search_val, self.build_domain(), 'ilike'
                     , false, function(data) {
                         self._search_create_popup("search", data);
                     });
-=======
-                    if (!search_val) {
-                        // search optimisation - in case user didn't enter any text we
-                        // do not need to prefilter records; for big datasets (ex: more
-                        // that 10.000 records) calling name_search() could be very very
-                        // expensive!
-                        open_search_popup();
-                        return;
-                    }
-                    dataset.name_search(search_val, self.build_domain(),
-                                        'ilike', false, open_search_popup);
->>>>>>> 9029f24d
                 }});
             }
             // quick create
@@ -2938,8 +2523,8 @@
             new instance.web.CompoundContext(self.build_context(), context || {})
         );
         pop.on_select_elements.add(function(element_ids) {
-<<<<<<< HEAD
             self.add_id(element_ids[0]);
+            self.focus();
         });
     },
     /**
@@ -2965,13 +2550,6 @@
         this.on("change:value", this, function() {
             this.floating = false;
             this.render_value();
-=======
-            var dataset = new openerp.web.DataSetStatic(self, self.field.relation, self.build_context());
-            dataset.name_get([element_ids[0]], function(data) {
-                self._change_int_ext_value(data[0]);
-                self.focus();
-            });
->>>>>>> 9029f24d
         });
     },
     initialize_content: function() {
@@ -2996,6 +2574,7 @@
         
         this.$follow_button.click(function() {
             if (!self.get('value')) {
+                self.focus();
                 return;
             }
             var pop = new instance.web.form.FormOpenPopup(self.view);
@@ -3010,6 +2589,7 @@
             pop.on_write_completed.add_last(function() {
                 self.display_value = {};
                 self.render_value();
+                self.focus();
             });
         });
 
@@ -3024,13 +2604,13 @@
         this.$drop_down.click(function() {
             if (self.$input.autocomplete("widget").is(":visible")) {
                 self.$input.autocomplete("close");
+                self.$input.focus();
             } else {
                 if (self.get("value") && ! self.floating) {
                     self.$input.autocomplete("search", "");
                 } else {
                     self.$input.autocomplete("search");
                 }
-                self.$input.focus();
             }
         });
         var tip_def = $.Deferred();
@@ -3117,6 +2697,7 @@
             }
             isSelecting = false;
         });
+        this.setupFocus(this.$input.add(this.$follow_button));
     },
 
     render_value: function(no_recurse) {
@@ -3492,20 +3073,7 @@
 	        return false;
 	    }, this));
     },
-<<<<<<< HEAD
     is_syntax_valid: function() {
-        if (!this.viewmanager.views[this.viewmanager.active_view])
-            return true;
-        var view = this.viewmanager.views[this.viewmanager.active_view].controller;
-        if (this.viewmanager.active_view === "form") {
-            for (var f in view.fields) {
-                f = view.fields[f];
-                if (!f.is_valid()) {
-                    return false;
-                }
-            }
-=======
-    is_valid: function() {
         if (!this.viewmanager.views[this.viewmanager.active_view])
             return true;
         var view = this.viewmanager.views[this.viewmanager.active_view].controller;
@@ -3518,7 +3086,6 @@
             break;
         case 'list':
             return view.is_valid();
->>>>>>> 9029f24d
         }
         return true;
     },
@@ -3580,7 +3147,7 @@
     _template: 'One2Many.listview',
     init: function (parent, dataset, view_id, options) {
         this._super(parent, dataset, view_id, _.extend(options || {}, {
-            ListType: openerp.web.form.One2ManyList
+            ListType: instance.web.form.One2ManyList
         }));
     },
     is_valid: function () {
@@ -3599,8 +3166,7 @@
         // Otherwise validate internal form
         return _(form.fields).chain()
             .invoke(function () {
-                this.validate();
-                this.update_dom(true);
+                this._check_css_flag();
                 return this.is_valid();
             })
             .all(_.identity)
@@ -3669,21 +3235,7 @@
                 return self.o2m.dataset.read_ids.apply(self.o2m.dataset, arguments);
             },
             form_view_options: {'not_interactible_on_create':true},
-<<<<<<< HEAD
             readonly: self.o2m.get("effective_readonly")
-=======
-            readonly: self.o2m.is_readonly()
-        });
-        pop.dataset.call_button = function() {
-            var button_result = self.o2m.dataset.call_button.apply(self.o2m.dataset, arguments);
-            self.o2m.reload_current_view();
-            return button_result;
-        };
-        pop.on_write.add(function(id, data) {
-            self.o2m.dataset.write(id, data, {}, function(r) {
-                self.o2m.reload_current_view();
-            });
->>>>>>> 9029f24d
         });
     },
     do_button_action: function (name, id, callback) {
@@ -3694,7 +3246,7 @@
         });
     }
 });
-openerp.web.form.One2ManyList = openerp.web.ListView.List.extend({
+instance.web.form.One2ManyList = instance.web.ListView.List.extend({
     KEY_RETURN: 13,
     // blurring caused by hitting the [Return] key, should skip the
     // autosave-on-blur and let the handler for [Return] do its thing
@@ -3940,17 +3492,11 @@
         this.is_setted.resolve();
     },
     get_value: function() {
-<<<<<<< HEAD
         return [commands.replace_with(this.get('value'))];
-=======
-        return [commands.replace_with(this.dataset.ids)];
-    },
-    validate: function() {
-        this.invalid = this.required && _(this.dataset.ids).isEmpty();
-    },
-    is_readonly: function() {
-        return this.readonly || this.force_readonly;
->>>>>>> 9029f24d
+    },
+
+    is_false: function () {
+        return _(this.dataset.ids).isEmpty();
     },
     load_view: function() {
         var self = this;
@@ -4525,7 +4071,6 @@
             this.m2o.$element.toggle(sel !== false);
         }
     },
-<<<<<<< HEAD
     destroy_content: function() {
         if (this.selection) {
             this.selection.destroy();
@@ -4537,6 +4082,7 @@
         }
     },
     initialize_content: function() {
+        var self = this;
         this.selection = new instance.web.form.FieldSelection(this, { attrs: {
             name: 'selection'
         }});
@@ -4545,11 +4091,6 @@
         this.selection.on("change:value", this, this.on_selection_changed);
         this.selection.$element = $(".oe_form_view_reference_selection", this.$element);
         this.selection.renderElement();
-=======
-    start: function() {
-        var self = this;
-        this._super();
->>>>>>> 9029f24d
         this.selection.start();
 
         this.m2o = new instance.web.form.FieldMany2One(this, { attrs: {
@@ -4564,7 +4105,7 @@
         $(this.selection).add($(this.m2o)).bind({
             'focus': function () { $(self).trigger('widget-focus'); },
             'blur': function () { $(self).trigger('widget-blur'); }
-        })
+        });
     },
     is_false: function() {
         return typeof(this.get_value()) !== 'string';
@@ -4754,15 +4295,12 @@
         this.$element.find('input').eq(0).val(show_value);
         this.set_filename(name);
     },
-<<<<<<< HEAD
     set_filename: function(value_) {
         var filename = this.node.attrs.filename;
         if (this.view.fields[filename]) {
             this.view.fields[filename].set({value: value_});
         }
     },
-=======
->>>>>>> 9029f24d
     on_clear: function() {
         this._super.apply(this, arguments);
         this.$element.find('input').eq(0).val('');
@@ -4797,21 +4335,11 @@
     on_file_uploaded_and_valid: function(size, name, content_type, file_base64) {
         this.set({'value': file_base64});
         this.binary_value = true;
-<<<<<<< HEAD
         this.render_value();
     },
     on_clear: function() {
         this._super.apply(this, arguments);
         this.render_value();
-=======
-        this.$image.attr('src', 'data:' + (content_type || 'image/png') + ';base64,' + file_base64);
-        this.set_filename(name);
-    },
-    on_clear: function() {
-        this._super.apply(this, arguments);
-        this.$image.attr('src', '/web/static/src/img/placeholder.png');
-        this.set_filename('');
->>>>>>> 9029f24d
     }
 });
 
@@ -4927,37 +4455,8 @@
         var colors = JSON.parse((this.node.attrs || {}).statusbar_colors || "{}");
         var color = colors[this.selected_value];
         if (color) {
-<<<<<<< HEAD
             var elem = this.$element.find("li.oe_form_steps_active span");
             elem.css("color", color);
-=======
-            var elem = this.$element.find("li.oe-arrow-list-selected span");
-            elem.css("border-color", color);
-            if (this.check_white(color))
-                elem.css("color", "white");
-            elem = this.$element.find("li.oe-arrow-list-selected .oe-arrow-list-before");
-            elem.css("border-left-color", "transparent");
-            elem = this.$element.find("li.oe-arrow-list-selected .oe-arrow-list-after");
-            elem.css("border-color", "transparent");
-            elem.css("border-left-color", color);
-        }
-    },
-    check_white: function(color) {
-        var div = $("<div></div>");
-        div.css("display", "none");
-        div.css("color", color);
-        div.appendTo($("body"));
-        var ncolor = div.css("color");
-        div.remove();
-        var res = /^\s*rgb\s*\(\s*(\d+)\s*,\s*(\d+)\s*,\s*(\d+)\s*\)\s*$/.exec(ncolor);
-        if (!res) {
-            return false;
-        }
-        var comps = [parseInt(res[1]), parseInt(res[2]), parseInt(res[3])];
-        var lum = comps[0] * 0.3 + comps[1] * 0.59 + comps[1] * 0.11;
-        if (lum < 128) {
-            return true;
->>>>>>> 9029f24d
         }
     },
 });
