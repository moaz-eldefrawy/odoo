odoo.define('web.basic_fields', function (require) {
"use strict";

/**
 * This module contains most of the basic (meaning: non relational) field
 * widgets. Field widgets are supposed to be used in views inheriting from
 * BasicView, so, they can work with the records obtained from a BasicModel.
 */

var AbstractField = require('web.AbstractField');
var core = require('web.core');
var crash_manager = require('web.crash_manager');
var datepicker = require('web.datepicker');
var dom = require('web.dom');
var Domain = require('web.Domain');
var DomainSelector = require('web.DomainSelector');
var DomainSelectorDialog = require('web.DomainSelectorDialog');
var framework = require('web.framework');
var session = require('web.session');
var utils = require('web.utils');
var view_dialogs = require('web.view_dialogs');
var field_utils = require('web.field_utils');

var qweb = core.qweb;
var _t = core._t;

var TranslatableFieldMixin = {
    //--------------------------------------------------------------------------
    // Private
    //--------------------------------------------------------------------------

    /**
     * @private
     * @returns {jQuery}
     */
    _renderTranslateButton: function () {
        if (_t.database.multi_lang && this.field.translate && this.res_id) {
            return $('<button>', {
                    type: 'button',
                    'class': 'o_field_translate fa fa-globe btn btn-link',
                })
                .on('click', this._onTranslate.bind(this));
        }
        return $();
    },

    //--------------------------------------------------------------------------
    // Handlers
    //--------------------------------------------------------------------------

    /**
     * open the translation view for the current field
     *
     * @private
     */
    _onTranslate: function () {
        this.trigger_up('translate', {fieldName: this.name, id: this.dataPointID});
    },
};

var DebouncedField = AbstractField.extend({
    /**
     * For field widgets that may have a large number of field changes quickly,
     * it could be a good idea to debounce the changes. In that case, this is
     * the suggested value.
     */
    DEBOUNCE: 1000000000,

    /**
     * Override init to debounce the field "_doAction" method (by creating a new
     * one called "_doDebouncedAction"). By default, this method notifies the
     * current value of the field and we do not want that to happen for each
     * keystroke. Note that this is done here and not on the prototype, so that
     * each DebouncedField has its own debounced function to work with. Also, if
     * the debounce value is set to 0, no debouncing is done, which is really
     * useful for the unit tests.
     *
     * @constructor
     * @override
     */
    init: function () {
        this._super.apply(this, arguments);

        // _isDirty is used to detect that the user interacted at least
        // once with the widget, so that we can prevent it from triggering a
        // field_changed in commitChanges if the user didn't change anything
        this._isDirty = false;
        if (this.mode === 'edit') {
            if (this.DEBOUNCE) {
                this._doDebouncedAction = _.debounce(this._doAction, this.DEBOUNCE);
            } else {
                this._doDebouncedAction = this._doAction;
            }

            var self = this;
            var debouncedFunction = this._doDebouncedAction;
            this._doDebouncedAction = function () {
                self._isDirty = true;
                debouncedFunction.apply(self, arguments);
            };
        }
    },

    //--------------------------------------------------------------------------
    // Public
    //--------------------------------------------------------------------------

    /**
     * This field main action is debounced and might sets the field's value.
     * When the changes are asked to be commited, the debounced action has to
     * be done immediately.
     *
     * @override
     */
    commitChanges: function () {
        if (this._isDirty && this.mode === 'edit') {
            this._doAction();
        }
    },

    //--------------------------------------------------------------------------
    // Private
    //--------------------------------------------------------------------------

    /**
     * By default, notifies the outside world of the new value (checked from the
     * DOM). This method has an automatically-created (@see init) associated
     * debounced version called _doDebouncedAction.
     *
     * @private
     */
    _doAction: function () {
        // as _doAction may be debounced, it may happen that it is called after
        // the widget has been destroyed, and in this case, we don't want it to
        // do anything (commitChanges ensures that if it has local changes, they
        // are triggered up before the widget is destroyed, if necessary).
        if (!this.isDestroyed()) {
            this._setValue(this._getValue());
        }
    },
    /**
     * Should return the current value of the field, in the DOM (for example,
     * the content of the input)
     *
     * @abstract
     * @private
     * @returns {*}
     */
    _getValue: function () {},
});

var InputField = DebouncedField.extend({
    custom_events: _.extend({}, DebouncedField.prototype.custom_events, {
        field_changed: '_onFieldChanged',
    }),
    events: _.extend({}, DebouncedField.prototype.events, {
        'input': '_onInput',
        'change': '_onChange',
    }),

    /**
     * Prepares the rendering so that it creates an element the user can type
     * text into in edit mode.
     *
     * @override
     */
    init: function () {
        this._super.apply(this, arguments);
        this.nodeOptions.isPassword = 'password' in this.attrs;
        if (this.mode === 'edit') {
            this.tagName = 'input';
        }
        // We need to know if the widget is dirty (i.e. if the user has changed
        // the value, and those changes haven't been acknowledged yet by the
        // environment), to prevent erasing that new value on a reset (e.g.
        // coming by an onchange on another field)
        this.isDirty = false;
        this.lastChangeEvent = undefined;
    },

    //--------------------------------------------------------------------------
    // Public
    //--------------------------------------------------------------------------

    /**
     * Returns the associated <input/> element.
     *
     * @override
     */
    getFocusableElement: function () {
        return this.$input || $();
    },
    /**
     * Re-renders the widget if it isn't dirty. The widget is dirty if the user
     * changed the value, and that change hasn't been acknowledged yet by the
     * environment. For example, another field with an onchange has been updated
     * and this field is updated before the onchange returns. Two '_setValue'
     * are done (this is sequential), the first one returns and this widget is
     * reset. However, it has pending changes, so we don't re-render.
     *
     * @override
     */
    reset: function (record, event) {
        this._reset(record, event);
        if (!event || event === this.lastChangeEvent) {
            this.isDirty = false;
        }
        if (this.isDirty || (event && event.target === this && event.data.changes[this.name] === this.value)) {
            return $.when();
        } else {
            return this._render();
        }
    },

    //--------------------------------------------------------------------------
    // Private
    //--------------------------------------------------------------------------

    /**
     * @override
     * @returns {string} the content of the input
     */
    _getValue: function () {
        return this.$input.val();
    },
    /**
     * Formats an input element for edit mode. This is in a separate function so
     * extending widgets can use it on their input without having input as tagName.
     *
     * @private
     * @param {jQuery|undefined} $input
     *        The <input/> element to prepare and save as the $input attribute.
     *        If no element is given, the <input/> is created.
     * @returns {jQuery} the prepared this.$input element
     */
    _prepareInput: function ($input) {
        this.$input = $input || $("<input/>");
        this.$input.addClass('o_input');
        this.$input.attr({
            type: this.nodeOptions.isPassword ? 'password' : 'text',
            placeholder: this.attrs.placeholder || "",
            autocomplete: this.nodeOptions.isPassword ?
                'new-password' :
                this.attrs.autocomplete,
        });
        this.$input.val(this._formatValue(this.value));
        return this.$input;
    },
    /**
     * Formats the HTML input tag for edit mode and stores selection status.
     *
     * @override
     * @private
     */
    _renderEdit: function () {
        // Keep a reference to the input so $el can become something else
        // without losing track of the actual input.
        this._prepareInput(this.$el);
    },
    /**
     * Resets the content to the formated value in readonly mode.
     *
     * @override
     * @private
     */
    _renderReadonly: function () {
        this.$el.text(this._formatValue(this.value));
    },

    //--------------------------------------------------------------------------
    // Handlers
    //--------------------------------------------------------------------------

    /**
     * We immediately notify the outside world when this field confirms its
     * changes.
     *
     * @private
     */
    _onChange: function () {
        this._doAction();
    },
    /**
     * Listens to events 'field_changed' to keep track of the last event that
     * has been trigerred. This allows to detect that all changes have been
     * acknowledged by the environment.
     *
     * @param {OdooEvent} event 'field_changed' event
     */
    _onFieldChanged: function (event) {
        this.lastChangeEvent = event;
    },
    /**
     * Called when the user is typing text -> By default this only calls a
     * debounced method to notify the outside world of the changes.
     * @see _doDebouncedAction
     *
     * @private
     */
    _onInput: function () {
        this.isDirty = true;
        this._doDebouncedAction();
    },
    /**
     * Stops the left/right navigation move event if the cursor is not at the
     * start/end of the input element.
     *
     * @private
     * @param {OdooEvent} ev
     */
    _onNavigationMove: function (ev) {
        this._super.apply(this, arguments);

        // the following code only makes sense in edit mode, with an input
        if (this.mode === 'edit' && ev.data.direction !== 'cancel') {
            var input = this.$input[0];
            var selecting = (input.selectionEnd !== input.selectionStart);
            if ((ev.data.direction === "left" && (selecting || input.selectionStart !== 0))
                || (ev.data.direction === "right" && (selecting || input.selectionStart !== input.value.length))) {
                ev.stopPropagation();
            }
            if (ev.data.direction ==='next' &&
                this.attrs.modifiersValue &&
                this.attrs.modifiersValue.required) {
                if (!this.$input.val()){
                    this.setInvalidClass();
                    ev.stopPropagation();
                } else {
                    this.removeInvalidClass();
                }
            }
        }
    },
});

var FieldChar = InputField.extend(TranslatableFieldMixin, {
    className: 'o_field_char',
    tagName: 'span',
    supportedFieldTypes: ['char'],

    //--------------------------------------------------------------------------
    // Private
    //--------------------------------------------------------------------------

    /**
     * Add translation button
     *
     * @override
     * @private
     */
    _renderEdit: function () {
        var def = this._super.apply(this, arguments);
        if (this.field.size && this.field.size > 0) {
            this.$el.attr('maxlength', this.field.size);
        }
        this.$el = this.$el.add(this._renderTranslateButton());
        return def;
    },
    /**
     * Trim the value input by the user.
     *
     * @override
     * @private
     * @param {any} value
     * @param {Object} [options]
     */
    _setValue: function (value, options) {
        if (this.field.trim) {
            value = value.trim();
        }
        return this._super(value, options);
    },
});


var LinkButton = AbstractField.extend({
    events: _.extend({}, AbstractField.prototype.events, {
        'click': '_onClick'
    }),
    //--------------------------------------------------------------------------
    // Private
    //--------------------------------------------------------------------------

    /**
     * Display button
     * @override
     * @private
     */
    _render: function () {
        if (this.value) {
            var className = this.attrs.icon || 'fa-globe';

            this.$el.html("<span />");
            this.$el.addClass("fa "+ className);
            this.$el.attr('title', this.value);
        }
    },

    //--------------------------------------------------------------------------
    // Handlers
    //--------------------------------------------------------------------------

    /**
     * Open link button
     *
     * @private
     * @param {MouseEvent} event
     */
    _onClick: function (event) {
        event.stopPropagation();
        window.open(this.value, '_blank');
    },

});



var FieldDate = InputField.extend({
    className: "o_field_date",
    tagName: "span",
    supportedFieldTypes: ['date', 'datetime'],

    /**
     * @override
     */
    init: function () {
        this._super.apply(this, arguments);
        // use the session timezone when formatting dates
        this.formatOptions.timezone = true;
    },
    /**
     * In edit mode, instantiates a DateWidget datepicker and listen to changes.
     *
     * @override
     */
    start: function () {
        var self = this;
        var def;
        if (this.mode === 'edit') {
            this.datewidget = this._makeDatePicker();
            this.datewidget.on('datetime_changed', this, function () {
                var value = this._getValue();
                if ((!value && this.value) || (value && !value.isSame(this.value))) {
                    this._setValue(value);
                }
            });
            def = this.datewidget.appendTo('<div>').done(function () {
                self.datewidget.$el.addClass(self.$el.attr('class'));
                self._prepareInput(self.datewidget.$input);
                self._replaceElement(self.datewidget.$el);
            });
        }
        return $.when(def, this._super.apply(this, arguments));
    },

    //--------------------------------------------------------------------------
    // Private
    //--------------------------------------------------------------------------

    /**
     * @override
     * @private
     */
    _doDebouncedAction: function () {
        this.datewidget.changeDatetime();
    },

    /**
     * return the datepicker value
     *
     * @private
     */
    _getValue: function () {
        return this.datewidget.getValue();
    },
    /**
     * @override
     * @private
     * @param {Moment|false} value
     * @returns {boolean}
     */
    _isSameValue: function (value) {
        if (value === false) {
            return this.value === false;
        }
        return value.isSame(this.value, 'day');
    },
    /**
     * Instantiates a new DateWidget datepicker.
     *
     * @private
     */
    _makeDatePicker: function () {
        return new datepicker.DateWidget(this, {defaultDate: this.value});
    },

    /**
     * Set the datepicker to the right value rather than the default one.
     *
     * @override
     * @private
     */
    _renderEdit: function () {
        this.datewidget.setValue(this.value);
        this.$input = this.datewidget.$input;
    },
});

var FieldDateTime = FieldDate.extend({
    supportedFieldTypes: ['datetime'],

    //--------------------------------------------------------------------------
    // Private
    //--------------------------------------------------------------------------

    /**
     * return the datepicker value
     *
     * @private
     */
    _getValue: function () {
        var value = this.datewidget.getValue();
        return value && value.add(-this.getSession().getTZOffset(value), 'minutes');
    },
    /**
     * @override
     * @private
     */
    _isSameValue: function (value) {
        if (value === false) {
            return this.value === false;
        }
        return value.isSame(this.value);
    },
    /**
     * Instantiates a new DateTimeWidget datepicker rather than DateWidget.
     *
     * @override
     * @private
     */
    _makeDatePicker: function () {
        var value = this.value && this.value.clone().add(this.getSession().getTZOffset(this.value), 'minutes');
        return new datepicker.DateTimeWidget(this, {defaultDate: value});
    },

    /**
     * Set the datepicker to the right value rather than the default one.
     *
     * @override
     * @private
     */
    _renderEdit: function () {
        var value = this.value && this.value.clone().add(this.getSession().getTZOffset(this.value), 'minutes');
        this.datewidget.setValue(value);
        this.$input = this.datewidget.$input;
    },
});

var FieldMonetary = InputField.extend({
    className: 'o_field_monetary o_field_number',
    tagName: 'span',
    supportedFieldTypes: ['float', 'monetary'],
    resetOnAnyFieldChange: true, // Have to listen to currency changes

    /**
     * Float fields using a monetary widget have an additional currency_field
     * parameter which defines the name of the field from which the currency
     * should be read.
     *
     * They are also displayed differently than other inputs in
     * edit mode. They are a div containing a span with the currency symbol and
     * the actual input.
     *
     * If no currency field is given or the field does not exist, we fallback
     * to the default input behavior instead.
     *
     * @override
     */
    init: function () {
        this._super.apply(this, arguments);

        this._setCurrency();

        if (this.mode === 'edit') {
            this.tagName = 'div';
            this.className += ' o_input';

            // do not display currency symbol in edit
            this.formatOptions.noSymbol = true;
        }

        this.formatOptions.currency = this.currency;
        this.formatOptions.digits = [16, 2];
        this.formatOptions.field_digits = this.nodeOptions.field_digits;
    },

    //--------------------------------------------------------------------------
    // Public
    //--------------------------------------------------------------------------

    /**
     * For monetary fields, 0 is a valid value.
     *
     * @override
     */
    isSet: function () {
        return this.value === 0 || this._super.apply(this, arguments);
    },

    //--------------------------------------------------------------------------
    // Private
    //--------------------------------------------------------------------------

    /**
     * For monetary fields, the input is inside a div, alongside a span
     * containing the currency symbol.
     *
     * @override
     * @private
     */
    _renderEdit: function () {
        this.$el.empty();

        // Prepare and add the input
        this._prepareInput().appendTo(this.$el);

        if (this.currency) {
            // Prepare and add the currency symbol
            var $currencySymbol = $('<span>', {text: this.currency.symbol});
            if (this.currency.position === "after") {
                this.$el.append($currencySymbol);
            } else {
                this.$el.prepend($currencySymbol);
            }
        }
    },
    /**
     * @override
     * @private
     */
    _renderReadonly: function () {
        this.$el.html(this._formatValue(this.value));
    },
    /**
     * Re-gets the currency as its value may have changed.
     * @see FieldMonetary.resetOnAnyFieldChange
     *
     * @override
     * @private
     */
    _reset: function () {
        this._super.apply(this, arguments);
        this._setCurrency();
    },
    /**
     * Deduces the currency description from the field options and view state.
     * The description is then available at this.currency.
     *
     * @private
     */
    _setCurrency: function () {
        var currencyField = this.nodeOptions.currency_field || this.field.currency_field || 'currency_id';
        var currencyID = this.record.data[currencyField] && this.record.data[currencyField].res_id;
        this.currency = session.get_currency(currencyID);
        this.formatOptions.currency = this.currency; // _formatValue() uses formatOptions
    },
});

var FieldBoolean = AbstractField.extend({
    className: 'o_field_boolean',
    events: _.extend({}, AbstractField.prototype.events, {
        change: '_onChange',
    }),
    supportedFieldTypes: ['boolean'],

    //--------------------------------------------------------------------------
    // Public
    //--------------------------------------------------------------------------

    /**
     * Toggle the checkbox if it is activated due to a click on itself.
     *
     * @override
     */
    activate: function (options) {
        var activated = this._super.apply(this, arguments);
        // The formatValue of boolean fields renders HTML elements similar to
        // the one rendered by the widget itself. Even though the event might
        // have been fired on the non-widget version of this field, we can still
        // test the presence of its o_checkbox class.
        if (activated && options && options.event && $(options.event.target).parents('.o_checkbox').length) {
            this._setValue(!this.value);  // Toggle the checkbox
        }
        return activated;
    },

    /**
     * @override
     * @returns {jQuery} the focusable checkbox input
     */
    getFocusableElement: function () {
        return this.$input || $();
    },
    /**
     * A boolean field is always set since false is a valid value.
     *
     * @override
     */
    isSet: function () {
        return true;
    },
    /**
     * When the checkbox is rerendered, we need to check if it was the actual
     * origin of the reset. If it is, we need to activate it back so it looks
     * like it was not rerendered but is still the same input.
     *
     * @override
     */
    reset: function (record, event) {
        var rendered = this._super.apply(this, arguments);
        if (event && event.target.name === this.name) {
            this.activate();
        }
        return rendered;
    },

    //--------------------------------------------------------------------------
    // Private
    //--------------------------------------------------------------------------

    /**
     * The actual checkbox is designed in css to have full control over its
     * appearance, as opposed to letting the browser and the os decide how
     * a checkbox should look. The actual input is disabled and hidden. In
     * readonly mode, the checkbox is disabled.
     *
     * @override
     * @private
     */
    _render: function () {
        var $checkbox = this._formatValue(this.value);
        this.$input = $checkbox.find('input');
        this.$input.prop('disabled', this.mode === 'readonly');
        this.$el.addClass($checkbox.attr('class'));
        this.$el.empty().append($checkbox.contents());
    },

    //--------------------------------------------------------------------------
    // Handlers
    //--------------------------------------------------------------------------

    /**
     * Properly update the value when the checkbox is (un)ticked to trigger
     * possible onchanges.
     *
     * @private
     */
    _onChange: function () {
        this._setValue(this.$input[0].checked);
    },
    /**
     * Implement keyboard movements.  Mostly useful for its environment, such
     * as a list view.
     *
     * @override
     * @private
     * @param {KeyEvent} ev
     */
    _onKeydown: function (ev) {
        switch (ev.which) {
            case $.ui.keyCode.ENTER:
                this.$input.prop('checked', !this.value);
                this._setValue(!this.value);
                return;
            case $.ui.keyCode.UP:
            case $.ui.keyCode.RIGHT:
            case $.ui.keyCode.DOWN:
            case $.ui.keyCode.LEFT:
                ev.preventDefault();
        }
        this._super.apply(this, arguments);
    },
});

var FieldInteger = InputField.extend({
    className: 'o_field_integer o_field_number',
    tagName: 'span',
    supportedFieldTypes: ['integer'],

    //--------------------------------------------------------------------------
    // Public
    //--------------------------------------------------------------------------

    /**
     * For integer fields, 0 is a valid value.
     *
     * @override
     */
    isSet: function () {
        return this.value === 0 || this._super.apply(this, arguments);
    },

    //--------------------------------------------------------------------------
    // Private
    //--------------------------------------------------------------------------

    /**
     * Format integer value
     *
     * Note: We have to overwrite this method to allow virtual ids. A virtual id
     * is a character string composed of an integer and has a dash and other
     * information.
     * E.g: in calendar, the recursive event have virtual id linked to a real id
     * virtual event id "23-20170418020000" is linked to the event id 23
     *
     * @override
     * @private
     * @param {integer|string} value
     * @returns {string}
     */
    _formatValue: function (value) {
        if (typeof value === 'string') {
            if (!/^[0-9]+-/.test(value)) {
                throw new Error('"' + value + '" is not an integer or a virtual id');
            }
            return value;
        }
        return this._super.apply(this, arguments);
    },
});

var FieldFloat = InputField.extend({
    className: 'o_field_float o_field_number',
    tagName: 'span',
    supportedFieldTypes: ['float'],

    /**
     * Float fields have an additional precision parameter that is read from
     * either the field node in the view or the field python definition itself.
     *
     * @override
     */
    init: function () {
        this._super.apply(this, arguments);
        if (this.attrs.digits) {
            this.nodeOptions.digits = JSON.parse(this.attrs.digits);
        }
    },

    //--------------------------------------------------------------------------
    // Public
    //--------------------------------------------------------------------------

    /**
     * For float fields, 0 is a valid value.
     *
     * @override
     */
    isSet: function () {
        return this.value === 0 || this._super.apply(this, arguments);
    },
});

var FieldFloatTime = FieldFloat.extend({
    // this is not strictly necessary, as for this widget to be used, the 'widget'
    // attrs must be set to 'float_time', so the formatType is automatically
    // 'float_time', but for the sake of clarity, we explicitely define a
    // FieldFloatTime widget with formatType = 'float_time'.
    formatType: 'float_time',
});

var FieldText = InputField.extend(TranslatableFieldMixin, {
    className: 'o_field_text',
    supportedFieldTypes: ['text'],
    tagName: 'span',

    /**
     * @constructor
     */
    init: function () {
        this._super.apply(this, arguments);

        if (this.mode === 'edit') {
            this.tagName = 'textarea';
        }
    },
    /**
     * As it it done in the start function, the autoresize is done only once.
     *
     * @override
     */
    start: function () {
        if (this.mode === 'edit') {
            dom.autoresize(this.$el, {parent: this});

            this.$el = this.$el.add(this._renderTranslateButton());
        }
        return this._super();
    },

    //--------------------------------------------------------------------------
    // Handlers
    //--------------------------------------------------------------------------

    /**
     * Stops the enter navigation in a text area.
     *
     * @private
     * @param {OdooEvent} ev
     */
    _onKeydown: function (ev) {
        if (ev.which === $.ui.keyCode.ENTER) {
            return;
        }
        this._super.apply(this, arguments);
    },
});

/**
 * Displays a handle to modify the sequence.
 */
var HandleWidget = AbstractField.extend({
    className: 'o_row_handle fa fa-arrows ui-sortable-handle',
    tagName: 'span',
    description: "",
    supportedFieldTypes: ['integer'],

    /*
     * @override
     */
    isSet: function () {
        return true;
    },
});

var FieldEmail = InputField.extend({
    className: 'o_field_email',
    prefix: 'mailto',
    supportedFieldTypes: ['char'],

    /**
     * In readonly, emails should be a link, not a span.
     *
     * @override
     */
    init: function () {
        this._super.apply(this, arguments);
        this.tagName = this.mode === 'readonly' ? 'a' : 'input';
    },

    //--------------------------------------------------------------------------
    // Public
    //--------------------------------------------------------------------------

    /**
     * Returns the associated link.
     *
     * @override
     */
    getFocusableElement: function () {
        return this.mode === 'readonly' ? this.$el : this._super.apply(this, arguments);
    },

    //--------------------------------------------------------------------------
    // Private
    //--------------------------------------------------------------------------

    /**
     * In readonly, emails should be a mailto: link with proper formatting.
     *
     * @override
     * @private
     */
    _renderReadonly: function () {
        this.$el.text(this.value)
            .addClass('o_form_uri o_text_overflow')
            .attr('href', this.prefix + ':' + this.value);
    }
});

var FieldPhone = FieldEmail.extend({
    className: 'o_field_phone',
    prefix: 'tel',

    //--------------------------------------------------------------------------
    // Private
    //--------------------------------------------------------------------------

    /**
     * @override
     * @private
     */
    _renderReadonly: function () {
        this._super();

        // This class should technically be there in case of a very very long
        // phone number, but it breaks the o_row mechanism, which is more
        // important right now.
        this.$el.removeClass('o_text_overflow');
    },
<<<<<<< HEAD
=======

    /**
     * Remove possibly present &shy; characters when saving number
     *
     * @override
     * @private
     */
    _setValue: function (value, options) {
        // NOT NEEDED AS OF SAAS-11.3
        if (value) {
            // remove possibly pasted &shy; characters
            value = value.replace(/\u00AD/g, '');
        }
        return this._super(value, options);
    },

    /**
     * Phone fields are clickable in readonly on small screens ~= on phones.
     * This can be overriden by call-capable modules to display a clickable
     * link in different situations, like always regardless of screen size,
     * or only allow national calls for example.
     *
     * @override
     * @private
     */
    _canCall: function () {
        return config.device.isMobile;
    }
>>>>>>> 90f8f17f
});

var UrlWidget = InputField.extend({
    className: 'o_field_url',
    supportedFieldTypes: ['char'],

    /**
     * Urls are links in readonly mode.
     *
     * @override
     */
    init: function () {
        this._super.apply(this, arguments);
        this.tagName = this.mode === 'readonly' ? 'a' : 'input';
    },

    //--------------------------------------------------------------------------
    // Public
    //--------------------------------------------------------------------------

    /**
     * Returns the associated link.
     *
     * @override
     */
    getFocusableElement: function () {
        return this.mode === 'readonly' ? this.$el : this._super.apply(this, arguments);
    },

    //--------------------------------------------------------------------------
    // Private
    //--------------------------------------------------------------------------

    /**
     * In readonly, the widget needs to be a link with proper href and proper
     * support for the design, which is achieved by the added classes.
     *
     * @override
     * @private
     */
    _renderReadonly: function () {
        this.$el.text(this.attrs.text || this.value)
            .addClass('o_form_uri o_text_overflow')
            .attr('target', '_blank')
            .attr('href', this.value);
    }
});

var AbstractFieldBinary = AbstractField.extend({
    events: _.extend({}, AbstractField.prototype.events, {
        'change .o_input_file': 'on_file_change',
        'click .o_select_file_button': function () {
            this.$('.o_input_file').click();
        },
        'click .o_clear_file_button': 'on_clear',
    }),
    init: function (parent, name, record) {
        this._super.apply(this, arguments);
        this.fields = record.fields;
        this.useFileAPI = !!window.FileReader;
        this.max_upload_size = 25 * 1024 * 1024; // 25Mo
        if (!this.useFileAPI) {
            var self = this;
            this.fileupload_id = _.uniqueId('o_fileupload');
            $(window).on(this.fileupload_id, function () {
                var args = [].slice.call(arguments).slice(1);
                self.on_file_uploaded.apply(self, args);
            });
        }
    },
    destroy: function () {
        if (this.fileupload_id) {
            $(window).off(this.fileupload_id);
        }
        this._super.apply(this, arguments);
    },
    on_file_change: function (e) {
        var self = this;
        var file_node = e.target;
        if ((this.useFileAPI && file_node.files.length) || (!this.useFileAPI && $(file_node).val() !== '')) {
            if (this.useFileAPI) {
                var file = file_node.files[0];
                if (file.size > this.max_upload_size) {
                    var msg = _t("The selected file exceed the maximum file size of %s.");
                    this.do_warn(_t("File upload"), _.str.sprintf(msg, utils.human_size(this.max_upload_size)));
                    return false;
                }
                var filereader = new FileReader();
                filereader.readAsDataURL(file);
                filereader.onloadend = function (upload) {
                    var data = upload.target.result;
                    data = data.split(',')[1];
                    self.on_file_uploaded(file.size, file.name, file.type, data);
                };
            } else {
                this.$('form.o_form_binary_form input[name=session_id]').val(this.getSession().session_id);
                this.$('form.o_form_binary_form').submit();
            }
            this.$('.o_form_binary_progress').show();
            this.$('button').hide();
        }
    },
    on_file_uploaded: function (size, name) {
        if (size === false) {
            this.do_warn(_t("File Upload"), _t("There was a problem while uploading your file"));
            // TODO: use crashmanager
            console.warn("Error while uploading file : ", name);
        } else {
            this.on_file_uploaded_and_valid.apply(this, arguments);
        }
        this.$('.o_form_binary_progress').hide();
        this.$('button').show();
    },
    on_file_uploaded_and_valid: function (size, name, content_type, file_base64) {
        this.set_filename(name);
        this._setValue(file_base64);
        this._render();
    },
    /**
     * We need to update another field.  This method is so deprecated it is not
     * even funny.  We need to replace this with the mechanism of field widgets
     * declaring statically that they need to listen to every changes in other
     * fields
     *
     * @deprecated
     *
     * @param {any} value
     */
    set_filename: function (value) {
        var filename = this.attrs.filename;
        if (filename && filename in this.fields) {
            var changes = {};
            changes[filename] = value;
            this.trigger_up('field_changed', {
                dataPointID: this.dataPointID,
                changes: changes,
                viewType: this.viewType,
            });
        }
    },
    on_clear: function () {
        this.set_filename('');
        this._setValue(false);
        this._render();
    },
});

var FieldBinaryImage = AbstractFieldBinary.extend({
    fieldDependencies: _.extend({}, AbstractFieldBinary.prototype.fieldDependencies, {
        __last_update: {type: 'datetime'},
    }),

    template: 'FieldBinaryImage',
    placeholder: "/web/static/src/img/placeholder.png",
    events: _.extend({}, AbstractFieldBinary.prototype.events, {
        'click img': function () {
            if (this.mode === "readonly") {
                this.trigger_up('bounce_edit');
            }
        },
    }),
    supportedFieldTypes: ['binary'],
    _render: function () {
        var self = this;
        var url = this.placeholder;
        if (this.value) {
            if (!utils.is_bin_size(this.value)) {
                url = 'data:image/png;base64,' + this.value;
            } else {
                url = session.url('/web/image', {
                    model: this.model,
                    id: JSON.stringify(this.res_id),
                    field: this.nodeOptions.preview_image || this.name,
                    // unique forces a reload of the image when the record has been updated
                    unique: field_utils.format.datetime(this.recordData.__last_update).replace(/[^0-9]/g, ''),
                });
            }
        }
        var $img = $(qweb.render("FieldBinaryImage-img", {widget: this, url: url}));
        // override css size attributes (could have been defined in css files)
        // if specified on the widget
        var width = this.nodeOptions.size ? this.nodeOptions.size[0] : this.attrs.width;
        var height = this.nodeOptions.size ? this.nodeOptions.size[1] : this.attrs.height;
        if (width) {
            $img.attr('width', width);
            $img.css('max-width', width + 'px');
        }
        if (height) {
            $img.attr('height', height);
            $img.css('max-height', height + 'px');
        }
        this.$('> img').remove();
        this.$el.prepend($img);
        $img.on('error', function () {
            self.on_clear();
            $img.attr('src', self.placeholder);
            self.do_warn(_t("Image"), _t("Could not display the selected image."));
        });
    },
    isSet: function () {
        return true;
    },
});

var FieldBinaryFile = AbstractFieldBinary.extend({
    template: 'FieldBinaryFile',
    events: _.extend({}, AbstractFieldBinary.prototype.events, {
        'click': function (event) {
            if (this.mode === 'readonly' && this.value && this.recordData.id) {
                this.on_save_as(event);
            }
        },
        'click .o_input': function () { // eq[0]
            this.$('.o_input_file').click();
        },
    }),
    supportedFieldTypes: ['binary'],
    init: function () {
        this._super.apply(this, arguments);
        this.filename_value = this.recordData[this.attrs.filename];
    },
    _renderReadonly: function () {
        this.do_toggle(!!this.value);
        if (this.value) {
            this.$el.empty().append($("<span/>").addClass('fa fa-download'));
            if (this.recordData.id) {
                this.$el.css('cursor', 'pointer');
            } else {
                this.$el.css('cursor', 'not-allowed');
            }
            if (this.filename_value) {
                this.$el.append(" " + this.filename_value);
            }
        }
        if (!this.res_id) {
            this.$el.css('cursor', 'not-allowed');
        } else {
            this.$el.css('cursor', 'pointer');
        }
    },
    _renderEdit: function () {
        if (this.value) {
            this.$el.children().removeClass('o_hidden');
            this.$('.o_select_file_button').first().addClass('o_hidden');
            this.$('.o_input').eq(0).val(this.filename_value || this.value);
        } else {
            this.$el.children().addClass('o_hidden');
            this.$('.o_select_file_button').first().removeClass('o_hidden');
        }
    },
    set_filename: function (value) {
        this._super.apply(this, arguments);
        this.filename_value = value; // will be used in the re-render
        // the filename being edited but not yet saved, if the user clicks on
        // download, he'll get the file corresponding to the current value
        // stored in db, which isn't the one whose filename is displayed in the
        // input, so we disable the download button
        this.$('.o_save_file_button').prop('disabled', true);
    },
    on_save_as: function (ev) {
        if (!this.value) {
            this.do_warn(_t("Save As..."), _t("The field is empty, there's nothing to save !"));
            ev.stopPropagation();
        } else if (this.res_id) {
            framework.blockUI();
            var c = crash_manager;
            var filename_fieldname = this.attrs.filename;
            this.getSession().get_file({
                'url': '/web/content',
                'data': {
                    'model': this.model,
                    'id': this.res_id,
                    'field': this.name,
                    'filename_field': filename_fieldname,
                    'filename': this.recordData[filename_fieldname] || null,
                    'download': true,
                    'data': utils.is_bin_size(this.value) ? null : this.value,
                },
                'complete': framework.unblockUI,
                'error': c.rpc_error.bind(c),
            });
            ev.stopPropagation();
        }
    },
});

var FieldPdfViewer = FieldBinaryFile.extend({
    supportedFieldTypes: ['binary'],
    template: 'FieldPdfViewer',
    /**
     * @override
     */
    init: function () {
        this._super.apply(this, arguments);
        this.PDFViewerApplication = false;
    },

    //--------------------------------------------------------------------------
    // Private
    //--------------------------------------------------------------------------

    /**
     * @private
     * @param {DOMElement} iframe
     */
    _disableButtons: function (iframe) {
        if (this.mode === 'readonly') {
            $(iframe).contents().find('button#download').hide();
        }
        $(iframe).contents().find('button#openFile').hide();
    },
    /**
     * @private
     * @returns {string} the pdf viewer URI
     */
    _getURI: function () {
        var queryObj = {
            model: this.model,
            field: this.name,
            id: this.res_id,
        };
        var page = this.recordData[this.name + '_page'] || 1;
        var queryString = $.param(queryObj);
        var url = encodeURIComponent('/web/image?' + queryString);
        var viewerURL = '/web/static/lib/pdfjs/web/viewer.html?file=';
        return viewerURL + url + '#page=' + page;
    },
    /**
     * @private
     * @override
     */
    _render: function () {
        var self = this;
        var $pdfViewer = this.$('.o_form_pdf_controls').children().add(this.$('.o_pdfview_iframe'));
        var $selectUpload = this.$('.o_select_file_button').first();
        var $iFrame = this.$('.o_pdfview_iframe');

        $iFrame.on('load', function () {
            self.PDFViewerApplication = this.contentWindow.window.PDFViewerApplication;
            self._disableButtons(this);
        });
        if (this.mode === "readonly" && this.value) {
            $iFrame.attr('src', this._getURI());
        } else {
            if (this.value) {
                var binSize = utils.is_bin_size(this.value);
                $pdfViewer.removeClass('o_hidden');
                $selectUpload.addClass('o_hidden');
                if (binSize) {
                    $iFrame.attr('src', this._getURI());
                }
            } else {
                $pdfViewer.addClass('o_hidden');
                $selectUpload.removeClass('o_hidden');
            }
        }
    },

    //--------------------------------------------------------------------------
    // Handlers
    //--------------------------------------------------------------------------

    /**
     * @override
     * @private
     * @param {Event} ev
     */
    on_file_change: function (ev) {
        this._super.apply(this, arguments);
        if (this.PDFViewerApplication) {
            var files = ev.target.files;
            if (!files || files.length === 0) {
              return;
            }
            var file = files[0];
            // TOCheck: is there requirement to fallback on FileReader if browser don't support URL
            this.PDFViewerApplication.open(URL.createObjectURL(file), 0);
        }
    },
    /**
     * Remove the behaviour of on_save_as in FieldBinaryFile.
     *
     * @override
     * @private
     * @param {MouseEvent} ev
     */
    on_save_as: function (ev) {
        ev.stopPropagation();
    },

});

var PriorityWidget = AbstractField.extend({
    // the current implementation of this widget makes it
    // only usable for fields of type selection
    className: "o_priority",
    events: {
        'mouseover > a': '_onMouseOver',
        'mouseout > a': '_onMouseOut',
        'click > a': '_onClick',
    },
    supportedFieldTypes: ['selection'],

    //--------------------------------------------------------------------------
    // Public
    //--------------------------------------------------------------------------

    /**
     * Like boolean fields, this widget always has a value, since the default
     * value is already a valid value.
     *
     * @override
     */
    isSet: function () {
        return true;
    },

    //--------------------------------------------------------------------------
    // Private
    //--------------------------------------------------------------------------

    /**
     * Renders a star for each possible value, readonly or edit mode doesn't matter.
     *
     * @override
     * @private
     */
    _render: function () {
        var self = this;
        var index_value = this.value ? _.findIndex(this.field.selection, function (v) {
            return v[0] === self.value;
        }) : 0;
        this.$el.empty();
        this.empty_value = this.field.selection[0][0];
        _.each(this.field.selection.slice(1), function (choice, index) {
            self.$el.append(self._renderStar('<a href="#">', index_value >= index+1, index+1, choice[1]));
        });
    },

    /**
     * Renders a star representing a particular value for this field.
     *
     * @param {string} tag html tag to be passed to jquery to hold the star
     * @param {boolean} isFull whether the star is a full star or not
     * @param {integer} index the index of the star in the series
     * @param {string} tip tooltip for this star's meaning
     * @private
     */
    _renderStar: function (tag, isFull, index, tip) {
        return $(tag)
            .attr('title', tip)
            .attr('data-index', index)
            .addClass('o_priority_star fa')
            .toggleClass('fa-star', isFull)
            .toggleClass('fa-star-o', !isFull);
    },

    //--------------------------------------------------------------------------
    // Handlers
    //--------------------------------------------------------------------------

    /**
     * Update the value of the field based on which star the user clicked on.
     *
     * @param {MouseEvent} event
     * @private
     */
    _onClick: function (event) {
        event.preventDefault();
        event.stopPropagation();
        var index = $(event.currentTarget).data('index');
        var newValue = this.field.selection[index][0];
        if (newValue === this.value) {
            newValue = this.empty_value;
        }
        this._setValue(newValue);
    },

    /**
     * Reset the star display status.
     *
     * @private
     */
    _onMouseOut: function () {
        clearTimeout(this.hoverTimer);
        var self = this;
        this.hoverTimer = setTimeout(function () {
            self._render();
        }, 200);
    },

    /**
     * Colors the stars to show the user the result when clicking on it.
     *
     * @param {MouseEvent} event
     * @private
     */
    _onMouseOver: function (event) {
        clearTimeout(this.hoverTimer);
        this.$('.o_priority_star').removeClass('fa-star-o').addClass('fa-star');
        $(event.currentTarget).nextAll().removeClass('fa-star').addClass('fa-star-o');
    },
});

var AttachmentImage = AbstractField.extend({
    className: 'o_attachment_image',

    //--------------------------------------------------------------------------
    // Private
    //--------------------------------------------------------------------------

    /**
     * Reset cover image when widget value change
     *
     * @private
     */
    _render: function () {
        if (this.value) {
            this.$el.empty().append($('<img>/', {
                src: "/web/image/" + this.value.data.id + "?unique=1",
                title: this.value.data.display_name
            }));
        }
    }
});

var StateSelectionWidget = AbstractField.extend({
    template: 'FormSelection',
    events: {
        'click a': function (e) {
            e.preventDefault();
        },
        'click li': '_setSelection'
    },
    supportedFieldTypes: ['selection'],

    //--------------------------------------------------------------------------
    // Private
    //--------------------------------------------------------------------------

    /**
     * Prepares the state values to be rendered using the FormSelection.Items template.
     *
     * @private
     */
    _prepareDropdownValues: function () {
        var self = this;
        var _data = [];
        var current_stage_id = self.recordData.stage_id && self.recordData.stage_id[0];
        var stage_data = {
            id: current_stage_id,
            legend_normal: this.recordData.legend_normal || undefined,
            legend_blocked : this.recordData.legend_blocked || undefined,
            legend_done: this.recordData.legend_done || undefined,
        };
        _.map(this.field.selection || [], function (selection_item) {
            var value = {
                'name': selection_item[0],
                'tooltip': selection_item[1],
            };
            if (selection_item[0] === 'normal') {
                value.state_name = stage_data.legend_normal ? stage_data.legend_normal : selection_item[1];
            } else if (selection_item[0] === 'done') {
                value.state_class = 'o_status_green';
                value.state_name = stage_data.legend_done ? stage_data.legend_done : selection_item[1];
            } else {
                value.state_class = 'o_status_red';
                value.state_name = stage_data.legend_blocked ? stage_data.legend_blocked : selection_item[1];
            }
            _data.push(value);
        });
        return _data;
    },

    /**
     * This widget uses the FormSelection template but needs to customize it a bit.
     *
     * @private
     * @override
     */
    _render: function () {
        var self = this;
        var states = this._prepareDropdownValues();
        // Adapt "FormSelection"
        // Like priority, default on the first possible value if no value is given.
        var currentState = _.findWhere(states, {name: self.value}) || states[0];
        this.$('.o_status')
            .removeClass('o_status_red o_status_green')
            .addClass(currentState.state_class)
            .prop('special_click', true);

        // Render "FormSelection.Items" and move it into "FormSelection"
        var $items = $(qweb.render('FormSelection.items', {
            states: _.without(states, currentState)
        }));
        var $dropdown = this.$('.dropdown-menu');
        $dropdown.children().remove(); // remove old items
        $items.appendTo($dropdown);
    },

    //--------------------------------------------------------------------------
    // Handlers
    //--------------------------------------------------------------------------

    /**
     * Intercepts the click on the FormSelection.Item to set the widget value.
     *
     * @private
     * @param {MouseEvent} ev
     */
    _setSelection: function (ev) {
        var li = $(ev.target).closest('li');
        if (li.length) {
            var value = String(li.data('value'));
            this._setValue(value);
            if (this.mode === 'edit') {
                this._render();
            }
        }
    },
});

var FavoriteWidget = AbstractField.extend({
    className: 'o_favorite',
    events: {
        'click': '_setFavorite'
    },
    supportedFieldTypes: ['boolean'],

    //--------------------------------------------------------------------------
    // Public
    //--------------------------------------------------------------------------

    /**
     * A boolean field is always set since false is a valid value.
     *
     * @override
     */
    isSet: function () {
        return true;
    },

    //--------------------------------------------------------------------------
    // Private
    //--------------------------------------------------------------------------

    /**
     * Render favorite icon based on state
     *
     * @override
     * @private
     */
    _render: function () {
        var template = this.attrs.nolabel ? '<a href="#"><i class="fa %s" title="%s"></i></a>' : '<a href="#"><i class="fa %s"></i> %s</a>';
        this.$el.empty().append(_.str.sprintf(template, this.value ? 'fa-star' : 'fa-star-o', this.value ? _t('Remove from Favorites') : _t('Add to Favorites')));
    },

    //--------------------------------------------------------------------------
    // Handlers
    //--------------------------------------------------------------------------

    /**
     * Toggle favorite state
     *
     * @private
     * @param {MouseEvent} event
     */
    _setFavorite: function (event) {
        event.preventDefault();
        event.stopPropagation();
        this._setValue(!this.value);
    },
});

var LabelSelection = AbstractField.extend({
    supportedFieldTypes: ['selection'],

    //--------------------------------------------------------------------------
    // Private
    //--------------------------------------------------------------------------

    /**
     * This widget renders a simple non-editable label. Color classes can be set
     * using the 'classes' key from the options tag, such as:
     * <field [...] options="{'classes': {'value': 'className', ...}}"/>
     *
     * @private
     * @override
     */
    _render: function () {
        this.classes = this.nodeOptions && this.nodeOptions.classes || {};
        var labelClass = this.classes[this.value] || 'primary';
        this.$el.addClass('label label-' + labelClass).text(this._formatValue(this.value));
    },
});

var FieldBooleanButton = AbstractField.extend({
    className: 'o_stat_info',
    supportedFieldTypes: ['boolean'],

    //--------------------------------------------------------------------------
    // Public
    //--------------------------------------------------------------------------

    /**
     * A boolean field is always set since false is a valid value.
     *
     * @override
     */
    isSet: function () {
        return true;
    },

    //--------------------------------------------------------------------------
    // Private
    //--------------------------------------------------------------------------

    /**
     * This widget is supposed to be used inside a stat button and, as such, is
     * rendered the same way in edit and readonly mode.
     *
     * @override
     * @private
     */
    _render: function () {
        this.$el.empty();
        var text, hover;
        switch (this.nodeOptions.terminology) {
            case "active":
                text = this.value ? _t("Active") : _t("Inactive");
                hover = this.value ? _t("Deactivate") : _t("Activate");
                break;
            case "archive":
                text = this.value ? _t("Active") : _t("Archived");
                hover = this.value ? _t("Archive") : _t("Restore");
                break;
            case "close":
                text = this.value ? _t("Active") : _t("Closed");
                hover = this.value ? _t("Close") : _t("Open");
                break;
            default:
                var opt_terms = this.nodeOptions.terminology || {};
                if (typeof opt_terms === 'string') {
                    opt_terms = {}; //unsupported terminology
                }
                text = this.value ? _t(opt_terms.string_true) || _t("On")
                                  : _t(opt_terms.string_false) || _t("Off");
                hover = this.value ? _t(opt_terms.hover_true) || _t("Switch Off")
                                   : _t(opt_terms.hover_false) || _t("Switch On");
        }
        var val_color = this.value ? 'text-success' : 'text-danger';
        var hover_color = this.value ? 'text-danger' : 'text-success';
        var $val = $('<span>').addClass('o_stat_text o_not_hover ' + val_color).text(text);
        var $hover = $('<span>').addClass('o_stat_text o_hover ' + hover_color).text(hover);
        this.$el.append($val).append($hover);
    },
});

var BooleanToggle = FieldBoolean.extend({
    events: {
        'click': '_onClick'
    },
    //--------------------------------------------------------------------------
    // Private
    //--------------------------------------------------------------------------

    /**
     * @override
     * @private
     */
    _render: function () {
        this._super.apply(this, arguments);
        this._renderToggleSwitch();
    },

    /**
     * Display toggle switch
     *
     * @private
     */
    _renderToggleSwitch: function () {
        this.$el.addClass("o_boolean_toggle");
        var $div = $('<div class="slider"></div>');
        $div.insertAfter(this.$("input[type=checkbox]"));
    },

    //--------------------------------------------------------------------------
    // Handlers
    //--------------------------------------------------------------------------

    /**
     * Toggle active value
     *
     * @private
     * @param {MouseEvent} event
     */
    _onClick: function (event) {
        event.stopPropagation();
        this._setValue(!this.value);
        this.$el.closest(".o_data_row").toggleClass('text-muted', this.value);
    },

});

var StatInfo = AbstractField.extend({
    supportedFieldTypes: ['integer', 'float'],

    //--------------------------------------------------------------------------
    // Public
    //--------------------------------------------------------------------------

    /**
     * StatInfo widgets are always set since they basically only display info.
     *
     * @override
     */
    isSet: function () {
        return true;
    },

    //--------------------------------------------------------------------------
    // Private
    //--------------------------------------------------------------------------

    /**
     * Renders the field value using the StatInfo template. The text part of the
     * widget is either the string attribute of this node in the view or the
     * label of the field itself if no string attribute is given.
     *
     * @override
     * @private
     */
    _render: function () {
        var options = {
            value: this.value || 0,
        };
        if (! this.attrs.nolabel) {
            if (this.nodeOptions.label_field && this.recordData[this.nodeOptions.label_field]) {
                options.text = this.recordData[this.nodeOptions.label_field];
            } else {
                options.text = this.string;
            }
        }
        this.$el.html(qweb.render("StatInfo", options));
        this.$el.addClass('o_stat_info');
    },
});

var FieldPercentPie = AbstractField.extend({
    template: 'FieldPercentPie',
    supportedFieldTypes: ['integer', 'float'],

    /**
     * Register some useful references for later use throughout the widget.
     *
     * @override
     */
    start: function () {
        this.$leftMask = this.$('.o_mask').first();
        this.$rightMask = this.$('.o_mask').last();
        this.$pieValue = this.$('.o_pie_value');
        return this._super();
    },

    //--------------------------------------------------------------------------
    // Public
    //--------------------------------------------------------------------------

    /**
     * PercentPie widgets are always set since they basically only display info.
     *
     * @override
     */
    isSet: function () {
        return true;
    },

    //--------------------------------------------------------------------------
    // Private
    //--------------------------------------------------------------------------

    /**
     * This widget template needs javascript to apply the transformation
     * associated with the rotation of the pie chart.
     *
     * @override
     * @private
     */
    _render: function () {
        var value = this.value || 0;
        var degValue = 360*value/100;

        this.$rightMask.toggleClass('o_full', degValue >= 180);

        var leftDeg = 'rotate(' + ((degValue < 180)? 180 : degValue) + 'deg)';
        var rightDeg = 'rotate(' + ((degValue < 180)? degValue : 0) + 'deg)';
        this.$leftMask.css({transform: leftDeg, msTransform: leftDeg, mozTransform: leftDeg, webkitTransform: leftDeg});
        this.$rightMask.css({transform: rightDeg, msTransform: rightDeg, mozTransform: rightDeg, webkitTransform: rightDeg});

        this.$pieValue.text(Math.round(value) + '%');
    },
});

/**
 * Node options:
 *
 * - title: title of the bar, displayed on top of the bar options
 * - editable: boolean if value is editable
 * - current_value: get the current_value from the field that must be present in the view
 * - max_value: get the max_value from the field that must be present in the view
 * - edit_max_value: boolean if the max_value is editable
 * - title: title of the bar, displayed on top of the bar --> not translated,  use parameter "title" instead
 */
var FieldProgressBar = AbstractField.extend({
    template: "ProgressBar",
    events: {
        'change input': 'on_change_input',
        'input input': 'on_change_input',
        'keyup input': function (e) {
            if (e.which === $.ui.keyCode.ENTER) {
                this.on_change_input(e);
            }
        },
    },
    supportedFieldTypes: ['integer', 'float'],
    init: function () {
        this._super.apply(this, arguments);

        // the progressbar needs the values and not the field name, passed in options
        if (this.recordData[this.nodeOptions.current_value]) {
            this.value = this.recordData[this.nodeOptions.current_value];
        }
        this.max_value = this.recordData[this.nodeOptions.max_value] || 100;
        this.readonly = this.nodeOptions.readonly || !this.nodeOptions.editable;
        this.edit_max_value = this.nodeOptions.edit_max_value || false;
        this.title = _t(this.attrs.title || this.nodeOptions.title) || '';
        this.edit_on_click = !this.nodeOptions.edit_max_value || false;

        this.write_mode = false;
    },
    _render: function () {
        var self = this;
        this._render_value();

        if (!this.readonly) {
            if (this.edit_on_click) {
                this.$el.on('click', '.o_progress', function (e) {
                    var $target = $(e.currentTarget);
                    self.value = Math.floor((e.pageX - $target.offset().left) / $target.outerWidth() * self.max_value);
                    self._render_value();
                    self.on_update(self.value);
                });
            } else {
                this.$el.on('click', function () {
                    if (!self.write_mode) {
                        var $input = $('<input>', {type: 'text', class: 'o_progressbar_value o_input'});
                        $input.on('blur', _.bind(self.on_change_input, self));
                        self.$('.o_progressbar_value').replaceWith($input);
                        self.write_mode = true;
                        self._render_value();
                    }
                });
            }
        }
        return this._super();
    },
    on_update: function (value) {
        if (!isNaN(value)) {
            if (this.edit_max_value) {
                try {
                    this.max_value = this._parseValue(value);
                    this._isValid = true;
                } catch (e) {
                    this._isValid = false;
                }
                var changes = {};
                changes[this.nodeOptions.max_value] = this.max_value;
                this.trigger_up('field_changed', {
                    dataPointID: this.dataPointID,
                    changes: changes,
                });
            } else {
                this._setValue(value);
            }
        }
    },
    on_change_input: function (e) {
        var $input = $(e.target);
        if (e.type === 'change' && !$input.is(':focus')) {
            return;
        }
        if (isNaN($input.val())) {
            this.do_warn(_t("Wrong value entered!"), _t("Only Integer Value should be valid."));
        } else {
            if (e.type === 'input') {
                this._render_value($input.val());
                if (parseFloat($input.val()) === 0) {
                    $input.select();
                }
            } else {
                if (this.edit_max_value) {
                    this.max_value = $(e.target).val();
                } else {
                    this.value = $(e.target).val() || 0;
                }
                var $div = $('<div>', {class: 'o_progressbar_value'});
                this.$('.o_progressbar_value').replaceWith($div);
                this.write_mode = false;

                this._render_value();
                this.on_update(this.edit_max_value ? this.max_value : this.value);
            }
        }
    },
    _render_value: function (v) {
        var value = this.value;
        var max_value = this.max_value;
        if (!isNaN(v)) {
            if (this.edit_max_value) {
                max_value = v;
            } else {
                value = v;
            }
        }
        value = value || 0;
        max_value = max_value || 0;

        var widthComplete;
        if (value <= max_value) {
            widthComplete = value/max_value * 100;
        } else {
            widthComplete = 100;
        }

        this.$('.o_progress').toggleClass('o_progress_overflow', value > max_value);
        this.$('.o_progressbar_complete').css('width', widthComplete + '%');

        if (!this.write_mode) {
            if (max_value !== 100) {
                this.$('.o_progressbar_value').text(utils.human_number(value) + " / " + utils.human_number(max_value));
            } else {
                this.$('.o_progressbar_value').text(utils.human_number(value) + "%");
            }
        } else if (isNaN(v)) {
            this.$('.o_progressbar_value').val(this.edit_max_value ? max_value : value);
            this.$('.o_progressbar_value').focus().select();
        }
    },
    isSet: function () {
        return true;
    },
});

/**
 * This widget is intended to be used on boolean fields. It toggles a button
 * switching between a green bullet / gray bullet.
*/
var FieldToggleBoolean = AbstractField.extend({
    template: "toggle_button",
    events: {
        'click': '_onToggleButton'
    },
    supportedFieldTypes: ['boolean'],

    //--------------------------------------------------------------------------
    // Public
    //--------------------------------------------------------------------------

    /**
     * A boolean field is always set since false is a valid value.
     *
     * @override
     */
    isSet: function () {
        return true;
    },

    //--------------------------------------------------------------------------
    // Private
    //--------------------------------------------------------------------------

    /**
     * @override
     * @private
     */
    _render: function () {
        this.$('i')
            .toggleClass('o_toggle_button_success', !!this.value)
            .toggleClass('text-muted', !this.value);
        var title = this.value ? this.attrs.options.active : this.attrs.options.inactive;
        this.$el.attr('title', title);
    },

    //--------------------------------------------------------------------------
    // Handlers
    //--------------------------------------------------------------------------

    /**
     * Toggle the button
     *
     * @private
     * @param {MouseEvent} event
     */
    _onToggleButton: function (event) {
        event.stopPropagation();
        this._setValue(!this.value);
    },
});

var JournalDashboardGraph = AbstractField.extend({
    className: "o_dashboard_graph",
    cssLibs: [
        '/web/static/lib/nvd3/nv.d3.css'
    ],
    jsLibs: [
        '/web/static/lib/nvd3/d3.v3.js',
        '/web/static/lib/nvd3/nv.d3.js',
        '/web/static/src/js/libs/nvd3.js'
    ],
    init: function () {
        this._super.apply(this, arguments);
        this.graph_type = this.attrs.graph_type;
        this.data = JSON.parse(this.value);
    },
    start: function () {
        this._onResize = this._onResize.bind(this);
        nv.utils.windowResize(this._onResize);
        return this._super.apply(this, arguments);
    },
    destroy: function () {
        if ('nv' in window) {
            // if the widget is destroyed before the lazy loaded libs (nv) are
            // actually loaded (i.e. after the widget has actually started),
            // nv is undefined, but the handler isn't bound yet anyway
            nv.utils.offWindowResize(this._onResize);
        }
        this._super.apply(this, arguments);
    },

    //--------------------------------------------------------------------------
    // Private
    //--------------------------------------------------------------------------

    /**
     * @private
     */
    _customizeChart: function () {
        if (this.graph_type === 'bar') {
            // Add classes related to time on each bar of the bar chart
            var bar_classes = _.map(this.data[0].values, function (v) {return v.type; });

            _.each(this.$('.nv-bar'), function (v, k){
                // classList doesn't work with phantomJS & addClass doesn't work with a SVG element
                $(v).attr('class', $(v).attr('class') + ' ' + bar_classes[k]);
            });
        }
    },
    /**
     * @private
     */
    _render: function () {
        // note: the rendering of this widget is aynchronous as nvd3 does a
        // setTimeout(0) before executing the callback given to addGraph
        var self = this;
        this.$el.empty();
        this.chart = null;
        nv.addGraph(function () {
            self.$svg = self.$el.append('<svg>');
            switch (self.graph_type) {
                case "line":
                    self.$svg.addClass('o_graph_linechart');

                    self.chart = nv.models.lineChart();
                    self.chart.forceY([0]);
                    self.chart.options({
                        x: function (d, u) { return u; },
                        margin: {'left': 0, 'right': 0, 'top': 5, 'bottom': 0},
                        showYAxis: false,
                        showLegend: false,
                    });
                    self.chart.xAxis.tickFormat(function (d) {
                        var label = '';
                        _.each(self.data, function (v){
                            if (v.values[d] && v.values[d].x){
                                label = v.values[d].x;
                            }
                        });
                        return label;
                    });
                    self.chart.yAxis.tickFormat(d3.format(',.2f'));

                    self.chart.tooltip.contentGenerator(function (key) {
                        return qweb.render('GraphCustomTooltip', {
                            'color': key.point.color,
                            'key': self.data[0].key,
                            'value': d3.format(',.2f')(key.point.y)
                        });
                    });
                    break;

                case "bar":
                    self.$svg.addClass('o_graph_barchart');

                    self.chart = nv.models.discreteBarChart()
                        .x(function (d) { return d.label; })
                        .y(function (d) { return d.value; })
                        .showValues(false)
                        .showYAxis(false)
                        .color(['#875A7B', '#526774', '#FA8072'])
                        .margin({'left': 0, 'right': 0, 'top': 20, 'bottom': 20});

                    self.chart.xAxis.axisLabel(self.data[0].title);
                    self.chart.yAxis.tickFormat(d3.format(',.2f'));

                    self.chart.tooltip.contentGenerator(function (key) {
                        return qweb.render('GraphCustomTooltip', {
                            'color': key.color,
                            'key': self.data[0].key,
                            'value': d3.format(',.2f')(key.data.value)
                        });
                    });
                    break;
            }
            d3.select(self.$('svg')[0])
                .datum(self.data)
                .transition().duration(600)
                .call(self.chart);

            self._customizeChart();
        });
    },

    //--------------------------------------------------------------------------
    // Handlers
    //--------------------------------------------------------------------------

    /**
     * @private
     */
    _onResize: function () {
        if (this.chart) {
            this.chart.update();
            this._customizeChart();
        }
    },
});

/**
 * The "Domain" field allows the user to construct a technical-prefix domain
 * thanks to a tree-like interface and see the selected records in real time.
 * In debug mode, an input is also there to be able to enter the prefix char
 * domain directly (or to build advanced domains the tree-like interface does
 * not allow to).
 */
var FieldDomain = AbstractField.extend({
    /**
     * Fetches the number of records which are matched by the domain (if the
     * domain is not server-valid, the value is false) and the model the
     * field must work with.
     */
    specialData: "_fetchSpecialDomain",

    events: _.extend({}, AbstractField.prototype.events, {
        "click .o_domain_show_selection_button": "_onShowSelectionButtonClick",
        "click .o_field_domain_dialog_button": "_onDialogEditButtonClick",
    }),
    custom_events: _.extend({}, AbstractField.prototype.custom_events, {
        domain_changed: "_onDomainSelectorValueChange",
        domain_selected: "_onDomainSelectorDialogValueChange",
        open_record: "_onOpenRecord",
    }),
    /**
     * @constructor
     * @override init from AbstractField
     */
    init: function () {
        this._super.apply(this, arguments);

        this.inDialog = !!this.nodeOptions.in_dialog;
        this.fsFilters = this.nodeOptions.fs_filters || {};

        this.className = "o_field_domain";
        if (this.mode === "edit") {
            this.className += " o_edit_mode";
        }
        if (!this.inDialog) {
            this.className += " o_inline_mode";
        }

        this._setState();
    },

    //--------------------------------------------------------------------------
    // Public
    //--------------------------------------------------------------------------

    /**
     * A domain field is always set since the false value is considered to be
     * equal to "[]" (match all records).
     *
     * @override
     */
    isSet: function () {
        return true;
    },
    /**
     * @override isValid from AbstractField.isValid
     * Parsing the char value is not enough for this field. It is considered
     * valid if the internal domain selector was built correctly and that the
     * query to the model to test the domain did not fail.
     *
     * @returns {boolean}
     */
    isValid: function () {
        return (
            this._super.apply(this, arguments)
            && (!this.domainSelector || this.domainSelector.isValid())
            && this._isValidForModel
        );
    },

    //--------------------------------------------------------------------------
    // Private
    //--------------------------------------------------------------------------

    /**
     * @private
     * @override _render from AbstractField
     * @returns {Deferred}
     */
    _render: function () {
        // If there is no model, only change the non-domain-selector content
        if (!this._domainModel) {
            this._replaceContent();
            return $.when();
        }

        // Convert char value to array value
        var value = this.value || "[]";
        var domain = Domain.prototype.stringToArray(value);

        // Create the domain selector or change the value of the current one...
        var def;
        if (!this.domainSelector) {
            this.domainSelector = new DomainSelector(this, this._domainModel, domain, {
                readonly: this.mode === "readonly" || this.inDialog,
                filters: this.fsFilters,
                debugMode: session.debug,
            });
            def = this.domainSelector.prependTo(this.$el);
        } else {
            def = this.domainSelector.setDomain(domain);
        }
        // ... then replace the other content (matched records, etc)
        return def.then(this._replaceContent.bind(this));
    },
    /**
     * Render the field DOM except for the domain selector part. The full field
     * DOM is composed of a DIV which contains the domain selector widget,
     * followed by other content. This other content is handled by this method.
     *
     * @private
     */
    _replaceContent: function () {
        if (this._$content) {
            this._$content.remove();
        }
        this._$content = $(qweb.render("FieldDomain.content", {
            hasModel: !!this._domainModel,
            isValid: !!this._isValidForModel,
            nbRecords: this.record.specialData[this.name].nbRecords || 0,
            inDialogEdit: this.inDialog && this.mode === "edit",
        }));
        this._$content.appendTo(this.$el);
    },
    /**
     * @override _reset from AbstractField
     * Check if the model the field works with has (to be) changed.
     *
     * @private
     */
    _reset: function () {
        this._super.apply(this, arguments);
        var oldDomainModel = this._domainModel;
        this._setState();
        if (this.domainSelector && this._domainModel !== oldDomainModel) {
            // If the model has changed, destroy the current domain selector
            this.domainSelector.destroy();
            this.domainSelector = null;
        }
    },
    /**
     * Sets the model the field must work with and whether or not the current
     * domain value is valid for this particular model. This is inferred from
     * the received special data.
     *
     * @private
     */
    _setState: function () {
        var specialData = this.record.specialData[this.name];
        this._domainModel = specialData.model;
        this._isValidForModel = (specialData.nbRecords !== false);
    },

    //--------------------------------------------------------------------------
    // Handlers
    //--------------------------------------------------------------------------

    /**
     * Called when the "Show selection" button is clicked
     * -> Open a modal to see the matched records
     *
     * @param {Event} e
     */
    _onShowSelectionButtonClick: function (e) {
        e.preventDefault();
        new view_dialogs.SelectCreateDialog(this, {
            title: _t("Selected records"),
            res_model: this._domainModel,
            domain: this.value || "[]",
            no_create: true,
            readonly: true,
            disable_multiple_selection: true,
        }).open();
    },
    /**
     * Called when the "Edit domain" button is clicked (when using the in_dialog
     * option) -> Open a DomainSelectorDialog to edit the value
     *
     * @param {Event} e
     */
    _onDialogEditButtonClick: function (e) {
        e.preventDefault();
        new DomainSelectorDialog(this, this._domainModel, this.value || "[]", {
            readonly: this.mode === "readonly",
            filters: this.fsFilters,
            debugMode: session.debug,
        }).open();
    },
    /**
     * Called when the domain selector value is changed (do nothing if it is the
     * one which is in a dialog (@see _onDomainSelectorDialogValueChange))
     * -> Adapt the internal value state
     *
     * @param {OdooEvent} e
     */
    _onDomainSelectorValueChange: function (e) {
        if (this.inDialog) return;
        this._setValue(Domain.prototype.arrayToString(this.domainSelector.getDomain()));
    },
    /**
     * Called when the in-dialog domain selector value is confirmed
     * -> Adapt the internal value state
     *
     * @param {OdooEvent} e
     */
    _onDomainSelectorDialogValueChange: function (e) {
        this._setValue(Domain.prototype.arrayToString(e.data.domain));
    },
    /**
     * Stops the propagation of the 'open_record' event, as we don't want the
     * user to be able to open records from the list opened in a dialog.
     *
     * @param {OdooEvent} event
     */
    _onOpenRecord: function (event) {
        event.stopPropagation();
    },
});

/**
 * This widget is intended to be used on Text fields. It will provide Ace Editor
 * for editing XML and Python.
 */
var AceEditor = DebouncedField.extend({
    template: "AceEditor",
    jsLibs: [
        '/web/static/lib/ace/ace.js',
        [
            '/web/static/lib/ace/mode-python.js',
            '/web/static/lib/ace/mode-xml.js'
        ]
    ],
    events: {}, // events are triggered manually for this debounced widget
    /**
     * @override start from AbstractField (Widget)
     *
     * @returns {Deferred}
     */
    start: function () {
        this._startAce(this.$('.ace-view-editor')[0]);
        return this._super.apply(this, arguments);
    },
    /**
     * @override destroy from AbstractField (Widget)
     */
    destroy: function () {
        if (this.aceEditor) {
            this.aceEditor.destroy();
        }
    },

    //--------------------------------------------------------------------------
    // Private
    //--------------------------------------------------------------------------

    /**
     * @override
     * @private
     */
    _getValue: function () {
        return this.aceSession.getValue();
    },
    /**
     * @override _render from AbstractField
     * The rendering is the same for edit and readonly mode: changing the ace
     * session value. This is only done if the value in the ace editor is not
     * already the new one (prevent losing focus / retriggering changes / empty
     * the undo stack / ...).
     *
     * @private
     */
    _render: function () {
        var newValue = this._formatValue(this.value);
        if (this.aceSession.getValue() !== newValue) {
            this.aceSession.setValue(newValue);
        }
    },
    /**
     * Starts the ace library on the given DOM element. This initializes the
     * ace editor option according to the edit/readonly mode and binds ace
     * editor events.
     *
     * @private
     * @param {Node} node - the DOM element the ace library must initialize on
     */
    _startAce: function (node) {
        this.aceEditor = ace.edit(node);
        this.aceEditor.setOptions({
            maxLines: Infinity,
            showPrintMargin: false,
        });
        if (this.mode === 'readonly') {
            this.aceEditor.renderer.setOptions({
                displayIndentGuides: false,
                showGutter: false,
            });
            this.aceEditor.setOptions({
                highlightActiveLine: false,
                highlightGutterLine: false,
                readOnly: true,
            });
            this.aceEditor.renderer.$cursorLayer.element.style.display = "none";
        }
        this.aceEditor.$blockScrolling = true;
        this.aceSession = this.aceEditor.getSession();
        this.aceSession.setOptions({
            useWorker: false,
            mode: "ace/mode/" + (this.nodeOptions.mode || 'xml'),
            tabSize: 2,
            useSoftTabs: true,
        });
        if (this.mode === "edit") {
            this.aceEditor.on("change", this._doDebouncedAction.bind(this));
            this.aceEditor.on("blur", this._doAction.bind(this));
        }
    },
});

var ImageSelection = AbstractField.extend({
    supportedFieldTypes: ['selection'],
    events: _.extend({}, AbstractField.prototype.events, {
        'click img': '_onImgClicked',
    }),

    //--------------------------------------------------------------------------
    // Private
    //--------------------------------------------------------------------------

    /**
     * @override
     * @private
     */
    _render: function () {
        var self = this;
        this.$el.empty();
        _.each(this.nodeOptions, function (val, key) {
            var $container = $('<div>').addClass('col-xs-3 text-center');
            var $img = $('<img>')
                .addClass('img img-responsive img-thumbnail ml16')
                .toggleClass('btn-info', key === self.value)
                .attr('src', val.image_link)
                .data('key', key);
            $container.append($img);
            if (val.preview_link) {
                var $previewLink = $('<a>')
                    .text('Preview')
                    .attr('href', val.preview_link)
                    .attr('target', '_blank');
                $container.append($previewLink);
            }
            self.$el.append($container);
        });
    },

    //--------------------------------------------------------------------------
    // Handlers
    //--------------------------------------------------------------------------

    /**
     * @override
     * @private
     * @param {MouseEvent} event
     */
    _onImgClicked: function (event) {
        this._setValue($(event.currentTarget).data('key'));
    },
});

return {
    TranslatableFieldMixin: TranslatableFieldMixin,
    DebouncedField: DebouncedField,
    FieldEmail: FieldEmail,
    FieldBinaryFile: FieldBinaryFile,
    FieldPdfViewer: FieldPdfViewer,
    FieldBinaryImage: FieldBinaryImage,
    FieldBoolean: FieldBoolean,
    FieldBooleanButton: FieldBooleanButton,
    BooleanToggle: BooleanToggle,
    FieldChar: FieldChar,
    LinkButton: LinkButton,
    FieldDate: FieldDate,
    FieldDateTime: FieldDateTime,
    FieldDomain: FieldDomain,
    FieldFloat: FieldFloat,
    FieldFloatTime: FieldFloatTime,
    FieldInteger: FieldInteger,
    FieldMonetary: FieldMonetary,
    FieldPercentPie: FieldPercentPie,
    FieldPhone: FieldPhone,
    FieldProgressBar: FieldProgressBar,
    FieldText: FieldText,
    FieldToggleBoolean: FieldToggleBoolean,
    HandleWidget: HandleWidget,
    InputField: InputField,
    AttachmentImage: AttachmentImage,
    ImageSelection: ImageSelection,
    LabelSelection: LabelSelection,
    StateSelectionWidget: StateSelectionWidget,
    FavoriteWidget: FavoriteWidget,
    PriorityWidget: PriorityWidget,
    StatInfo: StatInfo,
    UrlWidget: UrlWidget,
    JournalDashboardGraph: JournalDashboardGraph,
    AceEditor: AceEditor,
};

});<|MERGE_RESOLUTION|>--- conflicted
+++ resolved
@@ -998,10 +998,6 @@
         // important right now.
         this.$el.removeClass('o_text_overflow');
     },
-<<<<<<< HEAD
-=======
-
-    /**
      * Remove possibly present &shy; characters when saving number
      *
      * @override
@@ -1017,18 +1013,6 @@
     },
 
     /**
-     * Phone fields are clickable in readonly on small screens ~= on phones.
-     * This can be overriden by call-capable modules to display a clickable
-     * link in different situations, like always regardless of screen size,
-     * or only allow national calls for example.
-     *
-     * @override
-     * @private
-     */
-    _canCall: function () {
-        return config.device.isMobile;
-    }
->>>>>>> 90f8f17f
 });
 
 var UrlWidget = InputField.extend({
