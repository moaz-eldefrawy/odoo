--- conflicted
+++ resolved
@@ -177,14 +177,8 @@
      * @private
      * @param {MouseEvent} ev
      */
-<<<<<<< HEAD
     _onButtonClick: function (ev) {
         var $target = $(ev.target);
-        var parent;
-=======
-    _onButtonClick: function (event) {
-        var $target = $(event.target);
->>>>>>> bc744a1d
         var field;
         if ($target.hasClass('o_graph_button')) {
             this._setMode($target.data('mode'));
