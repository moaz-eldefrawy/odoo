odoo.define('web.form_relational', function (require) {
"use strict";

var ControlPanel = require('web.ControlPanel');
var core = require('web.core');
var data = require('web.data');
var Dialog = require('web.Dialog');
var common = require('web.form_common');
var ListView = require('web.ListView');
var Model = require('web.DataModel');
var session = require('web.session');
var utils = require('web.utils');
var ViewManager = require('web.ViewManager');

var _t = core._t;
var QWeb = core.qweb;
var COMMANDS = common.commands;
var list_widget_registry = core.list_widget_registry;

var M2ODialog = Dialog.extend({
    template: "M2ODialog",
    init: function(parent) {
        this.name = parent.string;
        this._super(parent, {
            title: _.str.sprintf(_t("Create a %s"), parent.string),
            size: 'medium',
            buttons: [
                {text: _t('Create'), classes: 'btn-primary', click: function() {
                    if (this.$("input").val() !== ''){
                        this.getParent()._quick_create(this.$("input").val());
                        this.close();
                    } else {
                        e.preventDefault();
                        this.$("input").focus();
                    }
                }},

                {text: _t('Create and edit'), classes: 'btn-primary', close: true, click: function() {
                    this.getParent()._search_create_popup("form", undefined, this.getParent()._create_context(this.$("input").val()));
                }},

                {text: _t('Cancel'), close: true}
            ]
        });
    },
    start: function() {
        var text = _.str.sprintf(_t("You are creating a new %s, are you sure it does not exist yet?"), this.name);
        this.$("p").text(text);
        this.$("input").val(this.getParent().$input.val());
    },
});

var FieldMany2One = common.AbstractField.extend(common.CompletionFieldMixin, common.ReinitializeFieldMixin, {
    template: "FieldMany2One",
    events: {
        'keydown input': function (e) {
            switch (e.which) {
                case $.ui.keyCode.UP:
                case $.ui.keyCode.DOWN:
                    e.stopPropagation();
            }
        },
    },
    init: function(field_manager, node) {
        this._super(field_manager, node);
        common.CompletionFieldMixin.init.call(this);
        this.display_value = {};
        this.display_value_backup = {};
        this.last_search = [];
        this.floating = false;
        this.current_display = null;
        this.is_started = false;
        this.ignore_focusout = false;
    },
    reinit_value: function(val) {
        this.internal_set_value(val);
        this.floating = false;
        if (this.is_started && !this.no_rerender) {
            this.render_value();
        }
    },
    initialize_field: function() {
        this.is_started = true;
        core.bus.on('click', this, function() {
            if (!this.get("effective_readonly") && this.$input && this.$input.autocomplete('widget').is(':visible')) {
                this.$input.autocomplete("close");
            }
        });
        common.ReinitializeFieldMixin.initialize_field.call(this);
    },
    initialize_content: function() {
        if (!this.get("effective_readonly")) {
            this.render_editable();
        }
    },
    destroy_content: function () {
        if (this.$dropdown) {
            this.$dropdown.off('click');
            delete this.$dropdown;
        }
        if (this.$input) {
            this.$input.closest(".modal .modal-content").off('scroll');
            this.$input.off('keyup blur autocompleteclose autocompleteopen ' +
                            'focus focusout change keydown');
            delete this.$input;
        }
        if (this.$follow_button) {
            this.$follow_button.off('blur focus click');
            delete this.$follow_button;
        }
    },
    destroy: function () {
        this.destroy_content();
        return this._super();
    },
    init_error_displayer: function() {
        // nothing
    },
    hide_error_displayer: function() {
        // doesn't work
    },
    show_error_displayer: function() {
        new M2ODialog(this).open();
    },
    render_editable: function() {
        var self = this;
        this.$input = this.$("input");

        this.init_error_displayer();
        self.$input.on('focus', function() {
            self.hide_error_displayer();
        });

        this.$dropdown = this.$(".o_dropdown_button");
        this.$follow_button = this.$(".o_external_button");

        this.$follow_button.click(function(ev) {
            ev.preventDefault();
            if (!self.get('value')) {
                self.focus();
                return;
            }
            var context = self.build_context().eval();
            var model_obj = new Model(self.field.relation);
            model_obj.call('get_formview_id', [[self.get("value")], context]).then(function(view_id){
                var pop = new common.FormViewDialog(self, {
                    res_model: self.field.relation,
                    res_id: self.get("value"),
                    context: self.build_context(),
                    title: _t("Open: ") + self.string,
                    view_id: view_id,
                    readonly: !self.can_write
                }).open();
                pop.on('write_completed', self, function(){
                    self.display_value = {};
                    self.display_value_backup = {};
                    self.render_value();
                    self.focus();
                    self.trigger('changed_value');
                });
            });
        });

        // some behavior for input
        var input_changed = function() {
            if (self.current_display !== self.$input.val()) {
                self.current_display = self.$input.val();
                if (self.$input.val() === "") {
                    self.internal_set_value(false);
                    self.floating = false;
                } else {
                    self.floating = true;
                }
            }
        };
        this.$input.keydown(input_changed);
        this.$input.change(input_changed);
        this.$input.on('click', function() {
            if (self.$input.autocomplete("widget").is(":visible")) {
                self.$input.autocomplete("close");
            } else {
                if (self.get("value") && ! self.floating) {
                    self.$input.autocomplete("search", "");
                } else {
                    self.$input.autocomplete("search");
                }
            }
        });

        // Autocomplete close on dialog content scroll
        var close_autocomplete = _.debounce(function() {
            if (self.$input.autocomplete("widget").is(":visible")) {
                self.$input.autocomplete("close");
            }
        }, 50);
        this.$input.closest(".modal .modal-content").on('scroll', this, close_autocomplete);

        self.ed_def = $.Deferred();
        self.uned_def = $.Deferred();
        var ed_delay = 200;
        var ed_duration = 15000;
        var anyoneLoosesFocus = function (e) {
            if (self.ignore_focusout) { return; }
            var used = false;
            if (self.floating) {
                if (self.last_search.length > 0) {
                    if (self.last_search[0][0] != self.get("value")) {
                        self.display_value = {};
                        self.display_value_backup = {};
                        self.display_value["" + self.last_search[0][0]] = self.last_search[0][1];
                        self.reinit_value(self.last_search[0][0]);
                        self.last_search = [];
                    } else {
                        used = true;
                        self.render_value();
                    }
                } else {
                    used = true;
                }
                self.floating = false;
            }
            var has_changed = (self.get("value") === false || self.display_value["" + self.get("value")] !== self.$input.val());
            if (used && has_changed && ! self.no_ed && ! (self.options && (self.options.no_create || self.options.no_quick_create))) {
                self.ed_def.reject();
                self.uned_def.reject();
                self.ed_def = $.Deferred();
                self.ed_def.done(function() {
                    self.can_create && self.$input && self.show_error_displayer();
                    ignore_blur = false;
                    self.trigger('focused');
                });
                ignore_blur = true;
                setTimeout(function() {
                    self.ed_def.resolve();
                    self.uned_def.reject();
                    self.uned_def = $.Deferred();
                    self.uned_def.done(function() {
                        self.hide_error_displayer();
                    });
                    setTimeout(function() {self.uned_def.resolve();}, ed_duration);
                }, ed_delay);
            } else {
                self.no_ed = false;
                self.ed_def.reject();
            }
        };
        var ignore_blur = false;
        this.$input.on({
            focusout: anyoneLoosesFocus,
            focus: function () { self.trigger('focused'); },
            autocompleteopen: function () { ignore_blur = true; },
            autocompleteclose: function () { setTimeout(function() {ignore_blur = false;},0); },
            blur: function () {
                // autocomplete open
                if (ignore_blur) { $(this).focus(); return; }
                if (_(self.getChildren()).any(function (child) {
                    return child instanceof common.ViewDialog;
                })) { return; }
                self.trigger('blurred');
            }
        });

        var isSelecting = false;
        // autocomplete
        this.$input.autocomplete({
            source: function(req, resp) {
                self.get_search_result(req.term).done(function(result) {
                    resp(result);
                });
            },
            select: function(event, ui) {
                isSelecting = true;
                var item = ui.item;
                if (item.id) {
                    self.display_value = {};
                    self.display_value_backup = {};
                    self.display_value["" + item.id] = item.name;
                    self.reinit_value(item.id);
                } else if (item.action) {
                    item.action();
                    // Cancel widget blurring, to avoid form blur event
                    self.trigger('focused');
                }
                return false;
            },
            focus: function(e, ui) {
                e.preventDefault();
            },
            autoFocus: true,
            html: true,
            // disabled to solve a bug, but may cause others
            //close: anyoneLoosesFocus,
            minLength: 0,
            delay: 200,
        });
        // set position for list of suggestions box
        this.$input.autocomplete( "option", "position", { my : "left top", at: "left bottom" } );
        // used to correct a bug when selecting an element by pushing 'enter' in an editable list
        this.$input.keyup(function(e) {
            if (e.which === 13) { // ENTER
                if (isSelecting)
                    e.stopPropagation();
            }
            isSelecting = false;
        });
        this.setupFocus(this.$follow_button);
    },
    render_value: function(no_recurse) {
        var self = this;
        if (!this.get("value")) {
            this.display_string(null);
            return;
        }
        var display = this.display_value["" + this.get("value")];
        if (display) {
            this.display_string(display);
            return;
        }
        if (!no_recurse) {
            var dataset = new data.DataSetStatic(this, this.field.relation, self.build_context());
            var def = this.alive(dataset.name_get([self.get("value")])).done(function(data) {
                if (!data[0]) {
                    self.do_warn(_t("Render"),
                        _.str.sprintf(_t("No value found for the field %s for value %s"), self.field.string, self.get("value")));
                    return;
                }
                self.display_value["" + self.get("value")] = data[0][1];
                self.render_value(true);
            }).fail( function (data, event) {
                // avoid displaying crash errors as many2One should be name_get compliant
                event.preventDefault();
                self.display_value["" + self.get("value")] = self.display_value_backup["" + self.get("value")];
                self.render_value(true);
            });
            if (this.view && this.view.render_value_defs){
                this.view.render_value_defs.push(def);
            }
        }
    },
    display_string: function (str) {
        var noValue = (str === null);
        if (!this.get("effective_readonly")) {
            this.$input.val(noValue ? "" : (str.split("\n")[0].trim() || $(data.noDisplayContent).text()));
            this.current_display = this.$input.val();
            this.$follow_button.toggle(!this.is_false());
            this.$el.toggleClass('o_with_button', !!this.$follow_button && this.$follow_button.length > 0 && !this.is_false());
        } else {
            this.$el.html(noValue ? "" : (_.escape(str.trim()).split("\n").join("<br/>") || data.noDisplayContent));
            // Define callback to perform when clicking on the field
            if (!this.options.no_open) {
                // Remove potential previously added event handler
                this.$el.off('click');
                // Ensure that the callback is performed only once even with multiple clicks
                var execute_formview_action_once = _.once(this.execute_formview_action.bind(this));
                this.$el.click(function (ev) {
                    ev.preventDefault();
                    execute_formview_action_once();
                });
            }
        }
    },
    execute_formview_action: function() {
        var self = this;
        var context = self.build_context().eval();
        (new Model(self.field.relation)).call('get_formview_action', [[self.get("value")], context]).then(function(action) {
            self.do_action(action);
        });
    },
    set_value: function(value_) {
        if (value_ instanceof Array) {
            this.display_value = {};
            this.display_value_backup = {};
            if (! this.options.always_reload) {
                this.display_value["" + value_[0]] = value_[1];
            }
            else {
                this.display_value_backup["" + value_[0]] = value_[1];
            }
            value_ = value_[0];
        }
        value_ = value_ || false;
        this.reinit_value(value_);
    },
    get_displayed: function() {
        return this.display_value["" + this.get("value")];
    },
    add_id: function(id) {
        this.display_value = {};
        this.display_value_backup = {};
        this.reinit_value(id);
    },
    is_false: function() {
        return ! this.get("value");
    },
    focus: function () {
        var input = !this.get('effective_readonly') && this.$input && this.$input[0];
        return input ? input.focus() : false;
    },
    _quick_create: function() {
        this.no_ed = true;
        this.ed_def.reject();
        return common.CompletionFieldMixin._quick_create.apply(this, arguments);
    },
    _search_create_popup: function() {
        this.no_ed = true;
        this.ed_def.reject();
        this.ignore_focusout = true;
        this.reinit_value(false);
        var res = common.CompletionFieldMixin._search_create_popup.apply(this, arguments);
        this.ignore_focusout = false;
        this.no_ed = false;
        return res;
    },
});

/**
 * A Abstract field for one2many and many2many field
 * For all fields on2many or many2many:
 *  - this.get('value') contains a list of ids and virtual ids
 *  - get_value() return an odoo write command list
 */
var AbstractManyField = common.AbstractField.extend({
    init: function(field_manager, node) {
        var self = this;
        this._super(field_manager, node);
        this.dataset = new X2ManyDataSet(this, this.field.relation, this.build_context());
        this.dataset.x2m = this;
        this.dataset.parent_view = this.view;
        this.dataset.child_name = this.name;
        this.set('value', []);
        this.starting_ids = [];
        this.mutex = new utils.Mutex();
        this.view.on("load_record", this, this._on_load_record);
        this.dataset.on('dataset_changed', this, function() {
            var options = _.clone(_.last(arguments));
            if (!_.isObject(options) || _.isArray(options)) {
                options = {};
            }
            // don't trigger changes if all commands are not resolved
            // the editable lists change the dataset without call AbstractManyField methods
            if (!self.internal_dataset_changed && !options.internal_dataset_changed) {
                self.trigger("change:commands", options);
            }
        });
        this.on("change:commands", this, function (options) {
            self._inhibit_on_change_flag = !!options._inhibit_on_change_flag;
            self.set({'value': self.dataset.ids.slice()});
            self._inhibit_on_change_flag = false;
        });
    },

    _on_load_record: function (record) {
        this.starting_ids = [];
        // don't set starting_ids for the new record
        if (record.id && record[this.name] && (!isNaN(record.id) || record.id.indexOf(this.dataset.virtual_id_prefix) === -1)) {
            this.starting_ids =  this.get('value').slice();
        }
        this.trigger("load_record", record);
    },

    set_value: function(ids) {
        ids = (ids || []).slice();
        if (_.find(ids, function(id) { return typeof(id) === "string"; } )) {
            throw new Error("set_value of '"+this.name+"' must receive an list of ids without virtual ids.", ids);
        }
        if (_.find(ids, function(id) { return typeof(id) !== "number"; } )) {
            return this.send_commands(ids, {'_inhibit_on_change_flag': this._inhibit_on_change_flag});
        }
        this.dataset.reset_ids(ids);
        return $.when(this._super(ids));
    },

    internal_set_value: function(ids) {
        if (_.isEqual(ids, this.get("value"))) {
            return;
        }
        var tmp = this.no_rerender;
        this.no_rerender = true;
        var def = this.data_replace(ids.slice());
        this.no_rerender = tmp;
        return def;
    },

    commit_value: function() {
        return this.mutex.def;
    },

    /*
    *@value: data {object} contains all value to send to the db
    *        options {object} options sent to the dataset (like the default values)
    *@return deferred resolve with the created virtual id
    */
    data_create: function (data, options) {
        return this.send_commands([COMMANDS.create(data)], options);
    },

    /*
    *@value: id {int or string} id or virtual id of the record to update
    *        data {object} contains all value to send to the db
    *        options {object} options sent to the dataset
    *@return deferred
    */
    data_update: function (id, data, options) {
        return this.send_commands([COMMANDS.update(id, data)], options);
    },

    /*
    *@value: id {int or string} id or virtual id of the record to add
    *        options {object} options sent to the dataset
    *@return deferred
    */
    data_link: function (id, options) {
        return this.send_commands([COMMANDS.link_to(id)], options);
    },

    /*
    *@value: ids {array} list of ids or virtual ids of the record to add
    *        options {object} options sent to the dataset
    *@return deferred
    */
    data_link_multi: function (ids, options) {
        return this.send_commands(_.map(ids, function (id) { return COMMANDS.link_to(id); }), options);
    },

    /*
    *@value: id {int or string} id or virtual id of the record to unlink or delete (function of field type)
    *@return deferred
    */
    data_delete: function (id) {
        return this.send_commands([COMMANDS.delete(id)]);
    },

    /*
    *@value: id {int or string} id or virtual id of the record to removes relation (unlink or delete function of field type)
    *@return deferred
    */
    data_forget: function (id) {
        return this.send_commands([COMMANDS.forget(id)]);
    },

    /*
    *@value: ids {array} list of ids or virtual ids of the record who replace the previous list
    *        options {object} options sent to the dataset
    *@return deferred
    */
    data_replace: function (ids, options) {
        return this.send_commands([COMMANDS.replace_with(ids)], options);
    },

    /*
    *@value: ids {array} list of ids or virtual ids of the record to read
    *        fields {array} list of the field to read
    *        options {object} options sent to the dataset
    *@return deferred resolve with the records
    */
    data_read: function (ids, fields, options) {
        return this.dataset.read_ids(ids, fields, options);
    },

    /**
     *Compute the write command list into the dataset
     *@value: command_list {array} command list
     *        options {object} options for the datasets (eg: the default values)
     *@return : deferred
     */
    send_commands: function (command_list, options) {
        var self = this;
        var def = $.Deferred();
        var dataset = this.dataset;
        var res = true;
        options = options || {};
        var internal_options = _.extend({}, options, {'internal_dataset_changed': true});

        _.each(command_list, function(command) {
            self.mutex.exec(function() {
                var id = command[1];
                switch (command[0]) {
                    case COMMANDS.CREATE:
                        var data = _.clone(command[2]);
                        delete data.id;
                        return dataset.create(data, internal_options).then(function (id) {
                            dataset.ids.push(id);
                            res = id;
                        });
                    case COMMANDS.UPDATE:
                        return dataset.write(id, command[2], internal_options).then(function () {
                            if (dataset.ids.indexOf(id) === -1) {
                                dataset.ids.push(id);
                                res = id;
                            }
                        });
                    case COMMANDS.FORGET:
                        return dataset.unlink([id]);
                    case COMMANDS.DELETE:
                        return dataset.unlink([id]);
                    case COMMANDS.LINK_TO:
                        if (dataset.ids.indexOf(id) === -1) {
                            return dataset.add_ids([id], internal_options);
                        }
                        return;
                    case COMMANDS.DELETE_ALL:
                        return dataset.reset_ids([], {keep_read_data: true});
                    case COMMANDS.REPLACE_WITH:
                        dataset.ids = [];
                        return dataset.alter_ids(command[2], internal_options);
                    default:
                        throw new Error("send_commands to '"+self.name+"' receive a non command value." +
                            "\n" + JSON.stringify(command_list));
                }
            });
        });

        this.mutex.def.then(function () {
            self.trigger("change:commands", options);
            def.resolve(res);
        });
        return def;
    },

    /**
     *return list of commands: create and update (and delete_all if need) (function of the field type)
     */
    get_value: function() {
        var self = this,
            is_one2many = this.field.type === "one2many",
            not_delete = this.options.not_delete,
            starting_ids = this.starting_ids.slice(),
            replace_with_ids = [],
            add_ids = [],
            command_list = [],
            id, index, record;

        _.each(this.get('value'), function (id) {
            index = starting_ids.indexOf(id);
            if (index !== -1) {
                starting_ids.splice(index, 1);
            }
            var record = self.dataset.get_cache(id);
            if (!_.isEmpty(record.changes)) {
                var values = _.clone(record.changes);
                // format many2one values
                for (var k in values) {
                    if ((values[k] instanceof Array) && values[k].length === 2 && typeof values[k][0] === "number" && typeof values[k][1] === "string") {
                        values[k] = values[k][0];
                    }
                }
                if (record.to_create) {
                    command_list.push(COMMANDS.create(values));
                } else {
                    command_list.push(COMMANDS.update(record.id, values));
                }
                return;
            }
            if (!is_one2many || not_delete || self.dataset.delete_all) {
                replace_with_ids.push(id);
            } else {
                command_list.push(COMMANDS.link_to(id));
            }
        });
        if ((!is_one2many || not_delete || self.dataset.delete_all) && (replace_with_ids.length || starting_ids.length)) {
            _.each(command_list, function (command) {
                if (command[0] === COMMANDS.UPDATE) {
                    replace_with_ids.push(command[1]);
                }
            });
            command_list.unshift(COMMANDS.replace_with(replace_with_ids));
        }

        _.each(starting_ids, function(id) {
            if (is_one2many && !not_delete) {
                command_list.push(COMMANDS.delete(id));
            } else if (is_one2many && !self.dataset.delete_all) {
                command_list.push(COMMANDS.forget(id));
            }
        });

        return command_list;
    },

    is_valid: function () {
        return this.mutex.def.state() === "resolved" && this._super();
    },

    is_false: function() {
        return _(this.get('value')).isEmpty();
    },

    destroy: function () {
        this.view.off("load_record", this, this._on_load_record);
        this._super();
    }
});

var FieldX2Many = AbstractManyField.extend({
    multi_selection: false,
    disable_utility_classes: true,
    x2many_views: {},
    view_options: {},
    default_view: 'tree',
    init: function(field_manager, node) {
        this._super(field_manager, node);

        this.is_loaded = $.Deferred();
        this.initial_is_loaded = this.is_loaded;
        this.is_started = false;
        this.set_value([]);
    },
    start: function() {
        this._super.apply(this, arguments);
        var self = this;

        this.load_views();
        var destroy = function() {
            self.is_loaded = self.is_loaded.then(function() {
                self.renderElement();
                self.viewmanager.destroy();
                return $.when(self.load_views()).done(function() {
                    self.reload_current_view();
                });
            });
        };
        this.is_loaded.done(function() {
            self.on("change:effective_readonly", self, destroy);
        });
        this.view.on("on_button_cancel", this, destroy);
        this.is_started = true;
        this.reload_current_view();
    },
    load_views: function() {
        var self = this;

        var view_types = this.node.attrs.mode;
        view_types = !!view_types ? view_types.split(",") : [this.default_view];
        var views = [];
        _.each(view_types, function(view_type) {
            if (! _.include(["list", "tree", "graph", "kanban"], view_type)) {
                throw new Error(_.str.sprintf(_t("View type '%s' is not supported in X2Many."), view_type));
            }
            var view = {
                view_id: false,
                view_type: view_type === "tree" ? "list" : view_type,
                fields_view: self.field.views && self.field.views[view_type],
                options: {},
            };
            if(view.view_type === "list") {
                _.extend(view.options, {
                    action_buttons: false, // to avoid 'Save' and 'Discard' buttons to appear in X2M fields
                    addable: null,
                    selectable: self.multi_selection,
                    sortable: true,
                    import_enabled: false,
                    deletable: true
                });
                if (self.get("effective_readonly")) {
                    _.extend(view.options, {
                        deletable: null,
                        reorderable: false,
                    });
                }
            } else if (view.view_type === "kanban") {
                _.extend(view.options, {
                    action_buttons: true,
                    confirm_on_delete: false,
                });
                if (self.get("effective_readonly")) {
                    _.extend(view.options, {
                        action_buttons: false,
                        quick_creatable: false,
                        creatable: false,
                        read_only_mode: true,
                    });
                }
            }
            views.push(view);
        });
        this.views = views;

        this.viewmanager = new X2ManyViewManager(this, this.dataset, views, this.view_options, this.x2many_views);
        this.viewmanager.x2m = self;
        var def = $.Deferred().done(function() {
            self.initial_is_loaded.resolve();
        });
        this.viewmanager.on("controller_inited", self, function(view_type, controller) {
            controller.x2m = self;
            if (view_type == "list") {
                if (self.get("effective_readonly")) {
                    controller.on('edit:before', self, function (e) {
                        e.cancel = true;
                    });
                    _(controller.columns).find(function (column) {
                        if (!(column instanceof list_widget_registry.get('field.handle'))) {
                            return false;
                        }
                        column.modifiers.invisible = true;
                        return true;
                    });
                }
            } else if (view_type == "graph") {
                self.reload_current_view();
            }
            def.resolve();
        });
        this.viewmanager.on("switch_mode", self, function(n_mode) {
            $.when(self.commit_value()).done(function() {
                if (n_mode === "list") {
                    $.async_when().done(function() {
                        self.reload_current_view();
                    });
                }
            });
        });
        $.async_when().done(function () {
            self.$el.addClass('o_view_manager_content');
            self.alive(self.viewmanager.attachTo(self.$el));
        });
        return def;
    },
    reload_current_view: function() {
        var self = this;
        self.is_loaded = self.is_loaded.then(function() {
            var view = self.get_active_view();
            if (view.type === "list") {
                view.controller.current_min = 1;
                return view.controller.reload_content();
            } else if (view.controller.do_search) {
                return view.controller.do_search(self.build_domain(), self.dataset.get_context(), []);
            }
        }, undefined);
        return self.is_loaded;
    },
    get_active_view: function () {
        /**
         * Returns the current active view if any.
         */
        return (this.viewmanager && this.viewmanager.active_view);
    },
    set_value: function(value_) {
        var self = this;
        this._super(value_).then(function () {
            if (self.is_started && !self.no_rerender) {
                return self.reload_current_view();
            }
        });
    },
    commit_value: function() {
        var view = this.get_active_view();
        if (view && view.type === "list" && view.controller.__focus) {
            return $.when(this.mutex.def, view.controller._on_blur_one2many());
        }
        return this.mutex.def;
    },
    is_syntax_valid: function() {
        var view = this.get_active_view();
        if (!view){
            return true;
        }
        switch (this.viewmanager.active_view.type) {
        case 'form':
            return _(view.controller.fields).chain()
                .invoke('is_valid')
                .all(_.identity)
                .value();
        case 'list':
            return view.controller.is_valid();
        }
        return true;
    },
    is_false: function () {
        return _(this.dataset.ids).isEmpty();
    },
});

var X2ManyDataSet = data.BufferedDataSet.extend({
    get_context: function() {
        this.context = this.x2m.build_context();
        var self = this;
        _.each(arguments, function(context) {
            self.context.add(context);
        });
        return this.context;
    },
});

var X2ManyViewManager = ViewManager.extend({
    custom_events: {
        // Catch event scrollTo to prevent scrolling to the top when using the
        // pager of List and Kanban views in One2Many fields
        'scrollTo': function() {},
    },
    init: function(parent, dataset, views, flags, x2many_views) {
        // By default, render buttons and pager in X2M fields, but no sidebar
        flags = _.extend({}, flags, {
            headless: false,
            search_view: false,
            action_buttons: true,
            pager: true,
            sidebar: false,
        });
        this.control_panel = new ControlPanel(parent, "X2ManyControlPanel");
        this.set_cp_bus(this.control_panel.get_bus());
        this._super(parent, dataset, views, flags);
        this.registry = core.view_registry.extend(x2many_views);
    },
    start: function() {
        this.control_panel.prependTo(this.$el);
        return this._super();
    },
    switch_mode: function(mode, unused) {
        if (mode !== 'form') {
            return this._super(mode, unused);
        }
        var self = this;
        var id = self.x2m.dataset.index !== null ? self.x2m.dataset.ids[self.x2m.dataset.index] : null;
        var pop = new common.FormViewDialog(this, {
            res_model: self.x2m.field.relation,
            res_id: id,
            context: self.x2m.build_context(),
            title: _t("Open: ") + self.x2m.string,
            create_function: function(data, options) {
                return self.x2m.data_create(data, options);
            },
            write_function: function(id, data, options) {
                return self.x2m.data_update(id, data, options).done(function() {
                    self.x2m.reload_current_view();
                });
            },
            alternative_form_view: self.x2m.field.views ? self.x2m.field.views.form : undefined,
            parent_view: self.x2m.view,
            child_name: self.x2m.name,
            read_function: function(ids, fields, options) {
                return self.x2m.data_read(ids, fields, options);
            },
            form_view_options: {'not_interactible_on_create':true},
            readonly: self.x2m.get("effective_readonly")
        }).open();
        pop.on("elements_selected", self, function() {
            self.x2m.reload_current_view();
        });
    },
});

var X2ManyListView = ListView.extend({
    is_valid: function () {
        if (!this.fields_view || !this.editable()){
            return true;
        }
        if (_.isEmpty(this.records.records)){
            return true;
        }
        var fields = this.editor.form.fields;
        var current_values = {};
        _.each(fields, function(field){
            field._inhibit_on_change_flag = true;
            field.__no_rerender = field.no_rerender;
            field.no_rerender = true;
            current_values[field.name] = field.get('value');
        });
<<<<<<< HEAD
        var cached_records = _.filter(this.dataset.cache, function(item){return !_.isEmpty(item.values);});
=======
        var cached_records = _.filter(this.dataset.cache, function(item){return !_.isEmpty(item.values) && !item.to_delete;});
>>>>>>> faaacab7
        var valid = _.every(cached_records, function(record){
            _.each(fields, function(field){
                var value = record.values[field.name];
                field._inhibit_on_change_flag = true;
                field.no_rerender = true;
                field.set_value(_.isArray(value) && _.isArray(value[0]) ? [COMMANDS.delete_all()].concat(value) : value);
            });
            return _.every(fields, function(field){
                field.process_modifiers();
                field._check_css_flags();
                return field.is_valid();
            });
        });
        _.each(fields, function(field){
            field.set('value', current_values[field.name], {silent: true});
            field._inhibit_on_change_flag = false;
            field.no_rerender = field.__no_rerender;
        });
        return valid;
    },
    render_pager: function($node, options) {
        options = _.extend(options || {}, {
            single_page_hidden: true,
        });
        this._super($node, options);
    },
    display_nocontent_helper: function () {
        return false;
    },
});

/**
 * ListView.List subclass adding an "Add an item" row to replace the Create
 * button in the ControlPanel.
 */
var X2ManyList = ListView.List.extend({
    pad_table_to: function (count) {
        if (!this.view.is_action_enabled('create') || this.view.x2m.get('effective_readonly')) {
            this._super(count);
            return;
        }

        this._super(count > 0 ? count - 1 : 0);

        var self = this;
        var columns = _(this.columns).filter(function (column) {
            return column.invisible !== '1';
        }).length;
        if (this.options.selectable) { columns++; }
        if (this.options.deletable) { columns++; }

        var $cell = $('<td>', {
            colspan: columns,
            'class': 'o_form_field_x2many_list_row_add'
        }).append(
            $('<a>', {href: '#'}).text(_t("Add an item"))
                .click(function (e) {
                    e.preventDefault();
                    e.stopPropagation();
                    var def;
                    if (self.view.editable()) {
                        // FIXME: there should also be an API for that one
                        if (self.view.editor.form.__blur_timeout) {
                            clearTimeout(self.view.editor.form.__blur_timeout);
                            self.view.editor.form.__blur_timeout = false;
                        }
                        def = self.view.save_edition();
                    }
                    $.when(def).done(self.view.do_add_record.bind(self));
                }));

        var $padding = this.$current.find('tr:not([data-id]):first');
        var $newrow = $('<tr>').append($cell);
        if ($padding.length) {
            $padding.before($newrow);
        } else {
            this.$current.append($newrow);
        }
    },
});

var One2ManyListView = X2ManyListView.extend({
    init: function () {
        this._super.apply(this, arguments);
        this.options = _.extend(this.options, {
            GroupsType: One2ManyGroups,
            ListType: X2ManyList
        });
        this.on('edit:after', this, this.proxy('_after_edit'));
        this.on('save:before cancel:before', this, this.proxy('_before_unedit'));

        /* detect if the user try to exit the one2many widget */
        core.bus.on('click', this, this._on_click_outside);

        this.dataset.on('dataset_changed', this, function () {
            this._dataset_changed = true;
            this.dataset.x2m._dirty_flag = true;
        });
        this.dataset.x2m.on('load_record', this, function () {
            this._dataset_changed = false;
        });

        this.on('warning', this, function(e) { // In case of a one2many, we do not want any warning which comes from the editor
            e.stop_propagation();
        });
    },
    do_add_record: function () {
        if (this.editable()) {
            this._super.apply(this, arguments);
        } else {
            var self = this;
            new common.SelectCreateDialog(this, {
                res_model: self.x2m.field.relation,
                domain: self.x2m.build_domain(),
                context: self.x2m.build_context(),
                title: _t("Create: ") + self.x2m.string,
                initial_view: "form",
                alternative_form_view: self.x2m.field.views ? self.x2m.field.views.form : undefined,
                create_function: function(data, options) {
                    return self.x2m.data_create(data, options);
                },
                read_function: function(ids, fields, options) {
                    return self.x2m.data_read(ids, fields, options);
                },
                parent_view: self.x2m.view,
                child_name: self.x2m.name,
                form_view_options: {'not_interactible_on_create':true},
                on_selected: function() {
                    self.x2m.reload_current_view();
                }
            }).open();
        }
    },
    do_activate_record: function(index, id) {
        var self = this;
        new common.FormViewDialog(self, {
            res_model: self.x2m.field.relation,
            res_id: id,
            context: self.x2m.build_context(),
            title: _t("Open: ") + self.x2m.string,
            write_function: function(id, data, options) {
                return self.x2m.data_update(id, data, options).done(function() {
                    self.x2m.reload_current_view();
                });
            },
            alternative_form_view: self.x2m.field.views ? self.x2m.field.views.form : undefined,
            parent_view: self.x2m.view,
            child_name: self.x2m.name,
            read_function: function(ids, fields, options) {
                return self.x2m.data_read(ids, fields, options);
            },
            form_view_options: {'not_interactible_on_create':true},
            readonly: !this.is_action_enabled('edit') || self.x2m.get("effective_readonly")
        }).open();
    },
    do_button_action: function (name, id, callback) {
        if (!_.isNumber(id)) {
            this.do_warn(_t("Action Button"),
                         _t("The o2m record must be saved before an action can be used"));
            return;
        }
        var parent_form = this.x2m.view;
        var self = this;
        this.save_edition().then(function () {
            if (parent_form) {
                return parent_form.save();
            } else {
                return $.when();
            }
        }).done(function () {
            var ds = self.x2m.dataset;
            var changed_records = _.find(ds.cache, function(record) {
                return record.to_create || record.to_delete || !_.isEmpty(record.changes);
            });
            if (!self.x2m.options.reload_on_button && !changed_records) {
                self.handle_button(name, id, callback);
            } else {
                self.handle_button(name, id, function(){
                    self.x2m.view.reload();
                });
            }
        });
    },
    start_edition: function (record, options) {
        if (!this.__focus) {
            this._on_focus_one2many();
        }
        return this._super(record, options);
    },
    reload_content: function () {
        var self = this;
        if (self.__focus) {
            self._on_blur_one2many();
            return this._super().then(function () {
                var record_being_edited = self.records.get(self.editor.form.datarecord.id);
                if (record_being_edited) {
                    self.start_edition(record_being_edited);
                }
            });
        }
        return this._super();
    },
    _on_focus_one2many: function () {
        if(!this.editor.is_editing()) {
            return;
        }
        this.dataset.x2m.internal_dataset_changed = true;
        this._dataset_changed = false;
        this.__focus = true;
    },
    _on_click_outside: function(e) {
        if(this.__ignore_blur || !this.editor.is_editing()) {
            return;
        }

        var $target = $(e.target);

        // If click on a button, a ui-autocomplete dropdown or modal-backdrop, it is not considered as a click outside
        var click_outside = ($target.closest('.ui-autocomplete,.btn,.modal-backdrop').length === 0);

        // Check if click inside the current list editable
        var $o2m = $target.closest(".o_list_editable");
        if($o2m.length && $o2m[0] === this.el) {
            click_outside = false;
        }

        // Check if click inside a modal which is on top of the current list editable
        var $modal = $target.closest(".modal");
        if($modal.length) {
            var $currentModal = this.$el.closest(".modal");
            if($currentModal.length === 0 || $currentModal[0] !== $modal[0]) {
                click_outside = false;
            }
        }

        if (click_outside) {
            this._on_blur_one2many();
        }
    },
    _on_blur_one2many: function() {
        if(this.__ignore_blur) {
            return $.when();
        }

        this.__ignore_blur = true;
        this.__focus = false;
        this.dataset.x2m.internal_dataset_changed = false;

        var self = this;
        return this.save_edition().done(function () {
            if (self._dataset_changed) {
                self.dataset.trigger('dataset_changed');
            }
        }).always(function() {
            self.__ignore_blur = false;
        });
    },
    _after_edit: function () {
        this.editor.form.on('blurred', this, this._on_blur_one2many);

        // The form's blur thing may be jiggered during the edition setup,
        // potentially leading to the x2m instasaving the row. Cancel any
        // blurring triggered the edition startup here
        this.editor.form.widgetFocused();
    },
    _before_unedit: function () {
        this.editor.form.off('blurred', this, this._on_blur_one2many);
    },
    do_delete: function (ids) {
        var confirm = window.confirm;
        window.confirm = function () { return true; };
        try {
            return this._super(ids);
        } finally {
            window.confirm = confirm;
        }
    },
    reload_record: function (record, options) {
        if (!options || !options.do_not_evict) {
            // Evict record.id from cache to ensure it will be reloaded correctly
            this.dataset.evict_record(record.get('id'));
        }

        return this._super(record);
    },
});

var One2ManyGroups = ListView.Groups.extend({
    setup_resequence_rows: function () {
        if (!this.view.x2m.get('effective_readonly')) {
            this._super.apply(this, arguments);
        }
    }
});

var FieldOne2Many = FieldX2Many.extend({
    init: function() {
        this._super.apply(this, arguments);
        this.x2many_views = {
            kanban: core.view_registry.get('one2many_kanban'),
            list: One2ManyListView,
        };
    },
    start: function() {
        this.$el.addClass('o_form_field_one2many');
        return this._super.apply(this, arguments);
    },
    commit_value: function() {
        var self = this;
        return this.is_loaded.then(function() {
            var view = self.viewmanager.active_view;
            if(view.type === "list" && view.controller.editable()) {
                return self.mutex.def.then(function () {
                    return view.controller.save_edition();
                });
            }
            return self.mutex.def;
        });
    },
});

var Many2ManyListView = X2ManyListView.extend({
    init: function () {
        this._super.apply(this, arguments);
        this.options = _.extend(this.options, {
            ListType: X2ManyList,
        });
    },
    do_add_record: function () {
        var self = this;

        new common.SelectCreateDialog(this, {
            res_model: this.model,
            domain: new data.CompoundDomain(this.x2m.build_domain(), ["!", ["id", "in", this.x2m.dataset.ids]]),
            context: this.x2m.build_context(),
            title: _t("Add: ") + this.x2m.string,
            alternative_form_view: this.x2m.field.views ? this.x2m.field.views.form : undefined,
            no_create: this.x2m.options.no_create,
            on_selected: function(element_ids) {
                return self.x2m.data_link_multi(element_ids).then(function() {
                    self.x2m.reload_current_view();
                });
            }
        }).open();
    },
    do_activate_record: function(index, id) {
        var self = this;
        var pop = new common.FormViewDialog(this, {
            res_model: this.model,
            res_id: id,
            context: this.x2m.build_context(),
            title: _t("Open: ") + this.x2m.string,
            alternative_form_view: this.x2m.field.views ? this.x2m.field.views.form : undefined,
            readonly: !this.is_action_enabled('edit') || self.x2m.get("effective_readonly"),
        }).open();
        pop.on('write_completed', self, function () {
            self.dataset.evict_record(id);
            self.reload_content();
        });
    },
    do_button_action: function(name, id, callback) {
        var self = this;
        var _sup = _.bind(this._super, this);
        if (! this.x2m.options.reload_on_button) {
            return _sup(name, id, callback);
        } else {
            return this.x2m.view.save().then(function() {
                return _sup(name, id, function() {
                    self.x2m.view.reload();
                });
            });
        }
    },
});

var FieldMany2Many = FieldX2Many.extend({
    init: function() {
        this._super.apply(this, arguments);
        this.x2many_views = {
            list: Many2ManyListView,
            kanban: core.view_registry.get('many2many_kanban'),
        };
    },
    start: function() {
        this.$el.addClass('o_form_field_many2many');
        return this._super.apply(this, arguments);
    }
});

var FieldMany2ManyKanban = FieldMany2Many.extend({
    default_view: 'kanban',
    init: function() {
        this._super.apply(this, arguments);
        this.view_options = _.extend({}, this.view_options, {
            'create_text': _t("Add"),
        });
    }
});

var FieldMany2ManyTags = AbstractManyField.extend(common.CompletionFieldMixin, common.ReinitializeFieldMixin, {
    className: "o_form_field_many2manytags",
    tag_template: "FieldMany2ManyTag",

    events: {
        'click .o_delete': function(e) {
            this.remove_id($(e.target).parent().data('id'));
        },
        'click .badge': 'open_color_picker',
        'mousedown .o_colorpicker span': 'update_color',
        'focusout .o_colorpicker': 'close_color_picker',
    },

    init: function(field_manager, node) {
        this._super(field_manager, node);
        common.CompletionFieldMixin.init.call(this);
        this.set({"value": []});
    },
    willStart: function () {
        var self = this;
        return this.dataset.call('fields_get', []).then(function(fields) {
           self.fields = fields;
        });
    },
    commit_value: function() {
        this.dataset.cancel_read();
        return this._super();
    },
    initialize_content: function() {
        if(!this.get("effective_readonly")) {
            this.many2one = new FieldMany2One(this.field_manager, this.node);
            this.many2one.options.no_open = true;
            this.many2one.on('changed_value', this, function() {
                var newValue = this.many2one.get('value');
                if(newValue) {
                    this.add_id(newValue);
                    this.many2one.set({'value': false});
                }
            });

            this.many2one.prependTo(this.$el);

            var self = this;
            this.many2one.$('input').on('keydown', function(e) {
                if(!$(e.target).val() && e.which === 8) {
                    var $badges = self.$('.badge');
                    if($badges.length) {
                        self.remove_id($badges.last().data('id'));
                    }
                }
            });
            this.many2one.get_search_blacklist = function () {
                return self.get('value');
            };
        }
    },
    destroy_content: function() {
        if(this.many2one) {
            this.many2one.destroy();
            this.many2one = undefined;
        }
    },
    get_render_data: function(ids){
        this.dataset.cancel_read();
        var fields = this.fields.color ? ['display_name', 'name', 'color'] : ['display_name', 'name']; // TODO master: remove useless 'name'
        return this.dataset.read_ids(ids, fields);
    },
    render_tag: function(data) {
        this.$('.badge').remove();
        this.$el.prepend(QWeb.render(this.tag_template, {elements: data, readonly: this.get('effective_readonly')}));
    },
    render_value: function() {
        var self = this;
        var values = this.get("value");
        var handle_names = function(_data) {
            _.each(_data, function(el) {
                el.display_name = el.display_name.trim() ? _.str.escapeHTML(el.display_name) : data.noDisplayContent;
            });
            self.render_tag(_data);
        };
        if (!values || values.length > 0) {
            return this.alive(this.get_render_data(values)).done(handle_names);
        } else {
            handle_names([]);
        }
    },
    add_id: function(id) {
        this.set({'value': _.uniq(this.get('value').concat([id]))});
    },
    remove_id: function(id) {
        this.set({'value': _.without(this.get("value"), id)});
    },
    focus: function () {
        if(!this.get("effective_readonly")) {
            return this.many2one.focus();
        }
        return false;
    },
    set_dimensions: function(height, width) {
        if(this.many2one) {
            this.many2one.$el.css('height', 'auto');
        }
        this.$el.css({
            width: width,
            minHeight: height,
        });
        if(this.many2one) {
            this.many2one.$el.css('height', this.$el.height());
        }
    },
    open_color_picker: function(ev){

        if (this.fields.color) {
            this.$color_picker = $(QWeb.render('FieldMany2ManyTag.colorpicker', {
                'widget': this,
                'tag_id': $(ev.currentTarget).data('id'),
            }));

            $(ev.currentTarget).append(this.$color_picker);
            this.$color_picker.dropdown('toggle');
            this.$color_picker.attr("tabindex", 1).focus();
        }
    },
    close_color_picker: function(){
        this.$color_picker.remove();
    },
    update_color: function(ev) {
        ev.preventDefault();

        var color = $(ev.currentTarget).data('color');
        var id = $(ev.currentTarget).data('id');

        var self = this;
        this.dataset.call('write', [id, {'color': color}]).done(function(){
            self.dataset.cache[id].from_read = {};
            self.dataset.evict_record(id);
            var tag = self.$el.find("span.badge[data-id='" + id + "']");
            var old_color = tag.data('color');
            tag.removeClass('o_tag_color_' + old_color);
            tag.data('color', color);
            tag.addClass('o_tag_color_' + color);
        });
    },
});

/**
 * Widget for (many2many field) to upload one or more file in same time and display in list.
 * The user can delete his files.
 * Options on attribute ; "blockui" {Boolean} block the UI or not during the file is uploading
 */
var FieldMany2ManyBinaryMultiFiles = AbstractManyField.extend(common.ReinitializeFieldMixin, {
    template: "FieldBinaryFileUploader",
    events: {
        'click .o_attach': function(e) {
            this.$('.o_form_input_file').click();
        },
        'change .o_form_input_file': function(e) {
            e.stopPropagation();

            var $target = $(e.target);
            var value = $target.val();

            if(value !== '') {
                if(this.data[0] && this.data[0].upload) { // don't upload more of one file in same time
                    return false;
                }

                var filename = value.replace(/.*[\\\/]/, '');
                for(var id in this.get('value')) {
                    // if the files exits, delete the file before upload (if it's a new file)
                    if(this.data[id] && (this.data[id].filename || this.data[id].name) == filename && !this.data[id].no_unlink) {
                        this.ds_file.unlink([id]);
                    }
                }

                if(this.node.attrs.blockui > 0) { // block UI or not
                    framework.blockUI();
                }

                // TODO : unactivate send on wizard and form

                // submit file
                this.$('form.o_form_binary_form').submit();
                this.$(".oe_fileupload").hide();
                // add file on data result
                this.data[0] = {
                    id: 0,
                    name: filename,
                    filename: filename,
                    url: '',
                    upload: true,
                };
            }
        },
        'click .oe_delete': function(e) {
            e.preventDefault();
            e.stopPropagation();

            var file_id = $(e.currentTarget).data("id");
            if(file_id) {
                var files = _.without(this.get('value'), file_id);
                if(!this.data[file_id].no_unlink) {
                    this.ds_file.unlink([file_id]);
                }
                this.set({'value': files});
            }
        },
    },
    init: function(field_manager, node) {
        this._super.apply(this, arguments);
        this.session = session;
        if(this.field.type != "many2many" || this.field.relation != 'ir.attachment') {
            throw _.str.sprintf(_t("The type of the field '%s' must be a many2many field with a relation to 'ir.attachment' model."), this.field.string);
        }
        this.data = {};
        this.set_value([]);
        this.ds_file = new data.DataSetSearch(this, 'ir.attachment');
        this.fileupload_id = _.uniqueId('oe_fileupload_temp');
        $(window).on(this.fileupload_id, _.bind(this.on_file_loaded, this));
    },
    get_file_url: function(attachment) {
        return '/web/content/' + attachment.id + '?download=true';
    },
    read_name_values : function() {
        var self = this;
        // don't reset know values
        var ids = this.get('value');
        var _value = _.filter(ids, function(id) { return self.data[id] === undefined; });
        // send request for get_name
        if(_value.length) {
            return this.ds_file.call('read', [_value, ['id', 'name', 'datas_fname', 'mimetype']])
                               .then(process_data);
        } else {
            return $.when(ids);
        }

        function process_data(datas) {
            _.each(datas, function(data) {
                data.no_unlink = true;
                data.url = self.get_file_url(data);
                self.data[data.id] = data;
            });
            return ids;
        }
    },
    render_value: function() {
        var self = this;
        this.read_name_values().then(function (ids) {
            self.$('.oe_placeholder_files, .oe_attachments')
                .replaceWith($(QWeb.render('FieldBinaryFileUploader.files', {'widget': self, 'values': ids})));

            // reinit input type file
            var $input = self.$('.o_form_input_file');
            $input.after($input.clone(true)).remove();
            self.$(".oe_fileupload").show();

            // display image thumbnail
            self.$(".o_image[data-mimetype^='image']").each(function () {
                var $img = $(this);
                if (/gif|jpe|jpg|png/.test($img.data('mimetype')) && $img.data('src')) {
                    $img.css('background-image', "url('" + $img.data('src') + "')");
                }
            });
        });
    },
    on_file_loaded: function(e, result) {
        if(this.node.attrs.blockui > 0) { // unblock UI
            framework.unblockUI();
        }

        if(result.error || !result.id) {
            this.do_warn(_t('Uploading Error'), result.error);
            delete this.data[0];
        } else {
            if(this.data[0] && this.data[0].filename === result.filename && this.data[0].upload) {
                delete this.data[0];
            }
            result.url = this.get_file_url(result);
            this.data[result.id] = result;
            var values = _.clone(this.get('value'));
            values.push(result.id);
            this.set({value: values});
        }
        this.render_value();
    },
});

/*
    This type of field display a list of checkboxes. It works only with m2ms. This field will display one checkbox for each
    record existing in the model targeted by the relation, according to the given domain if one is specified. Checked records
    will be added to the relation.
*/
var FieldMany2ManyCheckBoxes = AbstractManyField.extend(common.ReinitializeFieldMixin, {
    className: "oe_form_many2many_checkboxes",
    init: function() {
        this._super.apply(this, arguments);
        this.set("records", []);
        this.field_manager.on("view_content_has_changed", this, function() {
            var domain = new data.CompoundDomain(this.build_domain()).eval();
            if (!_.isEqual(domain, this.get("domain"))) {
                this.set("domain", domain);
            }
        });
        this.records_orderer = new utils.DropMisordered();
    },
    initialize_field: function() {
        common.ReinitializeFieldMixin.initialize_field.call(this);
        this.on("change:domain", this, this.query_records);
        this.set("domain", new data.CompoundDomain(this.build_domain()).eval());
        this.on("change:records", this, this.render_value);
    },
    query_records: function() {
        var self = this;
        var model = new Model(this.field.relation);
        this.records_orderer.add(model.call("search", [this.get("domain")], {"context": this.build_context()}).then(function(record_ids) {
            return model.call("name_get", [record_ids] , {"context": self.build_context()});
        })).then(function(res) {
            self.set("records", res);
        });
    },
    render_value: function() {
        this.$el.html(QWeb.render("FieldMany2ManyCheckBoxes", {widget: this}));
        var $inputs = this.$("input");
        $inputs.change(_.bind(this.from_dom, this));
        if (this.get("effective_readonly")) {
            $inputs.attr("disabled", "true");
        }
    },
    from_dom: function() {
        var new_value = this.$("input:checked").map(function() { return +$(this).data("record-id"); }).get();
        if (!_.isEqual(new_value, this.get("value"))) {
            this.internal_set_value(new_value);
        }
    },
    is_false: function() {
        return false;
    },
});

core.form_widget_registry
    .add('many2one', FieldMany2One)
    .add('many2many', FieldMany2Many)
    .add('many2many_tags', FieldMany2ManyTags)
    .add('many2many_kanban', FieldMany2ManyKanban)
    .add('one2many', FieldOne2Many)
    .add('one2many_list', FieldOne2Many)
    .add('many2many_binary', FieldMany2ManyBinaryMultiFiles)
    .add('many2many_checkboxes', FieldMany2ManyCheckBoxes);

core.one2many_view_registry
    .add('list', One2ManyListView);

return {
    FieldMany2ManyTags: FieldMany2ManyTags,
    AbstractManyField: AbstractManyField,
    FieldMany2One: FieldMany2One,
};

});<|MERGE_RESOLUTION|>--- conflicted
+++ resolved
@@ -955,11 +955,7 @@
             field.no_rerender = true;
             current_values[field.name] = field.get('value');
         });
-<<<<<<< HEAD
-        var cached_records = _.filter(this.dataset.cache, function(item){return !_.isEmpty(item.values);});
-=======
         var cached_records = _.filter(this.dataset.cache, function(item){return !_.isEmpty(item.values) && !item.to_delete;});
->>>>>>> faaacab7
         var valid = _.every(cached_records, function(record){
             _.each(fields, function(field){
                 var value = record.values[field.name];
