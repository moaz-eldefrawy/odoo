--- conflicted
+++ resolved
@@ -794,11 +794,7 @@
     /**
      * Directly set a view to use instead of calling fields_view_get. This method must
      * be called before start(). When an embedded view is set, underlying implementations
-<<<<<<< HEAD
-     * of openerp.web.View must use the provided view instead of any other one.
-=======
      * of db.web.View must use the provided view instead of any other one.
->>>>>>> 79440f2b
      *
      * @param embedded_view A view.
      */
