
// Variables {{{
$section-title-color: #8786b7
$facets-border: #afafb6
$facets-border-selected: #a6a6fe
$colour4: #8a89ba
//$colour4: #d14836
// }}}
// Mixins {{{
@mixin vertical-gradient($startColor: #555, $endColor: #333)
    background-color: $startColor
    background-image: -webkit-gradient(linear, left top, left bottom, from($startColor), to($endColor)) /* Saf4+, Chrome */
    background-image: -webkit-linear-gradient(top, $startColor, $endColor) /* Chrome 10+, Saf5.1+, iOS 5+ */
    background-image:    -moz-linear-gradient(top, $startColor, $endColor) /* FF3.6 */
    background-image:     -ms-linear-gradient(top, $startColor, $endColor) /* IE10 */
    background-image:      -o-linear-gradient(top, $startColor, $endColor) /* Opera 11.10+ */
    background-image:         linear-gradient(to bottom, $startColor, $endColor)


@mixin radial-gradient($gradient)
    background-position: center center
    background-image: -webkit-radial-gradient(circle, $gradient)
    background-image: -moz-radial-gradient($gradient)
    background-image: -ms-radial-gradient($gradient)
    background-image: radial-gradient($gradient)

@mixin radius($radius: 5px)
    -moz-border-radius: $radius
    -webkit-border-radius: $radius
    border-radius: $radius

@mixin box-shadow($bsval: 0px 1px 4px #777)
    -moz-box-shadow: $bsval
    -webkit-box-shadow: $bsval
    box-shadow: $bsval

@mixin transition($transval: (border linear 0.2s, box-shadow linear 0.2s))
    -webkit-transition: $transval
    -moz-transition: $transval
    -ms-transition: $transval
    -o-transition: $transval
    transition: $transval

@mixin opacity($opacity: .5)
    filter: alpha(opacity=$opacity * 100)
    opacity: $opacity

@mixin background-clip($clip: padding-box)
    -webkit-background-clip: $clip
    -moz-background-clip: $clip
    background-clip: $clip

@mixin unscrew-box
    -moz-box-sizing: border-box
    -webkit-box-sizing: border-box
    box-sizing: border-box

// }}}

.openerp2
    // Global style {{{
    padding: 0
    margin: 0
    font-family: "Lucida Grande", Helvetica, Verdana, Arial, sans-serif
    color: #4c4c4c
    font-size: 13px
    background: white
    position: relative

    a
        text-decoration: none

    // buttons
    a.button:link, a.button:visited, button, input[type='submit']
        display: inline-block
        border: 1px solid #ababab
        color: #404040
        margin: 0
        padding: 4px 12px
        font-size: 13px
        text-align: center
        @include vertical-gradient(#efefef, #d8d8d8)
        @include radius(3px)
        @include box-shadow((0 1px 2px rgba(0, 0, 0, .1), 0 1px 1px rgba(255, 255, 255, .8) inset))
        text-shadow: 0 1px 1px rgba(255, 255, 255, .5)
        -webkit-font-smoothing: antialiased
        outline: none

    a.button:hover, button:hover, input[type='submit']:hover
        @include vertical-gradient(#f6f6f6, #e3e3e3)
        cursor: pointer

    a.button:focus, button:focus, input[type='submit']:focus
        border: 1px solid #80bfff
        @include vertical-gradient(#f6f6f6, #e3e3e3)
        @include box-shadow((0 0 3px #80bfff, 0 1px 1px rgba(255, 255, 255, .8) inset))

    a.button:active, a.button.active, button:active, button.active, input[type='submit']:active, input[type='submit'].active
        background: #e3e3e3
        background: -moz-linear-gradient(top, #e3e3e3, #f6f6f6) #1b468f
        background: -webkit-gradient(linear, left top, left bottom, from(#e3e3e3), to(#f6f6f6)) #1b468f
        background: linear-gradient(top, #e3e3e3, #f6f6f6) #1b468f
        @include box-shadow(none)

    a.button.disabled, button:disabled, input[type='submit']:disabled
        background: #efefef !important
        border: 1px solid #d1d1d1 !important
        @include box-shadow(none !important)
        color: #aaa !important
        cursor: default
        text-shadow: 0 1px 1px #fff !important

    button.primary
        color: white
        @include vertical-gradient(#dc5f59, #b33630)
        @include box-shadow(none)

    button.primary:hover
        @include vertical-gradient(lighten(#dc5f59, 3%), lighten(#b33630, 3%))
        @include box-shadow(0 0 1px rgba(0,0,0,0.2))

    button.primary:active
        @include vertical-gradient(#b33630, #dc5f59)
        @include box-shadow(none)

    button.following
        color: white
        width: 90px
        @include vertical-gradient($colour4, darken($colour4, 3%))

    button.unfollow
        display: none
        color: white
        width: 90px
        @include vertical-gradient(#dc5f59, #b33630)

    // Tag reset {{{
    table
        padding: 0
        font-size: 13px
        border-collapse: collapse
    thead
        font-weight: bold
        background-color: #f0f0f0
        th
            border-right: 1px dotted #afafb6
            &:last-child
                border-right: none
    th, td
        padding: 0
        line-height: 18px
        text-align: left
    th
        font-weight: bold
        vertical-align: middle

    td
        vertical-align: top

    .zebra tbody tr:nth-child(odd) td
        background-color: #f0f0fa
        @include vertical-gradient(#f0f0fa, #eeeef6)

    .zebra tbody tr:hover td
        @include vertical-gradient(#eee, #dedede)

    .numeric
        text-align: right
        width: 82px
        input
            text-align: right
    ul, li
        margin: 0
        padding: 0
    
    li
        list-style-type: none
    // }}}

    
    // }}}
    // Generic classes {{{
    .oe_left
        float: left
    .oe_right
        float: right
    .oe_clear
        clear: both
    // }}}
    // Fullscreen mode {{{
    .oe_content_full_screen
        .oe_application
            top: 0
            left: 0
        .topbar, .leftbar
            display: none
    // }}}
    // Webclient {{{
    .oe_webclient
        width: 100%
        height: 100%
    // }}}
    // Topbar {{{
    .oe_topbar
        width: 100%
        height: 31px
        border-top: solid 1px #d3d3d3
        border-bottom: solid 1px black
        @include vertical-gradient(#646060, #262626)

        .oe_systray
            float: right
        .oe_systray > div
            float: left
            padding: 0 4px 0 4px

        .oe_topbar_item
            li
                float: left
                a
                    display: block
                    padding: 5px 10px 7px
                    line-height: 20px
                    height: 20px
                    color: #eee
                    vertical-align: top
                    text-shadow: 0 1px 1px rgba(0,0,0,0.2)
                    &:hover
                        background: #303030
                        color: white
                        @include box-shadow(0 1px 2px rgba(255,255,255,0.3) inset)
            .oe_active
                background: #303030
                font-weight: bold
                color: white
                @include box-shadow(0 1px 2px rgba(255,255,255,0.3) inset)

        .oe_topbar_avatar
            width: 24px
            height: 24px
            margin: -2px 2px 0 0
            @include radius(4px)
        .oe_topbar_avatar
            vertical-align: top
        .oe_dropdown_toggle:after
            width: 0
            height: 0
            display: inline-block
            content: "&darr"
            text-indent: -99999px
            vertical-align: top
            margin-top: 8px
            margin-left: 4px
            border-left: 4px solid transparent
            border-right: 4px solid transparent
            border-top: 4px solid white
            @include opacity(0.5)
    // }}}
    // TopBarUserMenu {{{
    .oe_user_menu
        float: right
        padding: 0
        margin: 0
        li
            list-style-type: none
            float: left
        .oe_dropdown
            position: relative
        .oe_dropdown_options
            float: left
            background: #333
            background: rgba(37,37,37,0.9)
            display: none
            position: absolute
            top: 32px
            right: -1px
            border: 0
            z-index: 900
            margin-left: 0
            margin-right: 0
            padding: 6px 0
            zoom: 1
            border-color: #999
            border-color: rgba(0, 0, 0, 0.2)
            border-style: solid
            border-width: 0 1px 1px
            @include radius(0 0 6px 6px)
            @include box-shadow(0 1px 4px rgba(0,0,0,0.3))
            @include background-clip()
            li
                float: none
                display: block
                background-color: none
                a
                    display: block
                    padding: 4px 15px
                    clear: both
                    font-weight: normal
                    line-height: 18px
                    color: #eee
                    &:hover
                        @include vertical-gradient(#292929, #191919)
                        @include box-shadow(none)
    // }}}
    // Leftbar {{{
    .oe_leftbar
        width: 220px
        background: #f0eeee
        border-right: 1px solid #afafb6
        text-shadow: 0 1px 1px white
    a.oe_logo
        width: 220px
        display: block
        text-align: center
        height: 70px
        line-height: 70px
        img
            height: 40px
            width: 157px
            margin: 14px 0
    .oe_footer
        position: fixed
        bottom: 0
        padding: 4px 0
        background: #f0eeee
        width: 220px
        text-align: center
        a
            font-weight: 800
            font-family: serif
            font-size: 16px
            color: black
            span
                color: #c81010
                font-style: italic
    // }}}
    // Menu {{{
    .oe_menu
        float: left
        padding: 0
        margin: 0
        li
            float: left
        a
            display: block
            padding: 5px 10px 7px
            line-height: 20px
            height: 20px
            color: #eee
            vertical-align: top
            text-shadow: 0 1px 1px rgba(0,0,0,0.2)
            &:hover
                background: #303030
                color: white
                @include box-shadow(0 1px 2px rgba(255,255,255,0.3) inset)
        .oe_active
            background: #303030
            font-weight: bold
            color: white
            @include box-shadow(0 1px 2px rgba(255,255,255,0.3) inset)
    .oe_menu_more_container
        position: relative
        .oe_menu_more
            position: absolute
            padding: 0
            background-color: #646060
            z-index: 1
            border: 1px solid black
            border-bottom-left-radius: 5px
            border-bottom-right-radius: 5px
            li
                float: none
                a
                    white-space: nowrap
    .oe_secondary_menu_section
        font-weight: bold
        margin-left: 8px
        color: $colour4
    .oe_secondary_submenu
        padding: 2px 0 8px 0
        margin: 0
        width: 100%
        display: inline-block
        li
            position: relative
            padding: 1px 0 1px 16px
            a
                display: block
                color: #4c4c4c
                padding: 2px 4px 2px 0
            .oe_menu_label
                position: absolute
                top: 1px
                right: 1px
                font-size: 10px
                background: $colour4
                color: white
                padding: 2px 4px
                margin: 1px 6px 0 0
                border: 1px solid lightGray
                text-shadow: 0 1px 1px rgba(0,0,0,0.2)
                @include radius(4px)
                @include box-shadow(inset 0 1px 1px rgba(0, 0, 0, 0.2))
        .oe_active
            background: $colour4
            border-top: 1px solid lightGray
            border-bottom: 1px solid lightGray
            text-shadow: 0 1px 1px rgba(0,0,0,0.2)
            @include box-shadow(inset 0 1px 1px rgba(0, 0, 0, 0.2))
            a
                color: white
            .oe_menu_label
                background: #eee
                color: $colour4
                text-shadow: 0 1px 1px white
                @include box-shadow(0 1px 1px rgba(0, 0, 0, 0.2))
        .oe_menu_toggler:before
            width: 0
            height: 0
            display: inline-block
            content: "&darr"
            text-indent: -99999px
            vertical-align: top
            margin-left: -8px
            margin-top: 4px
            margin-right: 4px
            border-top: 4px solid transparent
            border-bottom: 4px solid transparent
            border-left: 4px solid #4c4c4c
            @include opacity(0.5)
        .oe_menu_opened:before
            margin-top: 6px
            margin-left: -12px
            margin-right: 4px
            border-left: 4px solid transparent
            border-right: 4px solid transparent
            border-top: 4px solid #4c4c4c
    // }}}
    // Main {{{
    .oe_main
        width: 100%
        height: 100%
        border-spacing: 0px
    // }}}
    // Application to rename into action {{{
    .oe_application
        width: 100%
        a
            color: $colour4
            &:hover
                text-decoration: underline
    // }}}
    // FormView Layout {{{
    .oe_form
        label
            font-weight: bold
    .oe_form_topbar
        border-bottom: 1px solid #cacaca
        @include vertical-gradient(#fcfcfc, #dedede)
        padding: 0 8px
        line-height: 30px 
        button
            font-size: 12px 
            height: 24px 
            line-height: 24px 
            vertical-align: top
            padding: 0 10px 
            margin: 3px 0
            span.i
                line-height: 20px 
                height: 24px 
        ul
            height: 30px
            padding: 0
            margin: 0
            text-shadow: 0 1px 1px white
            border-left: 1px solid #cacaca
            border-right: 1px solid #cacaca
            li   
                padding: 0
                margin: 0
                float: left 
                vertical-align: top
                border-right: 1px solid #cacaca
                height: 30px 
                padding: 0 12px 
                &:first-child
                    border-left: 1px solid #cacaca
                a    
                    color: #4c4c4c
                    &:hover
                        color: black
        .oe_form_steps
            img  
                margin: 0 8px
                vertical-align: top
            li   
                border-right: none 
                padding: 0
                &:first-child
                    margin-left: 12px 
                    border-left: none 
                &:last-child
                    margin-right: 12px 
        .oe_form_steps_active
            font-weight: bold 
            color: #b33630
    .oe_form_sheetbg
        background: url(/web/static/src/img/form_sheetbg.png)
        padding: 8px
        border-bottom: 1px solid #ddd 
    .oe_form_sheet_width
        min-width: 650px
        max-width: 880px
        margin: 0 auto
    .oe_form_sheet
        padding-top: 8px
        background: white
        min-height: 420px
        border: 1px solid #afafb6
        @include box-shadow(0 0 10px rgba(0,0,0,0.3))
        //.avatar
        //    max-height: 52px
        //.contacts
        //    li
        //        float: left
        //        width: 33%
        //        margin-bottom: 4px
        //    .avatar
        //        height: 40px
        //        width: 40px
        //        border: 1px solid
        //        border-color: #e5e5e5 #dbdbdb #d2d2d2
        //    .data
        //        padding: 2px
        //        line-height: 18px
    .oe_form_header
        padding: 4px 16px
    .oe_form_group_cell
        line-height: 18px
        .oe_form_button
            width: 100%
            white-space: nowrap
    .oe_layout_debugging
        .oe_form_group
            border: 2px dashed red
        .oe_form_group_cell
            border: 1px solid blue
            padding-bottom: 1em
        .oe_layout_debug_cell
            color: white
            background: #696
            font-size: 80%
            text-align: center
        .oe_layout_debug_cell
            display: block
    .oe_layout_debug_cell
        display: none
    // }}}

    // FormView Widgets {{{
    .oe_form_label_help[for], .oe_form_label[for]
        white-space: nowrap
    // }}}

    // FormView Notebook {{{
    .oe_form_notebook
        margin: 8px 0
        padding: 0 8px
        list-style: none
        zoom: 1
    .oe_form_notebook:before, .oe_form_notebook:after
        display: table
        content: ""
        zoom: 1
    .oe_form_notebook:after
        clear: both
    .oe_form_notebook > li
        float: left
    .oe_form_notebook > li > a
        display: block
        color: #4c4c4c
    .oe_form_notebook
        border-color: #ddd
        border-style: solid
        border-width: 0 0 1px
    .oe_form_notebook > li
        position: relative
        margin-bottom: -1px
    .oe_form_notebook > li > a
        padding: 0 12px
        margin-right: 2px
        line-height: 30px
        border: 1px solid transparent
        @include radius(4px 4px 0 0)
    .oe_form_notebook > li > a:hover
        text-decoration: none
        background-color: #eee
        border-color: #eee #eee #ddd
    .oe_form_notebook > li.ui-state-active > a, .oe_form_notebook > li.ui-state-active > a:hover
        background-color: #ffffff
        border: 1px solid #ddd
        border-bottom-color: transparent
        cursor: default
    .ui-tabs-hide
        display: none

    // FormView Dropdown {{{

    .oe_form_dropdown_section
        position: relative
        display: inline-block
        margin-right: 4px

    .oe_dropdown_toggle:after
        width: 0
        height: 0
        display: inline-block
        content: "&darr"
        text-indent: -99999px
        vertical-align: top
        border-left: 4px solid transparent
        border-right: 4px solid transparent
        border-top: 4px solid white
        @include opacity(0.5)

        margin-top: 7px
        margin-left: 6px
        border-top-color: #404040

    .oe_dropdown_menu
        display: none
        position: absolute
        top: 28px
        left: 0px
        padding: 8px
        border: 1px solid #afafb6
        width: 120px
        overflow-x: hidden
        z-index: 900
        background: white
        @include radius(3px)
        @include box-shadow(0 1px 4px rgba(0,0,0,0.3))
        li
            list-style-type: none
            float: none
            display: block
            background-color: none
            a
                display: block
                padding: 3px 6px
                clear: both
                font-weight: normal
                line-height: 14px
                color: #4c4c4c
                text-decoration: none
                &:hover
                    text-decoration: none
                    @include vertical-gradient(#f0f0fa, #eeeef6)
                    @include box-shadow(none)

    // }}}
    // Kanban view {{{
    .oe_kanban_group_title
        margin: 1px 1px 4px
        font-size: 15px
        font-weight: bold
        text-shadow: 0 1px 0 white
    .oe_kanban_column, .oe_kanban_group_header
        width: 240px
        vertical-align: top
        padding: 6px 7px 6px 6px
        background: #f0eeee
        border-left: 1px solid #f0f8f8
        border-right: 1px solid #b9b9b9
    .oe_kanban_record
        position: relative
        display: block
        min-height: 50px
        background: white
        border: 1px solid #d8d8d8
        border-bottom-color: #b9b9b9
        padding: 6px
        margin: 6px 0
        display: block
        @include radius(4px)
        &:last-child
            margin-bottom: 0
        &:hover
            @include box-shadow(0 0 3px rgba(0,0,0,0.6))
        .oe_kanban_title
            font-weight: bold
            margin: 2px 4px
    .oe_kanban_gravatar
        width: 20px
        height: 20px
        @include radius(3px)
        @include box-shadow(0 1px 2px rgba(0,0,0,0.2))
    // }}}

<<<<<<< HEAD
    // Application to rename into action {{{
    .oe_application
        a
            color: $colour4
            &:hover
                text-decoration: underline
=======
    // Search View {{{
    .oe_searchview
        position: relative

        .VS-search
            .VS-search-box
                min-height: 0
                border-width: 1px
                padding: 0

            .VS-icon
                top: 5px

            .VS-icon-search
                left: 5px

            .VS-search-inner
                margin: 0 40px 0 17px
                font-size: 13px

                input
                    font-size: inherit
                    line-height: inherit
                    height: auto
                    padding: 0

                .VS-input-width-tester
                    font-size: inherit
                    padding: 0

                .search_input
                    margin-left: 0
                    height: 22px
                    input, .VS-input-width-tester
                        padding: 0 2px
                        height: inherit
                        margin: 0

                .search_facet
                    padding: 0
                    margin: 1px 0
                    border: 1px solid $facets-border
                    @include radius(3px)
                    background: #f0f0fa
                    height: 18px

                    &.is_selected
                        border-color: $facets-border-selected
                        @include box-shadow(0 0 3px 1px $facets-border-selected)

                        .category
                            margin-left: 0
                        .VS-icon-cancel
                            // don't change the icon on selection
                            @include opacity(1.0)
                            background-position: center 0

                    .category
                        padding: 0 4px 0 14px
                        color: white
                        background: #8786b7
                        text-shadow: 0 1px 1px rgba(0, 0, 0, 0.4)
                        font-weight: normal
                        text-transform: none
                        height: 18px
                        line-height: 18px
                        font-size: inherit

                    .search_facet_input_container
                        border-left: 1px solid $facets-border
                        height: 18px
                        line-height: 18px
                        padding: 0 4px
                        cursor: pointer

                    .search_facet_remove
                        left: 1px
                        top: 3px

            .VS-icon-cancel
                right: 24px

            .oe_vs_unfold_drawer
                position: absolute
                top: 0
                right: 0
                height: 100%
                line-height: 23px
                padding: 0 7px 0 4px
                color: #ccc
                cursor: pointer
                &:before
                    content: "▾"

        &.oe_searchview_open_drawer
            .oe_searchview_drawer
                display: block

        .oe_searchview_drawer
            position: absolute
            top: 100%
            right: 0
            background-color: white
            width: 500px
            display: none
            border: 1px solid #ccc

            .oe_searchview_filters
                display: table
                width: 100%

                > div
                    @include unscrew-box
                    display: table-cell
                    width: 50%

                h3
                    margin: 2px 4px 2px 8px
                    color: $section-title-color

                ul
                    margin: 0 12px 3px
                    padding: 0
                    list-style: none

                li
                    list-style: none
                    padding: 3px 6px
                    height: 14px
                    color: inherit
                    cursor: pointer

                    &:hover
                        background-color: #f0f0fa

            .oe_searchview_advanced
                h4
                    border-top: 1px solid #ccc
                    margin: 5px 0 3px
                    cursor: pointer

                h4:before
                    content: "▸ "

                div
                    display: none

                button.oe_add_condition:before
                    content: "⊞ "
                button.oe_apply:before
                    content: "⚡ "

                ul
                    list-style: none
                    padding: 0
                li
                    list-style: none
                    margin: 0

                &.oe_opened
                    h4:before
                        content: "▾ "
                    div
                        display: block
    // }}}

.openerp
    // Transitional overrides for old styles {{{
>>>>>>> 233a72f8
    // }}}

// Transitional overrides for old styles {{{
.openerp
    .oe_form_field_many2one
        td:first-child
            position: relative
        span.oe-m2o-drop-down-button
            position: absolute
            top: 3px
            right: 2px
// }}}

// au BufWritePost,FileWritePost *.sass :!sass --style expanded --line-numbers <afile> > "%:p:r.css"
// vim:tabstop=4:shiftwidth=4:softtabstop=4:fdm=marker:
<|MERGE_RESOLUTION|>--- conflicted
+++ resolved
@@ -698,14 +698,14 @@
         @include box-shadow(0 1px 2px rgba(0,0,0,0.2))
     // }}}
 
-<<<<<<< HEAD
     // Application to rename into action {{{
     .oe_application
         a
             color: $colour4
             &:hover
                 text-decoration: underline
-=======
+    // }}}
+
     // Search View {{{
     .oe_searchview
         position: relative
@@ -872,11 +872,6 @@
                         display: block
     // }}}
 
-.openerp
-    // Transitional overrides for old styles {{{
->>>>>>> 233a72f8
-    // }}}
-
 // Transitional overrides for old styles {{{
 .openerp
     .oe_form_field_many2one
