--- conflicted
+++ resolved
@@ -1559,15 +1559,10 @@
 
 <t t-name="SwitchCompanyMenu">
     <li class="o_switch_company_menu">
-<<<<<<< HEAD
-        <a role="button" class="dropdown-toggle" data-toggle="dropdown" aria-expanded="false" href="#" aria-label="Dropdown menu" title="Dropdown menu">
+        <a role="button" class="dropdown-toggle" data-toggle="dropdown" data-display="static" aria-expanded="false" href="#" aria-label="Dropdown menu" title="Dropdown menu">
             <span t-attf-class="#{widget.isMobile ? 'fa fa-building-o' : 'oe_topbar_name'}">
                 <t t-if="!widget.isMobile"><t t-raw="widget.current_company_name"/></t>
             </span>
-=======
-        <a role="button" class="dropdown-toggle" data-toggle="dropdown" data-display="static" aria-expanded="false" href="#" aria-label="Dropdown menu" title="Dropdown menu">
-            <span t-attf-class="#{widget.isMobile ? 'fa fa-building-o' : 'oe_topbar_name'}"/>
->>>>>>> 60e71302
         </a>
         <div class="dropdown-menu dropdown-menu-right" role="menu">
             <t t-if="widget.isMobile">
