<openerp>
    <data>

        <record id="view_general_configuration" model="ir.ui.view">
            <field name="name">General Settings</field>
            <field name="model">base.config.settings</field>
            <field name="type">form</field>
            <field name="arch" type="xml">
                <form string="General Settings" version="7.0">
                    <header>
<<<<<<< HEAD
                        <button string="Apply" type="object" name="execute" class="oe_highlight_editable" />
=======
                        <button string="Apply" type="object" name="execute" class="oe_highlight_on_dirty"/>
                        <button string="Cancel" special="cancel"/>
>>>>>>> 6787048b
                    </header>
                    <sheet>
                        <group string="Company Settings">
                            <group>
                                <field name="module_multi_company"/>
                            </group>
                            <group>
                                <div>
                                    You will also find several configuration options on your company data:
                                    address for the header and footer, overdue payments texts, etc.
                                </div>
                                <button type="object" name="open_company" string="Configure Your Company Data" icon="gtk-execute"/>
                            </group>
                        </group>
                        <group string="External Accesses">
                            <field name="module_share"/>
                            <field name="module_portal"/>
                        </group>
                        <group string="Others">
                            <label for="id" string="Outgoing Mail Servers"/>
                            <button type="action" name="%(base.action_ir_mail_server_list)d"
                                string="Configure" icon="gtk-execute"/>
                        </group>
                    </sheet>
                </form>
            </field>
        </record>

        <record id="action_general_configuration" model="ir.actions.act_window">
            <field name="name">General Settings</field>
            <field name="res_model">base.config.settings</field>
            <field name="view_mode">form</field>
            <field name="target">inline</field>
        </record>
        <menuitem id="menu_general_configuration" parent="base.menu_config"
            sequence="100" action="action_general_configuration"/>

        <!-- Sale config wizard -->
        <record id="view_sale_config_settings" model="ir.ui.view">
            <field name="name">sale settings</field>
            <field name="model">sale.config.settings</field>
            <field name="type">form</field>
            <field name="arch" type="xml">
                <form string="Configure Sales" version="7.0">
                    <header>
                        <button string="Apply" type="object" name="execute" class="oe_highlight_on_dirty"/>
                        <button string="Cancel" special="cancel"/>
                    </header>
                    <sheet>
                        <field name="module_crm" invisible="1"/>
                        <group name="config_sale"/>
                        <group name="config_fetchmail" string="Emails" attrs="{'invisible': [('module_crm','=',False)]}">
                            <field name="module_plugin_thunderbird"/>
                            <field name="module_plugin_outlook"/>
                        </group>
                        <group name="config_crm"/>
                    </sheet>
                </form>
            </field>
        </record>

        <record id="action_sale_config" model="ir.actions.act_window">
            <field name="name">Configure Sales</field>
            <field name="type">ir.actions.act_window</field>
            <field name="res_model">sale.config.settings</field>
            <field name="view_id" ref="view_sale_config_settings"/>
            <field name="view_mode">form</field>
            <field name="target">inline</field>
        </record>

    </data>
</openerp><|MERGE_RESOLUTION|>--- conflicted
+++ resolved
@@ -8,12 +8,7 @@
             <field name="arch" type="xml">
                 <form string="General Settings" version="7.0">
                     <header>
-<<<<<<< HEAD
-                        <button string="Apply" type="object" name="execute" class="oe_highlight_editable" />
-=======
                         <button string="Apply" type="object" name="execute" class="oe_highlight_on_dirty"/>
-                        <button string="Cancel" special="cancel"/>
->>>>>>> 6787048b
                     </header>
                     <sheet>
                         <group string="Company Settings">
