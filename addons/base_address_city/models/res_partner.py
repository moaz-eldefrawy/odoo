--- conflicted
+++ resolved
@@ -26,19 +26,15 @@
         doc = etree.fromstring(arch)
         if doc.xpath("//field[@name='city_id']"):
            return arch
+        label = _('City')
         for city_node in doc.xpath("//field[@name='city']"):
             replacement_xml = """
             <div>
                 <field name="country_enforce_cities" invisible="1"/>
-<<<<<<< HEAD
-                <field name='city' attrs="{'invisible': [('country_enforce_cities', '=', True), ('city_id', '!=', False)], 'readonly': [('type', '=', 'contact'), ('parent_id', '!=', False)]}"/>
-                <field name='city_id' attrs="{'invisible': [('country_enforce_cities', '=', False)], 'readonly': [('type', '=', 'contact'), ('parent_id', '!=', False)]}" context="{'default_country_id': country_id}" domain="[('country_id', '=', country_id)]" string="City"/>
-=======
                 <field name='city' placeholder="%s" attrs="{'invisible': [('country_enforce_cities', '=', True), ('city_id', '!=', False)], 'readonly': [('type', '=', 'contact'), ('parent_id', '!=', False)]}"/>
-                <field name='city_id' placeholder="%s" attrs="{'invisible': [('country_enforce_cities', '=', False)], 'readonly': [('type', '=', 'contact'), ('parent_id', '!=', False)]}" context="{'default_country_id': country_id}" domain="[('country_id', '=', country_id)]"/>
->>>>>>> 2835d299
+                <field name='city_id' placeholder="%s" string="%s" attrs="{'invisible': [('country_enforce_cities', '=', False)], 'readonly': [('type', '=', 'contact'), ('parent_id', '!=', False)]}" context="{'default_country_id': country_id}" domain="[('country_id', '=', country_id)]"/>
             </div>
-            """ % (_('City'), _('City'))
+            """ % (label, label, label)
             city_id_node = etree.fromstring(replacement_xml)
             city_node.getparent().replace(city_node, city_id_node)
 
