# -*- coding: utf-8 -*-
# Part of Odoo. See LICENSE file for full copyright and licensing details.

from odoo import http
from odoo.http import request
from odoo.addons.website_sale.controllers.main import WebsiteSale

class WebsiteSaleOptions(WebsiteSale):

    @http.route(['/shop/product/<model("product.template"):product>'], type='http', auth="public", website=True)
    def product(self, product, category='', search='', **kwargs):
        r = super(WebsiteSaleOptions, self).product(product, category, search, **kwargs)
        r.qcontext['optional_product_ids'] = map(lambda p: p.with_context({'active_id': p.id}), product.optional_product_ids)
        return r

    @http.route(['/shop/cart/update_option'], type='http', auth="public", methods=['POST'], website=True, multilang=False)
    def cart_options_update_json(self, product_id, add_qty=1, set_qty=0, goto_shop=None, lang=None, **kw):
        if lang:
            request.website = request.website.with_context(lang=lang)

        order = request.website.sale_get_order(force_create=1)
        product = request.env['product.product'].browse(int(product_id))

        option_ids = product.optional_product_ids.mapped('product_variant_ids').ids
        optional_product_ids = []
        for k, v in kw.items():
            if "optional-product-" in k and int(kw.get(k.replace("product", "add"))) and int(v) in option_ids:
                optional_product_ids.append(int(v))

        value = {}
        if add_qty or set_qty:
            value = order._cart_update(product_id=int(product_id),
                add_qty=int(add_qty), set_qty=int(set_qty),
                optional_product_ids=optional_product_ids)

        # options have all time the same quantity
        for option_id in optional_product_ids:
            order._cart_update(product_id=option_id,
                set_qty=value.get('quantity'),
                linked_line_id=value.get('line_id'))

        return str(order.cart_quantity)

    @http.route(['/shop/modal'], type='json', auth="public", methods=['POST'], website=True)
    def modal(self, product_id, **kw):
<<<<<<< HEAD
        pricelist = request.website.get_current_pricelist()
        product_context = dict(request.context)
        if not product_context.get('pricelist'):
            product_context['pricelist'] = int(pricelist)
        # fetch quantity from custom context
        product_context.update(kw.get('kwargs', {}).get('context', {}))

        from_currency = request.env.user.company_id.currency_id
        to_currency = pricelist.currency_id
        compute_currency = lambda price: request.env['res.currency']._compute(from_currency, to_currency, price)
        product = request.env['product.product'].with_context(product_context).browse(int(product_id))
        return request.website._render("website_sale_options.modal", {
            'product': product,
            'compute_currency': compute_currency,
            'get_attribute_value_ids': self.get_attribute_value_ids,
        })
=======
        cr, uid, context, pool = request.cr, request.uid, request.context, request.registry
        pricelist = self.get_pricelist()
        quantity = kw['kwargs']['context']['quantity']
        if not context.get('pricelist'):
            context['pricelist'] = int(pricelist)

        website_context = kw.get('kwargs', {}).get('context', {})
        context = dict(context or {}, **website_context)
        from_currency = pool['res.users'].browse(cr, uid, uid, context=context).company_id.currency_id
        to_currency = pricelist.currency_id
        compute_currency = lambda price: pool['res.currency']._compute(cr, uid, from_currency, to_currency, price, context=context)
        product = pool['product.product'].browse(cr, uid, int(product_id), context=context)
        request.website = request.website.with_context(context)

        main_product_attr_ids = self.get_attribute_value_ids(product)
        for variant in main_product_attr_ids:
            if variant[0] == product.id:
                # We indeed need a list of lists (even with only 1 element)
                main_product_attr_ids = [variant]
                break

        return request.website._render("website_sale_options.modal", {
                'product': product,
                'compute_currency': compute_currency,
                'get_attribute_value_ids': self.get_attribute_value_ids,
                'main_product_attr_ids': main_product_attr_ids,
            })
>>>>>>> 34bc9b49
<|MERGE_RESOLUTION|>--- conflicted
+++ resolved
@@ -43,7 +43,6 @@
 
     @http.route(['/shop/modal'], type='json', auth="public", methods=['POST'], website=True)
     def modal(self, product_id, **kw):
-<<<<<<< HEAD
         pricelist = request.website.get_current_pricelist()
         product_context = dict(request.context)
         if not product_context.get('pricelist'):
@@ -55,26 +54,6 @@
         to_currency = pricelist.currency_id
         compute_currency = lambda price: request.env['res.currency']._compute(from_currency, to_currency, price)
         product = request.env['product.product'].with_context(product_context).browse(int(product_id))
-        return request.website._render("website_sale_options.modal", {
-            'product': product,
-            'compute_currency': compute_currency,
-            'get_attribute_value_ids': self.get_attribute_value_ids,
-        })
-=======
-        cr, uid, context, pool = request.cr, request.uid, request.context, request.registry
-        pricelist = self.get_pricelist()
-        quantity = kw['kwargs']['context']['quantity']
-        if not context.get('pricelist'):
-            context['pricelist'] = int(pricelist)
-
-        website_context = kw.get('kwargs', {}).get('context', {})
-        context = dict(context or {}, **website_context)
-        from_currency = pool['res.users'].browse(cr, uid, uid, context=context).company_id.currency_id
-        to_currency = pricelist.currency_id
-        compute_currency = lambda price: pool['res.currency']._compute(cr, uid, from_currency, to_currency, price, context=context)
-        product = pool['product.product'].browse(cr, uid, int(product_id), context=context)
-        request.website = request.website.with_context(context)
-
         main_product_attr_ids = self.get_attribute_value_ids(product)
         for variant in main_product_attr_ids:
             if variant[0] == product.id:
@@ -83,9 +62,8 @@
                 break
 
         return request.website._render("website_sale_options.modal", {
-                'product': product,
-                'compute_currency': compute_currency,
-                'get_attribute_value_ids': self.get_attribute_value_ids,
-                'main_product_attr_ids': main_product_attr_ids,
-            })
->>>>>>> 34bc9b49
+            'product': product,
+            'compute_currency': compute_currency,
+            'get_attribute_value_ids': self.get_attribute_value_ids,
+            'main_product_attr_ids': main_product_attr_ids,
+        })