# Translation of OpenERP Server.
# This file contains the translation of the following modules:
#	* purchase
#
msgid ""
msgstr ""
"Project-Id-Version: OpenERP Server 6.0.0-rc2\n"
"Report-Msgid-Bugs-To: support@openerp.com\n"
"POT-Creation-Date: 2011-01-03 16:58:22+0000\n"
"PO-Revision-Date: 2011-01-03 16:58:22+0000\n"
"Last-Translator: <>\n"
"Language-Team: \n"
"MIME-Version: 1.0\n"
"Content-Type: text/plain; charset=UTF-8\n"
"Content-Transfer-Encoding: \n"
"Plural-Forms: \n"

#. module: purchase
#: model:process.transition,note:purchase.process_transition_confirmingpurchaseorder0
msgid "The buyer has to approve the RFQ before being sent to the supplier. The RFQ becomes a confirmed Purchase Order."
msgstr ""

#. module: purchase
#: code:addons/purchase/purchase.py:282
#, python-format
msgid "You can not confirm purchase order without Purchase Order Lines."
msgstr ""

#. module: purchase
#: field:purchase.order,invoiced:0
msgid "Invoiced & Paid"
msgstr ""

#. module: purchase
#: field:purchase.order,location_id:0
#: view:purchase.report:0
#: field:purchase.report,location_id:0
msgid "Destination"
msgstr ""

#. module: purchase
#: code:addons/purchase/purchase.py:710
#, python-format
msgid "You have to select a product UOM in the same category than the purchase UOM of the product"
msgstr ""

#. module: purchase
#: help:purchase.report,date:0
msgid "Date on which this document has been created"
msgstr ""

#. module: purchase
#: model:ir.actions.act_window,help:purchase.purchase_rfq
msgid "You can create a request for quotation when you want to buy products to a supplier but the purchase is not confirmed yet. Use also this menu to review requests for quotation created automatically based on your logistic rules (minimum stock, MTO, etc). You can convert the request for quotation into a purchase order once the order is confirmed. If you use the extended interface (from user's preferences), you can select the way to control your supplier invoices: based on the order, based on the receptions or manual encoding."
msgstr ""

#. module: purchase
#: selection:purchase.order,invoice_method:0
msgid "From Picking"
msgstr ""

#. module: purchase
#: view:purchase.order:0
msgid "Not Invoiced"
msgstr ""

#. module: purchase
#: field:purchase.order,dest_address_id:0
msgid "Destination Address"
msgstr ""

#. module: purchase
#: report:purchase.order:0
#: field:purchase.report,validator:0
msgid "Validated By"
msgstr ""

#. module: purchase
#: view:purchase.order:0
#: field:purchase.order,partner_id:0
#: view:purchase.order.line:0
#: view:purchase.report:0
#: field:purchase.report,partner_id:0
msgid "Supplier"
msgstr ""

#. module: purchase
#: view:purchase.order.line_invoice:0
msgid "Do you want to generate the supplier invoices ?"
msgstr ""

#. module: purchase
#: model:ir.actions.act_window,help:purchase.purchase_form_action
msgid "Use this menu to search within your purchase orders by references, supplier, products, etc. For each purchase order, you can track the products received, and control the supplier invoices."
msgstr ""

#. module: purchase
#: code:addons/purchase/purchase.py:722
#, python-format
msgid "The selected supplier only sells this product by %s"
msgstr ""

#. module: purchase
#: code:addons/purchase/wizard/purchase_line_invoice.py:156
#, python-format
msgid "Supplier Invoices"
msgstr ""

#. module: purchase
#: sql_constraint:purchase.order:0
msgid "Order Reference must be unique !"
msgstr ""

#. module: purchase
#: model:process.transition,name:purchase.process_transition_packinginvoice0
#: model:process.transition,name:purchase.process_transition_productrecept0
msgid "From a Pick list"
msgstr ""

#. module: purchase
#: code:addons/purchase/purchase.py:649
#, python-format
msgid "No Pricelist !"
msgstr ""

#. module: purchase
#: field:purchase.order.line,product_qty:0
#: view:purchase.report:0
#: field:purchase.report,quantity:0
msgid "Quantity"
msgstr ""

#. module: purchase
#: view:purchase.order.line_invoice:0
msgid "Select an Open Sale Order"
msgstr ""

#. module: purchase
#: field:purchase.order,company_id:0
#: field:purchase.order.line,company_id:0
#: view:purchase.report:0
#: field:purchase.report,company_id:0
msgid "Company"
msgstr ""

#. module: purchase
#: view:board.board:0
#: model:ir.actions.act_window,name:purchase.action_purchase_order_monthly_categ_graph
#: view:purchase.report:0
msgid "Monthly Purchase by Category"
msgstr ""

#. module: purchase
#: view:purchase.order:0
msgid "Set to Draft"
msgstr ""

#. module: purchase
#: selection:purchase.order,state:0
#: selection:purchase.report,state:0
msgid "Invoice Exception"
msgstr ""

#. module: purchase
#: model:product.pricelist,name:purchase.list0
msgid "Default Purchase Pricelist"
msgstr ""

#. module: purchase
#: model:ir.actions.act_window,name:purchase.action_current_purchases
msgid "Current purchases"
msgstr ""

#. module: purchase
#: help:purchase.order,dest_address_id:0
msgid "Put an address if you want to deliver directly from the supplier to the customer.In this case, it will remove the warehouse link and set the customer location."
msgstr ""

#. module: purchase
#: help:res.partner,property_product_pricelist_purchase:0
msgid "This pricelist will be used, instead of the default one, for purchases from the current partner"
msgstr ""

#. module: purchase
#: report:purchase.order:0
msgid "Fax :"
msgstr ""

#. module: purchase
#: help:purchase.order,pricelist_id:0
msgid "The pricelist sets the currency used for this purchase order. It also computes the supplier price for the selected products/quantities."
msgstr ""

#. module: purchase
#: model:ir.model,name:purchase.model_stock_partial_picking
msgid "Partial Picking"
msgstr ""

#. module: purchase
#: code:addons/purchase/purchase.py:286
#, python-format
msgid "Purchase order '%s' is confirmed."
msgstr ""

#. module: purchase
#: view:purchase.order:0
msgid "Approve Purchase"
msgstr ""

#. module: purchase
#: model:process.node,name:purchase.process_node_approvepurchaseorder0
#: view:purchase.order:0
#: selection:purchase.order,state:0
#: selection:purchase.report,state:0
msgid "Approved"
msgstr ""

#. module: purchase
#: view:purchase.report:0
msgid "Reference UOM"
msgstr ""

#. module: purchase
#: view:purchase.order:0
msgid "Origin"
msgstr ""

#. module: purchase
#: field:purchase.report,product_uom:0
msgid "Reference UoM"
msgstr ""

#. module: purchase
#: model:ir.actions.act_window,name:purchase.action_purchase_line_product_tree
msgid "Purchases"
msgstr ""

#. module: purchase
#: view:purchase.order:0
#: field:purchase.order,notes:0
#: view:purchase.order.line:0
#: field:purchase.order.line,notes:0
msgid "Notes"
msgstr ""

#. module: purchase
#: code:addons/purchase/purchase.py:649
#, python-format
msgid "You have to select a pricelist or a supplier in the purchase form !\n"
"Please set one before choosing a product."
msgstr ""

#. module: purchase
#: selection:purchase.report,month:0
msgid "September"
msgstr ""

#. module: purchase
#: report:purchase.order:0
#: field:purchase.order,amount_tax:0
#: view:purchase.order.line:0
#: field:purchase.order.line,taxes_id:0
msgid "Taxes"
msgstr ""

#. module: purchase
#: model:ir.actions.report.xml,name:purchase.report_purchase_order
#: model:ir.model,name:purchase.model_purchase_order
#: model:process.node,name:purchase.process_node_purchaseorder0
#: field:procurement.order,purchase_id:0
#: view:purchase.order:0
#: model:res.request.link,name:purchase.req_link_purchase_order
#: field:stock.picking,purchase_id:0
msgid "Purchase Order"
msgstr ""

#. module: purchase
#: field:purchase.order,name:0
#: view:purchase.order.line:0
#: field:purchase.order.line,order_id:0
msgid "Order Reference"
msgstr ""

#. module: purchase
#: report:purchase.order:0
msgid "Net Total :"
msgstr ""

#. module: purchase
#: view:purchase.installer:0
msgid "Configure Your Purchases Management Application"
msgstr ""

#. module: purchase
#: model:ir.ui.menu,name:purchase.menu_procurement_management_product
#: model:ir.ui.menu,name:purchase.menu_procurement_partner_contact_form
msgid "Products"
msgstr ""

#. module: purchase
#: field:purchase.installer,progress:0
msgid "Configuration Progress"
msgstr ""

#. module: purchase
#: model:process.transition,note:purchase.process_transition_packinginvoice0
msgid "A Pick list generates an invoice. Depending on the Invoicing control of the sale order, the invoice is based on delivered or on ordered quantities."
msgstr ""

#. module: purchase
#: selection:purchase.order,state:0
#: selection:purchase.order.line,state:0
#: selection:purchase.report,state:0
msgid "Cancelled"
msgstr ""

#. module: purchase
#: code:addons/purchase/purchase.py:305
#, python-format
msgid "Purchase amount over the limit"
msgstr ""

#. module: purchase
#: view:purchase.order:0
msgid "Convert to Purchase Order"
msgstr ""

#. module: purchase
#: field:purchase.order,pricelist_id:0
#: field:purchase.report,pricelist_id:0
msgid "Pricelist"
msgstr ""

#. module: purchase
#: selection:purchase.order,state:0
#: selection:purchase.report,state:0
msgid "Shipping Exception"
msgstr ""

#. module: purchase
#: field:purchase.order.line,invoice_lines:0
msgid "Invoice Lines"
msgstr ""

#. module: purchase
#: model:process.node,name:purchase.process_node_packinglist0
#: model:process.node,name:purchase.process_node_productrecept0
msgid "Incoming Products"
msgstr ""

#. module: purchase
#: model:process.node,name:purchase.process_node_packinginvoice0
msgid "Outgoing Products"
msgstr ""

#. module: purchase
#: view:purchase.order:0
msgid "Manually Corrected"
msgstr ""

#. module: purchase
#: view:purchase.report:0
msgid "   Month   "
msgstr ""

#. module: purchase
#: view:purchase.order:0
msgid "Reference"
msgstr ""

#. module: purchase
#: code:addons/purchase/purchase.py:237
#, python-format
msgid "Cannot delete Purchase Order(s) which are in %s State!"
msgstr ""

#. module: purchase
#: field:purchase.report,dest_address_id:0
msgid "Dest. Address Contact Name"
msgstr ""

#. module: purchase
#: model:ir.model,name:purchase.model_stock_move
msgid "Stock Move"
msgstr ""

#. module: purchase
#: view:purchase.report:0
#: field:purchase.report,day:0
msgid "Day"
msgstr ""

#. module: purchase
#: code:addons/purchase/purchase.py:334
#, python-format
msgid "Purchase order '%s' has been set in draft state."
msgstr ""

#. module: purchase
#: field:purchase.order.line,account_analytic_id:0
msgid "Analytic Account"
msgstr ""

#. module: purchase
#: view:purchase.report:0
#: field:purchase.report,nbr:0
msgid "# of Lines"
msgstr ""

#. module: purchase
#: code:addons/purchase/purchase.py:685
#: code:addons/purchase/purchase.py:722
#: code:addons/purchase/wizard/purchase_order_group.py:47
#, python-format
msgid "Warning"
msgstr ""

#. module: purchase
#: field:purchase.installer,purchase_analytic_plans:0
msgid "Purchase Analytic Plans"
msgstr ""

#. module: purchase
#: model:ir.model,name:purchase.model_purchase_installer
msgid "purchase.installer"
msgstr ""

#. module: purchase
#: selection:purchase.order.line,state:0
msgid "Draft"
msgstr ""

#. module: purchase
#: report:purchase.order:0
msgid "Net Price"
msgstr ""

#. module: purchase
#: view:purchase.order.line:0
msgid "Order Line"
msgstr ""

#. module: purchase
#: help:purchase.order,shipped:0
msgid "It indicates that a picking has been done"
msgstr ""

#. module: purchase
#: code:addons/purchase/purchase.py:710
#, python-format
msgid "Wrong Product UOM !"
msgstr ""

#. module: purchase
#: model:process.node,name:purchase.process_node_confirmpurchaseorder0
#: selection:purchase.order.line,state:0
msgid "Confirmed"
msgstr ""

#. module: purchase
#: view:purchase.report:0
#: field:purchase.report,price_average:0
msgid "Average Price"
msgstr ""

#. module: purchase
#: report:purchase.order:0
msgid "Total :"
msgstr ""

#. module: purchase
#: model:process.transition.action,name:purchase.process_transition_action_confirmpurchaseorder0
#: view:purchase.order.line_invoice:0
msgid "Confirm"
msgstr ""

#. module: purchase
#: model:ir.ui.menu,name:purchase.menu_procurement_management_invoice
#: view:purchase.order:0
msgid "Invoice Control"
msgstr ""

#. module: purchase
#: constraint:res.company:0
msgid "Error! You can not create recursive companies."
msgstr ""

#. module: purchase
#: field:purchase.order,partner_ref:0
msgid "Supplier Reference"
msgstr ""

#. module: purchase
#: help:purchase.order,amount_tax:0
msgid "The tax amount"
msgstr ""

#. module: purchase
#: model:process.transition,note:purchase.process_transition_productrecept0
msgid "A Pick list generates a supplier invoice. Depending on the Invoicing control of the purchase order, the invoice is based on received or on ordered quantities."
msgstr ""

#. module: purchase
#: view:purchase.order:0
#: field:purchase.order,state:0
#: view:purchase.order.line:0
#: field:purchase.order.line,state:0
#: view:purchase.report:0
msgid "State"
msgstr ""

#. module: purchase
#: model:ir.actions.act_window,help:purchase.action_stock_move_report_po
msgid "Reception Analysis allows you to easily check and analyse your company order receptions and the performance of your supplier's deliveries."
msgstr ""

#. module: purchase
#: report:purchase.quotation:0
msgid "Tel.:"
msgstr ""

#. module: purchase
#: model:ir.model,name:purchase.model_stock_picking
#: field:purchase.order,picking_ids:0
msgid "Picking List"
msgstr ""

#. module: purchase
#: view:purchase.order:0
msgid "Print"
msgstr ""

#. module: purchase
#: model:ir.actions.act_window,name:purchase.action_view_purchase_order_group
msgid "Merge Purchase orders"
msgstr ""

#. module: purchase
#: field:purchase.order,order_line:0
msgid "Order Lines"
msgstr ""

#. module: purchase
#: code:addons/purchase/purchase.py:651
#, python-format
msgid "No Partner!"
msgstr ""

#. module: purchase
#: report:purchase.quotation:0
msgid "Fax:"
msgstr ""

#. module: purchase
#: view:purchase.report:0
#: field:purchase.report,price_total:0
msgid "Total Price"
msgstr ""

#. module: purchase
#: view:purchase.order:0
<<<<<<< HEAD
msgid "No Invoice"
=======
msgid "Untaxed amount"
>>>>>>> 67d825b0
msgstr ""

#. module: purchase
#: model:ir.ui.menu,name:purchase.menu_product_pricelist_action2_purchase
#: model:ir.ui.menu,name:purchase.menu_purchase_config_pricelist
msgid "Pricelists"
msgstr ""

#. module: purchase
#: field:purchase.report,partner_address_id:0
msgid "Address Contact Name"
msgstr ""

#. module: purchase
#: help:purchase.order,invoice_method:0
msgid "From Order: a draft invoice will be pre-generated based on the purchase order. The accountant will just have to validate this invoice for control.\n"
"From Picking: a draft invoice will be pre-generated based on validated receptions.\n"
"Manual: allows you to generate suppliers invoices by chosing in the uninvoiced lines of all manual purchase orders."
msgstr ""

#. module: purchase
#: help:purchase.order,invoice_ids:0
msgid "Invoices generated for a purchase order"
msgstr ""

#. module: purchase
#: code:addons/purchase/purchase.py:282
#: code:addons/purchase/purchase.py:352
#: code:addons/purchase/purchase.py:362
#: code:addons/purchase/wizard/purchase_line_invoice.py:122
#, python-format
msgid "Error !"
msgstr ""

#. module: purchase
#: view:purchase.order.line:0
msgid "General Information"
msgstr ""

#. module: purchase
#: view:board.board:0
msgid "My Board"
msgstr ""

#. module: purchase
#: report:purchase.order:0
msgid "Purchase Order Confirmation N°"
msgstr ""

#. module: purchase
#: model:ir.actions.act_window,help:purchase.action_purchase_order_report_all
msgid "Purchase Analysis allows you to easily check and analyse your company purchase history and performance. From this menu you can track your negotiation performance, the delivery performance of your suppliers, etc."
msgstr ""

#. module: purchase
#: view:purchase.order:0
msgid "Approved by Supplier"
msgstr ""

#. module: purchase
#: model:process.transition,note:purchase.process_transition_invoicefrompackinglist0
msgid "The invoice is created automatically if the Invoice control of the purchase order is 'On picking'. The invoice can also be generated manually by the accountant (Invoice control = Manual)."
msgstr ""

#. module: purchase
#: selection:purchase.order,invoice_method:0
msgid "From Order"
msgstr ""

#. module: purchase
#: model:process.transition.action,name:purchase.process_transition_action_invoicefrompurchaseorder0
msgid "Create invoice"
msgstr ""

#. module: purchase
#: field:purchase.order.line,move_dest_id:0
msgid "Reservation Destination"
msgstr ""

#. module: purchase
#: code:addons/purchase/purchase.py:237
#, python-format
msgid "Invalid action !"
msgstr ""

#. module: purchase
#: selection:purchase.order,state:0
#: selection:purchase.order.line,state:0
#: selection:purchase.report,state:0
msgid "Done"
msgstr ""

#. module: purchase
#: selection:purchase.report,month:0
msgid "July"
msgstr ""

#. module: purchase
#: model:ir.ui.menu,name:purchase.menu_purchase_config_purchase
#: view:res.company:0
msgid "Configuration"
msgstr ""

#. module: purchase
#: model:ir.actions.act_window,name:purchase.action_purchase_by_supplier
#: view:purchase.report:0
msgid "Purchase by supplier"
msgstr ""

#. module: purchase
#: view:purchase.order:0
msgid "Total amount"
msgstr ""

#. module: purchase
#: model:ir.actions.act_window,name:purchase.act_purchase_order_2_stock_picking
msgid "Receptions"
msgstr ""

#. module: purchase
#: field:purchase.order,validator:0
#: view:purchase.report:0
msgid "Validated by"
msgstr ""

#. module: purchase
#: model:ir.actions.act_window,help:purchase.action_invoice_pending
msgid "Use this menu to control the invoices to be received from your supplier. OpenERP pregenerates draft invoices from your purchase orders or receptions, according to your settings. Once you receive a supplier invoice, you can match it with the draft invoice and validate it."
msgstr ""

#. module: purchase
#: model:process.node,name:purchase.process_node_draftpurchaseorder0
#: model:process.node,name:purchase.process_node_draftpurchaseorder1
msgid "RFQ"
msgstr ""

#. module: purchase
#: model:ir.ui.menu,name:purchase.menu_procurement_management_pending_invoice
msgid "Supplier Invoices to Receive"
msgstr ""

#. module: purchase
#: help:purchase.installer,purchase_requisition:0
msgid "Manages your Purchase Requisition and allows you to easily keep track and manage all your purchase orders."
msgstr ""

#. module: purchase
#: view:purchase.report:0
msgid "    Month-1    "
msgstr ""

#. module: purchase
#: code:addons/purchase/purchase.py:363
#, python-format
msgid "There is no purchase journal defined for this company: \"%s\" (id:%d)"
msgstr ""

#. module: purchase
#: selection:purchase.order,invoice_method:0
msgid "Manual"
msgstr ""

#. module: purchase
#: code:addons/purchase/purchase.py:400
#, python-format
msgid "You must first cancel all picking attached to this purchase order."
msgstr ""

#. module: purchase
#: view:purchase.order:0
#: field:purchase.order.line,date_order:0
#: field:purchase.report,date:0
msgid "Order Date"
msgstr ""

#. module: purchase
#: model:process.node,note:purchase.process_node_productrecept0
msgid "Incoming products to control"
msgstr ""

#. module: purchase
#: model:process.transition,name:purchase.process_transition_approvingpurchaseorder0
msgid "Approbation"
msgstr ""

#. module: purchase
#: view:purchase.report:0
msgid "Purchase Orders Statistics"
msgstr ""

#. module: purchase
#: model:ir.actions.act_window,help:purchase.purchase_line_form_action2
msgid "If you set the invoicing control on a purchase order as \"Manual\", you can track here all the purchase order lines for which you have not received the supplier invoice yet. Once you are ready to receive a supplier invoice, you can generate a draft supplier invoice based on the lines from this menu."
msgstr ""

#. module: purchase
#: model:process.node,name:purchase.process_node_invoiceafterpacking0
#: model:process.node,name:purchase.process_node_invoicecontrol0
msgid "Draft Invoice"
msgstr ""

#. module: purchase
#: help:purchase.installer,purchase_analytic_plans:0
msgid "Manages analytic distribution and purchase orders."
msgstr ""

#. module: purchase
#: help:purchase.order,minimum_planned_date:0
msgid "This is computed as the minimum scheduled date of all purchase order lines' products."
msgstr ""

#. module: purchase
#: selection:purchase.report,month:0
msgid "August"
msgstr ""

#. module: purchase
#: field:purchase.installer,purchase_requisition:0
msgid "Purchase Requisition"
msgstr ""

#. module: purchase
#: model:ir.ui.menu,name:purchase.menu_purchase_uom_categ_form_action
msgid "Units of Measure Categories"
msgstr ""

#. module: purchase
#: view:purchase.report:0
#: field:purchase.report,delay_pass:0
msgid "Days to Deliver"
msgstr ""

#. module: purchase
#: model:ir.ui.menu,name:purchase.menu_action_picking_tree_in_move
#: model:ir.ui.menu,name:purchase.menu_procurement_management_inventory
msgid "Receive Products"
msgstr ""

#. module: purchase
#: model:ir.model,name:purchase.model_procurement_order
msgid "Procurement"
msgstr ""

#. module: purchase
#: view:purchase.order:0
#: field:purchase.order,invoice_ids:0
msgid "Invoices"
msgstr ""

#. module: purchase
#: model:process.node,note:purchase.process_node_purchaseorder0
msgid "Confirmed purchase order to invoice"
msgstr ""

#. module: purchase
#: field:purchase.installer,config_logo:0
msgid "Image"
msgstr ""

#. module: purchase
#: view:purchase.report:0
msgid "Total Orders Lines by User per month"
msgstr ""

#. module: purchase
#: view:purchase.report:0
#: field:purchase.report,month:0
msgid "Month"
msgstr ""

#. module: purchase
#: selection:purchase.order,state:0
#: selection:purchase.report,state:0
msgid "Waiting Supplier Ack"
msgstr ""

#. module: purchase
#: report:purchase.quotation:0
msgid "Request for Quotation :"
msgstr ""

#. module: purchase
#: view:board.board:0
#: model:ir.actions.act_window,name:purchase.purchase_waiting
msgid "Purchase Order Waiting Approval"
msgstr ""

#. module: purchase
#: view:purchase.order:0
msgid "Total Untaxed amount"
msgstr ""

#. module: purchase
#: field:purchase.order,shipped:0
#: field:purchase.order,shipped_rate:0
msgid "Received"
msgstr ""

#. module: purchase
#: model:process.node,note:purchase.process_node_packinglist0
msgid "List of ordered products."
msgstr ""

#. module: purchase
#: help:purchase.order,picking_ids:0
msgid "This is the list of picking list that have been generated for this purchase"
msgstr ""

#. module: purchase
#: model:ir.module.module,shortdesc:purchase.module_meta_information
#: model:ir.ui.menu,name:purchase.menu_procurement_management
msgid "Purchase Management"
msgstr ""

#. module: purchase
#: model:process.node,note:purchase.process_node_invoiceafterpacking0
#: model:process.node,note:purchase.process_node_invoicecontrol0
msgid "To be reviewed by the accountant."
msgstr ""

#. module: purchase
#: model:ir.actions.act_window,name:purchase.purchase_line_form_action2
#: model:ir.ui.menu,name:purchase.menu_purchase_line_order_draft
msgid "Purchase Lines Not Invoiced"
msgstr ""

#. module: purchase
#: report:purchase.order:0
msgid "Taxes :"
msgstr ""

#. module: purchase
#: field:purchase.order,invoiced_rate:0
#: field:purchase.order.line,invoiced:0
msgid "Invoiced"
msgstr ""

#. module: purchase
#: view:purchase.report:0
#: field:purchase.report,category_id:0
msgid "Category"
msgstr ""

#. module: purchase
#: model:process.node,note:purchase.process_node_approvepurchaseorder0
#: model:process.node,note:purchase.process_node_confirmpurchaseorder0
msgid "State of the Purchase Order."
msgstr ""

#. module: purchase
#: view:purchase.report:0
msgid "  Year  "
msgstr ""

#. module: purchase
#: field:purchase.report,state:0
msgid "Order State"
msgstr ""

#. module: purchase
#: model:ir.actions.act_window,name:purchase.action_view_purchase_line_invoice
msgid "Create invoices"
msgstr ""

#. module: purchase
#: model:ir.model,name:purchase.model_purchase_order_line
#: view:purchase.order.line:0
#: field:stock.move,purchase_line_id:0
msgid "Purchase Order Line"
msgstr ""

#. module: purchase
#: constraint:res.partner:0
msgid "Error ! You can not create recursive associated members."
msgstr ""

#. module: purchase
#: view:purchase.order:0
msgid "Calendar View"
msgstr ""

#. module: purchase
#: model:ir.model,name:purchase.model_purchase_order_group
msgid "Purchase Order Merge"
msgstr ""

#. module: purchase
#: report:purchase.quotation:0
msgid "Regards,"
msgstr ""

#. module: purchase
#: model:ir.actions.act_window,name:purchase.action_negotiation_by_supplier
#: view:purchase.report:0
msgid "Negotiation by Supplier"
msgstr ""

#. module: purchase
#: view:res.partner:0
msgid "Purchase Properties"
msgstr ""

#. module: purchase
#: model:process.transition,note:purchase.process_transition_purchaseinvoice0
msgid "A purchase order generates a supplier invoice, as soon as it is confirmed by the buyer. Depending on the Invoicing control of the purchase order, the invoice is based on received or on ordered quantities."
msgstr ""

#. module: purchase
#: field:purchase.order,amount_untaxed:0
msgid "Untaxed Amount"
msgstr ""

#. module: purchase
#: help:purchase.order,invoiced:0
msgid "It indicates that an invoice has been paid"
msgstr ""

#. module: purchase
#: model:process.node,note:purchase.process_node_packinginvoice0
msgid "Outgoing products to invoice"
msgstr ""

#. module: purchase
#: view:purchase.installer:0
msgid "Configure"
msgstr ""

#. module: purchase
#: model:ir.actions.act_window,name:purchase.action_qty_per_product
#: view:purchase.report:0
msgid "Qty. per product"
msgstr ""

#. module: purchase
#: constraint:stock.move:0
msgid "You try to assign a lot which is not from the same product"
msgstr ""

#. module: purchase
#: help:purchase.order,date_order:0
msgid "Date on which this document has been created."
msgstr ""

#. module: purchase
#: view:res.partner:0
msgid "Sales & Purchases"
msgstr ""

#. module: purchase
#: selection:purchase.report,month:0
msgid "June"
msgstr ""

#. module: purchase
#: model:ir.model,name:purchase.model_purchase_report
msgid "Purchases Orders"
msgstr ""

#. module: purchase
#: view:purchase.order.line:0
msgid "Manual Invoices"
msgstr ""

#. module: purchase
#: code:addons/purchase/purchase.py:308
#, python-format
msgid "Somebody has just confirmed a purchase with an amount over the defined limit"
msgstr ""

#. module: purchase
#: selection:purchase.report,month:0
msgid "November"
msgstr ""

#. module: purchase
#: view:purchase.report:0
msgid "Extended Filters..."
msgstr ""

#. module: purchase
#: code:addons/purchase/purchase.py:352
#: code:addons/purchase/wizard/purchase_line_invoice.py:123
#, python-format
msgid "There is no expense account defined for this product: \"%s\" (id:%d)"
msgstr ""

#. module: purchase
#: code:addons/purchase/purchase.py:408
#, python-format
msgid "You must first cancel all invoices attached to this purchase order."
msgstr ""

#. module: purchase
#: code:addons/purchase/wizard/purchase_order_group.py:48
#, python-format
msgid "Please select multiple order to merge in the list view."
msgstr ""

#. module: purchase
#: model:process.transition,name:purchase.process_transition_createpackinglist0
msgid "Pick list generated"
msgstr ""

#. module: purchase
#: view:purchase.order:0
msgid "Exception"
msgstr ""

#. module: purchase
#: selection:purchase.report,month:0
msgid "October"
msgstr ""

#. module: purchase
#: view:purchase.order:0
msgid "Compute"
msgstr ""

#. module: purchase
#: model:ir.module.module,description:purchase.module_meta_information
msgid "\n"
"    Purchase module is for generating a purchase order for purchase of goods from a supplier.\n"
"    A supplier invoice is created for the particular order placed\n"
"    Dashboard for purchase management that includes:\n"
"    * Current Purchase Orders\n"
"    * Draft Purchase Orders\n"
"    * Graph for quantity and amount per month    \n"
"\n"
"    "
msgstr ""

#. module: purchase
#: code:addons/purchase/purchase.py:685
#, python-format
msgid "The selected supplier has a minimal quantity set to %s, you cannot purchase less."
msgstr ""

#. module: purchase
#: selection:purchase.report,month:0
msgid "January"
msgstr ""

#. module: purchase
#: model:ir.model,name:purchase.model_res_company
msgid "Companies"
msgstr ""

#. module: purchase
#: view:purchase.order:0
msgid "Cancel Purchase Order"
msgstr ""

#. module: purchase
#: constraint:stock.move:0
msgid "You must assign a production lot for this product"
msgstr ""

#. module: purchase
#: model:process.transition,note:purchase.process_transition_createpackinglist0
msgid "A pick list is generated to track the incoming products."
msgstr ""

#. module: purchase
#: model:ir.ui.menu,name:purchase.menu_purchase_deshboard
msgid "Dashboard"
msgstr ""

#. module: purchase
#: view:purchase.report:0
#: field:purchase.report,price_standard:0
msgid "Products Value"
msgstr ""

#. module: purchase
#: model:ir.ui.menu,name:purchase.menu_purchase_product_pricelist_type
msgid "Pricelists Types"
msgstr ""

#. module: purchase
#: view:purchase.order:0
#: view:purchase.report:0
msgid "Quotations"
msgstr ""

#. module: purchase
#: model:ir.actions.act_window,name:purchase.action_po_per_month_tree
#: view:purchase.report:0
msgid "Purchase order per month"
msgstr ""

#. module: purchase
#: view:purchase.order.line:0
msgid "History"
msgstr ""

#. module: purchase
#: model:ir.ui.menu,name:purchase.menu_product_by_category_purchase_form
msgid "Products by Category"
msgstr ""

#. module: purchase
#: view:purchase.report:0
#: field:purchase.report,delay:0
msgid "Days to Validate"
msgstr ""

#. module: purchase
#: help:purchase.order,origin:0
msgid "Reference of the document that generated this purchase order request."
msgstr ""

#. module: purchase
#: help:purchase.order,state:0
msgid "The state of the purchase order or the quotation request. A quotation is a purchase order in a 'Draft' state. Then the order has to be confirmed by the user, the state switch to 'Confirmed'. Then the supplier must confirm the order to change the state to 'Approved'. When the purchase order is paid and received, the state becomes 'Done'. If a cancel action occurs in the invoice or in the reception of goods, the state becomes in exception."
msgstr ""

#. module: purchase
#: field:purchase.order.line,price_subtotal:0
msgid "Subtotal"
msgstr ""

#. module: purchase
#: model:ir.actions.act_window,name:purchase.purchase_rfq
#: model:ir.ui.menu,name:purchase.menu_purchase_rfq
msgid "Requests for Quotation"
msgstr ""

#. module: purchase
#: help:purchase.order,date_approve:0
msgid "Date on which purchase order has been approved"
msgstr ""

#. module: purchase
#: selection:purchase.order,state:0
#: selection:purchase.report,state:0
msgid "Waiting"
msgstr ""

#. module: purchase
#: model:product.pricelist.version,name:purchase.ver0
msgid "Default Purchase Pricelist Version"
msgstr ""

#. module: purchase
#: view:purchase.installer:0
msgid "Extend your Purchases Management Application with additional functionalities."
msgstr ""

#. module: purchase
#: model:ir.actions.act_window,name:purchase.action_purchase_install_module
#: view:purchase.installer:0
msgid "Purchases Application Configuration"
msgstr ""

#. module: purchase
#: field:purchase.order,fiscal_position:0
msgid "Fiscal Position"
msgstr ""

#. module: purchase
#: report:purchase.order:0
msgid "Request for Quotation N°"
msgstr ""

#. module: purchase
#: model:process.transition,name:purchase.process_transition_invoicefrompackinglist0
#: model:process.transition,name:purchase.process_transition_invoicefrompurchase0
msgid "Invoice"
msgstr ""

#. module: purchase
#: selection:purchase.report,month:0
msgid "December"
msgstr ""

#. module: purchase
#: model:process.transition.action,name:purchase.process_transition_action_approvingcancelpurchaseorder0
#: model:process.transition.action,name:purchase.process_transition_action_cancelpurchaseorder0
#: view:purchase.order:0
#: view:purchase.order.group:0
#: view:purchase.order.line_invoice:0
msgid "Cancel"
msgstr ""

#. module: purchase
#: view:purchase.order:0
#: view:purchase.order.line:0
msgid "Purchase Order Lines"
msgstr ""

#. module: purchase
#: model:process.transition,note:purchase.process_transition_approvingpurchaseorder0
msgid "The supplier approves the Purchase Order."
msgstr ""

#. module: purchase
#: model:ir.actions.act_window,name:purchase.act_res_partner_2_purchase_order
#: model:ir.actions.act_window,name:purchase.purchase_form_action
#: model:ir.ui.menu,name:purchase.menu_purchase_form_action
#: view:purchase.report:0
msgid "Purchase Orders"
msgstr ""

#. module: purchase
#: field:purchase.order,origin:0
msgid "Source Document"
msgstr ""

#. module: purchase
#: view:purchase.order.group:0
msgid "Merge orders"
msgstr ""

#. module: purchase
#: model:ir.model,name:purchase.model_purchase_order_line_invoice
msgid "Purchase Order Line Make Invoice"
msgstr ""

#. module: purchase
#: model:ir.ui.menu,name:purchase.menu_action_picking_tree4
msgid "Incoming Shipments"
msgstr ""

#. module: purchase
#: model:ir.actions.act_window,name:purchase.action_purchase_order_by_user_all
msgid "Total Orders by User per month"
msgstr ""

#. module: purchase
#: model:ir.actions.report.xml,name:purchase.report_purchase_quotation
#: selection:purchase.order,state:0
#: selection:purchase.report,state:0
msgid "Request for Quotation"
msgstr ""

#. module: purchase
#: report:purchase.order:0
msgid "Tél. :"
msgstr ""

#. module: purchase
#: field:purchase.order,create_uid:0
#: view:purchase.report:0
#: field:purchase.report,user_id:0
msgid "Responsible"
msgstr ""

#. module: purchase
#: report:purchase.order:0
msgid "Our Order Reference"
msgstr ""

#. module: purchase
#: view:purchase.order:0
#: view:purchase.order.line:0
msgid "Search Purchase Order"
msgstr ""

#. module: purchase
#: field:purchase.order,warehouse_id:0
#: view:purchase.report:0
#: field:purchase.report,warehouse_id:0
msgid "Warehouse"
msgstr ""

#. module: purchase
#: model:process.node,note:purchase.process_node_draftpurchaseorder0
#: model:process.node,note:purchase.process_node_draftpurchaseorder1
msgid "Request for Quotations."
msgstr ""

#. module: purchase
#: report:purchase.order:0
msgid "Date Req."
msgstr ""

#. module: purchase
#: field:purchase.order,date_approve:0
#: field:purchase.report,date_approve:0
msgid "Date Approved"
msgstr ""

#. module: purchase
#: code:addons/purchase/purchase.py:407
#, python-format
msgid "Could not cancel this purchase order !"
msgstr ""

#. module: purchase
#: report:purchase.order:0
#: field:purchase.order.line,price_unit:0
msgid "Unit Price"
msgstr ""

#. module: purchase
#: view:purchase.order:0
msgid "Delivery & Invoicing"
msgstr ""

#. module: purchase
#: field:purchase.order.line,date_planned:0
msgid "Scheduled Date"
msgstr ""

#. module: purchase
#: model:ir.ui.menu,name:purchase.menu_product_in_config_purchase
#: field:purchase.order,product_id:0
#: view:purchase.order.line:0
#: field:purchase.order.line,product_id:0
#: view:purchase.report:0
#: field:purchase.report,product_id:0
msgid "Product"
msgstr ""

#. module: purchase
#: model:process.transition,name:purchase.process_transition_confirmingpurchaseorder0
#: model:process.transition,name:purchase.process_transition_confirmingpurchaseorder1
msgid "Confirmation"
msgstr ""

#. module: purchase
#: report:purchase.order:0
#: field:purchase.order.line,name:0
#: report:purchase.quotation:0
msgid "Description"
msgstr ""

#. module: purchase
#: help:res.company,po_lead:0
msgid "This is the leads/security time for each purchase order."
msgstr ""

#. module: purchase
#: report:purchase.quotation:0
msgid "Expected Delivery address:"
msgstr ""

#. module: purchase
#: model:ir.actions.act_window,name:purchase.action_stock_move_report_po
#: model:ir.ui.menu,name:purchase.menu_action_stock_move_report_po
msgid "Receptions Analysis"
msgstr ""

#. module: purchase
#: help:purchase.order,amount_untaxed:0
msgid "The amount without tax"
msgstr ""

#. module: purchase
#: model:ir.actions.act_window,help:purchase.action_supplier_address_form
msgid "Access your supplier records and maintain a good relationship with your suppliers. You can track all your interactions with them through the History tab: emails, orders, meetings, etc."
msgstr ""

#. module: purchase
#: view:purchase.order:0
msgid "Delivery"
msgstr ""

#. module: purchase
#: view:board.board:0
#: model:ir.actions.act_window,name:purchase.purchase_draft
msgid "Request for Quotations"
msgstr ""

#. module: purchase
#: field:purchase.order.line,product_uom:0
msgid "Product UOM"
msgstr ""

#. module: purchase
#: report:purchase.order:0
#: report:purchase.quotation:0
msgid "Qty"
msgstr ""

#. module: purchase
#: field:purchase.order,partner_address_id:0
msgid "Address"
msgstr ""

#. module: purchase
#: field:purchase.order.line,move_ids:0
msgid "Reservation"
msgstr ""

#. module: purchase
#: model:ir.actions.act_window,name:purchase.action_purchase_order_report_graph
#: view:purchase.report:0
msgid "Total Qty and Amount by month"
msgstr ""

#. module: purchase
#: code:addons/purchase/purchase.py:399
#, python-format
msgid "Could not cancel purchase order !"
msgstr ""

#. module: purchase
#: model:process.transition,note:purchase.process_transition_confirmingpurchaseorder1
msgid "In case there is no supplier for this product, the buyer can fill the form manually and confirm it. The RFQ becomes a confirmed Purchase Order."
msgstr ""

#. module: purchase
#: selection:purchase.report,month:0
msgid "February"
msgstr ""

#. module: purchase
#: model:ir.ui.menu,name:purchase.menu_product_category_config_purchase
msgid "Products Categories"
msgstr ""

#. module: purchase
#: model:ir.actions.act_window,name:purchase.action_purchase_order_report_all
#: model:ir.ui.menu,name:purchase.menu_action_purchase_order_report_all
msgid "Purchase Analysis"
msgstr ""

#. module: purchase
#: report:purchase.order:0
msgid "Your Order Reference"
msgstr ""

#. module: purchase
#: view:purchase.order:0
#: field:purchase.order,minimum_planned_date:0
#: report:purchase.quotation:0
#: field:purchase.report,expected_date:0
msgid "Expected Date"
msgstr ""

#. module: purchase
#: model:ir.actions.act_window,name:purchase.action_total_price_by_product_by_state
#: view:purchase.report:0
msgid "Total price by product by state"
msgstr ""

#. module: purchase
#: report:purchase.quotation:0
msgid "TVA:"
msgstr ""

#. module: purchase
#: report:purchase.order:0
#: field:purchase.order,date_order:0
msgid "Date Ordered"
msgstr ""

#. module: purchase
#: report:purchase.order:0
msgid "Shipping address :"
msgstr ""

#. module: purchase
#: view:purchase.order:0
msgid "Purchase Control"
msgstr ""

#. module: purchase
#: selection:purchase.report,month:0
msgid "March"
msgstr ""

#. module: purchase
#: selection:purchase.report,month:0
msgid "April"
msgstr ""

#. module: purchase
#: view:purchase.order.group:0
msgid " Please note that: \n"
" \n"
" Orders will only be merged if: \n"
" * Purchase Orders are in draft \n"
" * Purchase Orders belong to the same supplier \n"
" * Purchase Orders are have same stock location, same pricelist \n"
" \n"
" Lines will only be merged if: \n"
" * Order lines are exactly the same except for the product,quantity and unit \n"
" "
msgstr ""

#. module: purchase
#: view:purchase.report:0
#: field:purchase.report,name:0
msgid "Year"
msgstr ""

#. module: purchase
#: field:purchase.report,negociation:0
msgid "Purchase-Standard Price"
msgstr ""

#. module: purchase
#: model:product.pricelist.type,name:purchase.pricelist_type_purchase
#: field:res.partner,property_product_pricelist_purchase:0
msgid "Purchase Pricelist"
msgstr ""

#. module: purchase
#: field:purchase.order,invoice_method:0
msgid "Invoicing Control"
msgstr ""

#. module: purchase
#: model:process.transition.action,name:purchase.process_transition_action_approvingpurchaseorder0
msgid "Approve"
msgstr ""

#. module: purchase
#: view:purchase.order:0
msgid "To Approve"
msgstr ""

#. module: purchase
#: view:purchase.order.line:0
msgid "Invoicing"
msgstr ""

#. module: purchase
#: help:purchase.order.line,state:0
msgid " * The 'Draft' state is set automatically when purchase order in draft state.                                        \n"
"* The 'Confirmed' state is set automatically as confirm when purchase order in confirm state.                                        \n"
"* The 'Done' state is set automatically when purchase order is set as done.                                        \n"
"* The 'Cancelled' state is set automatically when user cancel purchase order."
msgstr ""

#. module: purchase
#: code:addons/purchase/purchase.py:414
#, python-format
msgid "Purchase order '%s' is cancelled."
msgstr ""

#. module: purchase
#: field:purchase.order,amount_total:0
msgid "Total"
msgstr ""

#. module: purchase
#: model:ir.ui.menu,name:purchase.menu_product_pricelist_action_purhase
msgid "Pricelist Versions"
msgstr ""

#. module: purchase
#: model:ir.actions.act_window,name:purchase.action_supplier_address_form
msgid "Addresses"
msgstr ""

#. module: purchase
#: view:purchase.order.group:0
msgid "Are you sure you want to merge these orders ?"
msgstr ""

#. module: purchase
#: view:purchase.order:0
#: view:purchase.order.line:0
#: view:purchase.report:0
msgid "Group By..."
msgstr ""

#. module: purchase
#: model:process.transition,name:purchase.process_transition_purchaseinvoice0
msgid "From a purchase order"
msgstr ""

#. module: purchase
#: report:purchase.order:0
msgid "TVA :"
msgstr ""

#. module: purchase
#: help:purchase.order,amount_total:0
msgid "The total amount"
msgstr ""

#. module: purchase
#: selection:purchase.report,month:0
msgid "May"
msgstr ""

#. module: purchase
#: field:res.company,po_lead:0
msgid "Purchase Lead Time"
msgstr ""

#. module: purchase
#: model:process.transition,note:purchase.process_transition_invoicefrompurchase0
msgid "The invoice is created automatically if the Invoice control of the purchase order is 'On order'. The invoice can also be generated manually by the accountant (Invoice control = Manual)."
msgstr ""

#. module: purchase
#: model:process.process,name:purchase.process_process_purchaseprocess0
msgid "Purchase"
msgstr ""

#. module: purchase
#: model:ir.model,name:purchase.model_res_partner
#: field:purchase.order.line,partner_id:0
msgid "Partner"
msgstr ""

#. module: purchase
#: code:addons/purchase/purchase.py:651
#, python-format
msgid "You have to select a partner in the purchase form !\n"
"Please set one partner before choosing a product."
msgstr ""

#. module: purchase
#: view:purchase.installer:0
msgid "title"
msgstr ""

#. module: purchase
#: model:ir.model,name:purchase.model_stock_partial_move
msgid "Partial Move"
msgstr ""

#. module: purchase
#: view:purchase.order.line:0
msgid "Stock Moves"
msgstr ""

#. module: purchase
#: model:ir.ui.menu,name:purchase.menu_purchase_unit_measure_purchase
#: model:ir.ui.menu,name:purchase.menu_purchase_uom_form_action
msgid "Units of Measure"
msgstr ""

#. module: purchase
#: view:purchase.report:0
msgid "Orders"
msgstr ""

#. module: purchase
#: help:purchase.order,name:0
msgid "unique number of the purchase order,computed automatically when the purchase order is created"
msgstr ""

#. module: purchase
#: model:ir.actions.act_window,name:purchase.open_board_purchase
#: model:ir.ui.menu,name:purchase.menu_board_purchase
msgid "Purchase Dashboard"
msgstr ""
<|MERGE_RESOLUTION|>--- conflicted
+++ resolved
@@ -559,11 +559,12 @@
 
 #. module: purchase
 #: view:purchase.order:0
-<<<<<<< HEAD
 msgid "No Invoice"
-=======
+msgstr ""
+
+#. module: purchase
+#: view:purchase.order:0
 msgid "Untaxed amount"
->>>>>>> 67d825b0
 msgstr ""
 
 #. module: purchase
