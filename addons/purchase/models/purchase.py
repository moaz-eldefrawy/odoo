--- conflicted
+++ resolved
@@ -968,13 +968,8 @@
                     po_line = line.write(vals)
                     break
         if not po_line:
-<<<<<<< HEAD
             vals = self._prepare_purchase_order_line(product_id, product_qty, product_uom, values, po, partner)
-            self.env['purchase.order.line'].create(vals)
-=======
-            vals = self._prepare_purchase_order_line(product_id, product_qty, product_uom, values, po, supplier)
             self.env['purchase.order.line'].sudo().create(vals)
->>>>>>> c834c0f5
 
     def _get_purchase_schedule_date(self, values):
         """Return the datetime value to use as Schedule Date (``date_planned``) for the
