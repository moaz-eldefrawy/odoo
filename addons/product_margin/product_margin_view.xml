<?xml version="1.0" encoding="utf-8"?>
<openerp>
<data>
<<<<<<< HEAD
	<!--   
	<menuitem id="main" name="OSV Memory Wizard Test"/>
=======
	
	<menuitem id="base.next_id_64" name="Reporting" parent="base.menu_base_partner" sequence="8"/>
>>>>>>> db805404
	<menuitem
            action="product_margin_act_window"
            id="menu_mrp_property_action"
<<<<<<< HEAD
            parent="main" />
    -->
=======
            parent="base.next_id_64" />
>>>>>>> db805404
            
    <record model="ir.ui.view" id="view_product_margin_graph">
            <field name="name">product.margin.graph</field>
            <field name="model">product.product</field>
            <field name="type">graph</field>
            <field name="priority" eval="50"/>
            <field name="arch" type="xml">
                <graph string="Product Margins" type="bar">
                    <field name="name"/>
                    <field name="turnover" operator="+"/>
                    <field name="total_cost" operator="+"/>
                </graph>
            </field>
    </record>

     <record id="view_product_margin_form" model="ir.ui.view">
            <field name="name">product.margin.form.inherit</field>
            <field name="model">product.product</field>
            <field name="type">form</field>
            <field name="priority">50</field>
            <field name="arch" type="xml">
                 <form string="Product Margins">
                    <group col="6" colspan="4">
                        <field name="name" select="1"/>
                        <field name="default_code" select="1"/>
                    </group>
                    <notebook colspan="4">
                    <page string="Margins">
                        <separator string="Analysis Criteria" colspan="4"/>
                        <field name="date_from"/>
                        <field name="date_to"/>
                        <newline/>
                        <field name="invoice_state" />

                        <separator string="Sales" colspan="4"/>
                        <field name="sale_avg_price"/>
                        <field name="list_price" string="Catalog Price" readonly="1"/>
                        <field name="sale_num_invoiced" />
                        <field name="sales_gap" />
                        <field name="turnover" />
                        <field name="sale_expected" />

                        <separator string="Purchases" colspan="4"/>
                        <field name="purchase_avg_price"/>
                        <field name="standard_price" string="Standard Price" readonly="1"/>
                        <field name="purchase_num_invoiced" />
                        <field name="purchase_gap" />
                        <field name="total_cost" />
                        <field name="normal_cost" />

                        <separator string="Margins" colspan="4"/>
                        <field name="total_margin"/>
                        <field name="expected_margin"/>
                        <field name="total_margin_rate" widget="progressbar"/>
                        <field name="expected_margin_rate" widget="progressbar"/>

                    </page>
                    </notebook>
                </form>
            </field>
        </record>

        <record id="view_product_margin_tree" model="ir.ui.view">
            <field name="name">product.margin.tree</field>
            <field name="model">product.product</field>
            <field name="type">tree</field>
            <field name="priority" eval="50"/>
            <field name="arch" type="xml">
                <tree string="Product Margins">
                    <field name="name" select="1"/>
                    <field name="default_code" select="1"/>
                    <field name="sale_avg_price"/>
                    <field name="sale_num_invoiced"/>
                    <field name="turnover" sum="Turnover"/>
                    <field name="sales_gap" sum="Sales Gap"/>
                    <field name="total_cost" sum="Total Cost"/>
                    <field name="purchase_num_invoiced" string="#Purchased"/>
                    <field name="total_margin"/>
                    <field name="expected_margin"/>
                    <field name="total_margin_rate"  widget="progressbar"/>
                    <field name="expected_margin_rate" widget="progressbar"/>
            </tree>
            </field>
        </record>

</data>
</openerp><|MERGE_RESOLUTION|>--- conflicted
+++ resolved
@@ -1,22 +1,6 @@
 <?xml version="1.0" encoding="utf-8"?>
 <openerp>
 <data>
-<<<<<<< HEAD
-	<!--   
-	<menuitem id="main" name="OSV Memory Wizard Test"/>
-=======
-	
-	<menuitem id="base.next_id_64" name="Reporting" parent="base.menu_base_partner" sequence="8"/>
->>>>>>> db805404
-	<menuitem
-            action="product_margin_act_window"
-            id="menu_mrp_property_action"
-<<<<<<< HEAD
-            parent="main" />
-    -->
-=======
-            parent="base.next_id_64" />
->>>>>>> db805404
             
     <record model="ir.ui.view" id="view_product_margin_graph">
             <field name="name">product.margin.graph</field>
