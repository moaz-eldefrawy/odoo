# -*- coding: utf-8 -*-
##############################################################################
#
#    OpenERP, Open Source Management Solution
#    Copyright (C) 2004-2010 Tiny SPRL (<http://tiny.be>).
#
#    This program is free software: you can redistribute it and/or modify
#    it under the terms of the GNU Affero General Public License as
#    published by the Free Software Foundation, either version 3 of the
#    License, or (at your option) any later version.
#
#    This program is distributed in the hope that it will be useful,
#    but WITHOUT ANY WARRANTY; without even the implied warranty of
#    MERCHANTABILITY or FITNESS FOR A PARTICULAR PURPOSE.  See the
#    GNU Affero General Public License for more details.
#
#    You should have received a copy of the GNU Affero General Public License
#    along with this program.  If not, see <http://www.gnu.org/licenses/>.
#
##############################################################################
<<<<<<< HEAD
=======

>>>>>>> 369d1d11
import event_project
import wizard

# vim:expandtab:smartindent:tabstop=4:softtabstop=4:shiftwidth=4:
<|MERGE_RESOLUTION|>--- conflicted
+++ resolved
@@ -18,10 +18,6 @@
 #    along with this program.  If not, see <http://www.gnu.org/licenses/>.
 #
 ##############################################################################
-<<<<<<< HEAD
-=======
-
->>>>>>> 369d1d11
 import event_project
 import wizard
 
