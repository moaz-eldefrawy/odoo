# -*- coding: utf-8 -*-
# Part of Odoo. See LICENSE file for full copyright and licensing details.

import datetime
import logging
import time
import traceback
from collections import defaultdict

import dateutil
from dateutil.relativedelta import relativedelta

from odoo import _, api, fields, models, SUPERUSER_ID
from odoo.modules.registry import Registry
from odoo.tools import DEFAULT_SERVER_DATETIME_FORMAT
from odoo.tools.safe_eval import safe_eval

_logger = logging.getLogger(__name__)

DATE_RANGE_FUNCTION = {
    'minutes': lambda interval: relativedelta(minutes=interval),
    'hour': lambda interval: relativedelta(hours=interval),
    'day': lambda interval: relativedelta(days=interval),
    'month': lambda interval: relativedelta(months=interval),
    False: lambda interval: relativedelta(0),
}


class BaseAutomation(models.Model):
    _name = 'base.automation'
    _description = 'Automated Action'
    _order = 'sequence'

    action_server_id = fields.Many2one(
        'ir.actions.server', 'Server Actions',
        domain="[('model_id', '=', model_id)]",
        delegate=True, required=True, ondelete='restrict')
    active = fields.Boolean(default=True, help="When unchecked, the rule is hidden and will not be executed.")
    trigger = fields.Selection([
        ('on_create', 'On Creation'),
        ('on_write', 'On Update'),
        ('on_create_or_write', 'On Creation & Update'),
        ('on_unlink', 'On Deletion'),
        ('on_change', 'Based on Form Modification'),
        ('on_time', 'Based on Timed Condition')
        ], string='Trigger Condition', required=True, oldname="kind")
    trg_date_id = fields.Many2one('ir.model.fields', string='Trigger Date',
                                  help="""When should the condition be triggered.
                                  If present, will be checked by the scheduler. If empty, will be checked at creation and update.""",
                                  domain="[('model_id', '=', model_id), ('ttype', 'in', ('date', 'datetime'))]")
    trg_date_range = fields.Integer(string='Delay after trigger date',
                                    help="""Delay after the trigger date.
                                    You can put a negative number if you need a delay before the
                                    trigger date, like sending a reminder 15 minutes before a meeting.""")
    trg_date_range_type = fields.Selection([('minutes', 'Minutes'), ('hour', 'Hours'), ('day', 'Days'), ('month', 'Months')],
                                           string='Delay type', default='day')
    trg_date_calendar_id = fields.Many2one("resource.calendar", string='Use Calendar',
                                            help="When calculating a day-based timed condition, it is possible to use a calendar to compute the date based on working days.")
    filter_pre_domain = fields.Char(string='Before Update Domain',
                                    help="If present, this condition must be satisfied before the update of the record.")
    filter_domain = fields.Char(string='Apply on', help="If present, this condition must be satisfied before executing the action rule.")
    last_run = fields.Datetime(readonly=True, copy=False)
    on_change_fields = fields.Char(string="On Change Fields Trigger", help="Comma-separated list of field names that triggers the onchange.")
    trigger_field_ids = fields.Many2many('ir.model.fields', string='Watched fields',
                                        help="The action will be triggered if and only if one of these fields is updated."
                                             "If empty, all fields are watched.")

    # which fields have an impact on the registry
    CRITICAL_FIELDS = ['model_id', 'active', 'trigger', 'on_change_fields']

    @api.onchange('model_id')
    def onchange_model_id(self):
        self.model_name = self.model_id.model

    @api.onchange('trigger')
    def onchange_trigger(self):
        if self.trigger in ['on_create', 'on_create_or_write', 'on_unlink']:
            self.filter_pre_domain = self.trg_date_id = self.trg_date_range = self.trg_date_range_type = False
        elif self.trigger in ['on_write', 'on_create_or_write']:
            self.trg_date_id = self.trg_date_range = self.trg_date_range_type = False
        elif self.trigger == 'on_time':
            self.filter_pre_domain = False

    @api.onchange('trigger', 'state')
    def _onchange_state(self):
        if self.trigger == 'on_change' and self.state != 'code':
            ff = self.fields_get(['trigger', 'state'])
            return {'warning': {
                'title': _("Warning"),
                'message': _("The \"%(trigger_value)s\" %(trigger_label)s can only be used with the \"%(state_value)s\" action type") % {
                    'trigger_value': dict(ff['trigger']['selection'])['on_change'],
                    'trigger_label': ff['trigger']['string'],
                    'state_value': dict(ff['state']['selection'])['code'],
                }
            }}

    @api.model
    def create(self, vals):
        vals['usage'] = 'base_automation'
        base_automation = super(BaseAutomation, self).create(vals)
        self._update_cron()
        self._update_registry()
        return base_automation

    @api.multi
    def write(self, vals):
        res = super(BaseAutomation, self).write(vals)
        if set(vals).intersection(self.CRITICAL_FIELDS):
            self._update_cron()
            self._update_registry()
        return res

    @api.multi
    def unlink(self):
        res = super(BaseAutomation, self).unlink()
        self._update_cron()
        self._update_registry()
        return res

    def _update_cron(self):
        """ Activate the cron job depending on whether there exists action rules
            based on time conditions.
        """
        cron = self.env.ref('base_automation.ir_cron_data_base_automation_check', raise_if_not_found=False)
        return cron and cron.toggle(model=self._name, domain=[('trigger', '=', 'on_time')])

    def _update_registry(self):
        """ Update the registry after a modification on action rules. """
        if self.env.registry.ready and not self.env.context.get('import_file'):
            # for the sake of simplicity, simply force the registry to reload
            self._cr.commit()
            self.env.reset()
            registry = Registry.new(self._cr.dbname)
            registry.registry_invalidated = True

    def _get_actions(self, records, triggers):
        """ Return the actions of the given triggers for records' model. The
            returned actions' context contain an object to manage processing.
        """
        if '__action_done' not in self._context:
            self = self.with_context(__action_done={})
        domain = [('model_name', '=', records._name), ('trigger', 'in', triggers)]
        actions = self.with_context(active_test=True).search(domain)
        return actions.with_env(self.env)

    def _get_eval_context(self):
        """ Prepare the context used when evaluating python code
            :returns: dict -- evaluation context given to safe_eval
        """
        return {
            'datetime': datetime,
            'dateutil': dateutil,
            'time': time,
            'uid': self.env.uid,
            'user': self.env.user,
        }

    def _filter_pre(self, records):
        """ Filter the records that satisfy the precondition of action ``self``. """
        if self.filter_pre_domain and records:
            domain = [('id', 'in', records.ids)] + safe_eval(self.filter_pre_domain, self._get_eval_context())
            return records.search(domain)
        else:
            return records

    def _filter_post(self, records):
        return self._filter_post_export_domain(records)[0]

    def _filter_post_export_domain(self, records):
        """ Filter the records that satisfy the postcondition of action ``self``. """
        if self.filter_domain and records:
            domain = [('id', 'in', records.ids)] + safe_eval(self.filter_domain, self._get_eval_context())
            return records.search(domain), domain
        else:
            return records, None

    def _process(self, records, domain_post=None):
        """ Process action ``self`` on the ``records`` that have not been done yet. """
        # filter out the records on which self has already been done
        action_done = self._context['__action_done']
        records_done = action_done.get(self, records.browse())
        records -= records_done
        if not records:
            return

        # mark the remaining records as done (to avoid recursive processing)
        action_done = dict(action_done)
        action_done[self] = records_done + records
        self = self.with_context(__action_done=action_done)
        records = records.with_context(__action_done=action_done)

        # modify records
        values = {}
        if 'date_action_last' in records._fields:
            values['date_action_last'] = fields.Datetime.now()
        if values:
            records.write(values)

        # execute server actions
        if self.action_server_id:
            for record in records:
<<<<<<< HEAD
                # we process the action if any watched field has been modified
                if self._check_trigger_fields(record):
                    ctx = {'active_model': record._name, 'active_ids': record.ids, 'active_id': record.id}
                    self.action_server_id.with_context(**ctx).run()

    def _check_trigger_fields(self, record):
        """ Return whether any of the trigger fields has been modified on ``record``. """
        if not self.trigger_field_ids:
            # all fields are implicit triggers
            return True

        if not self._context.get('old_values'):
            # this is a create: all fields are considered modified
            return True

        # Note: old_vals are in the format of read()
        old_vals = self._context['old_values'].get(record.id, {})

        def differ(name):
            field = record._fields[name]
            return (
                name in old_vals and
                field.convert_to_cache(record[name], record, validate=False) !=
                field.convert_to_cache(old_vals[name], record, validate=False)
            )
        return any(differ(field.name) for field in self.trigger_field_ids)
=======
                ctx = {
                    'active_model': record._name,
                    'active_ids': record.ids,
                    'active_id': record.id,
                    'domain_post': domain_post,
                }
                self.action_server_id.with_context(**ctx).run()
>>>>>>> c9f832d9

    @api.model_cr
    def _register_hook(self):
        """ Patch models that should trigger action rules based on creation,
            modification, deletion of records and form onchanges.
        """
        #
        # Note: the patched methods must be defined inside another function,
        # otherwise their closure may be wrong. For instance, the function
        # create refers to the outer variable 'create', which you expect to be
        # bound to create itself. But that expectation is wrong if create is
        # defined inside a loop; in that case, the variable 'create' is bound to
        # the last function defined by the loop.
        #

        def make_create():
            """ Instanciate a create method that processes action rules. """
            @api.model_create_multi
            def create(self, vals_list, **kw):
                # retrieve the action rules to possibly execute
                actions = self.env['base.automation']._get_actions(self, ['on_create', 'on_create_or_write'])
                # call original method
                records = create.origin(self.with_env(actions.env), vals_list, **kw)
                # check postconditions, and execute actions on the records that satisfy them
                for action in actions.with_context(old_values=None):
                    action._process(action._filter_post(records))
                return records.with_env(self.env)

            return create

        def make_write():
            """ Instanciate a _write method that processes action rules. """
            #
            # Note: we patch method _write() instead of write() in order to
            # catch updates made by field recomputations.
            #
            @api.multi
            def _write(self, vals, **kw):
                # retrieve the action rules to possibly execute
                actions = self.env['base.automation']._get_actions(self, ['on_write', 'on_create_or_write'])
                records = self.with_env(actions.env)
                # check preconditions on records
                pre = {action: action._filter_pre(records) for action in actions}
                # read old values before the update
                old_values = {
                    old_vals.pop('id'): old_vals
                    for old_vals in records.read(list(vals))
                }
                # call original method
                _write.origin(records, vals, **kw)
                # check postconditions, and execute actions on the records that satisfy them
                for action in actions.with_context(old_values=old_values):
                    records, domain_post = action._filter_post_export_domain(pre[action])
                    action._process(records, domain_post=domain_post)
                return True

            return _write

        def make_unlink():
            """ Instanciate an unlink method that processes action rules. """
            @api.multi
            def unlink(self, **kwargs):
                # retrieve the action rules to possibly execute
                actions = self.env['base.automation']._get_actions(self, ['on_unlink'])
                records = self.with_env(actions.env)
                # check conditions, and execute actions on the records that satisfy them
                for action in actions:
                    action._process(action._filter_post(records))
                # call original method
                return unlink.origin(self, **kwargs)

            return unlink

        def make_onchange(action_rule_id):
            """ Instanciate an onchange method for the given action rule. """
            def base_automation_onchange(self):
                action_rule = self.env['base.automation'].browse(action_rule_id)
                result = {}
                server_action = action_rule.action_server_id.with_context(active_model=self._name, onchange_self=self)
                res = server_action.run()
                if res:
                    if 'value' in res:
                        res['value'].pop('id', None)
                        self.update({key: val for key, val in res['value'].items() if key in self._fields})
                    if 'domain' in res:
                        result.setdefault('domain', {}).update(res['domain'])
                    if 'warning' in res:
                        result['warning'] = res['warning']
                return result

            return base_automation_onchange

        patched_models = defaultdict(set)
        def patch(model, name, method):
            """ Patch method `name` on `model`, unless it has been patched already. """
            if model not in patched_models[name]:
                patched_models[name].add(model)
                model._patch_method(name, method)

        # retrieve all actions, and patch their corresponding model
        for action_rule in self.with_context({}).search([]):
            Model = self.env.get(action_rule.model_name)

            # Do not crash if the model of the base_action_rule was uninstalled
            if Model is None:
                _logger.warning("Action rule with ID %d depends on model %s" %
                                (action_rule.id,
                                 action_rule.model_name))
                continue

            if action_rule.trigger == 'on_create':
                patch(Model, 'create', make_create())

            elif action_rule.trigger == 'on_create_or_write':
                patch(Model, 'create', make_create())
                patch(Model, '_write', make_write())

            elif action_rule.trigger == 'on_write':
                patch(Model, '_write', make_write())

            elif action_rule.trigger == 'on_unlink':
                patch(Model, 'unlink', make_unlink())

            elif action_rule.trigger == 'on_change':
                # register an onchange method for the action_rule
                method = make_onchange(action_rule.id)
                for field_name in action_rule.on_change_fields.split(","):
                    Model._onchange_methods[field_name.strip()].append(method)

    @api.model
    def _check_delay(self, action, record, record_dt):
        if action.trg_date_calendar_id and action.trg_date_range_type == 'day':
            return action.trg_date_calendar_id.plan_days(
                action.trg_date_range,
                fields.Datetime.from_string(record_dt),
                compute_leaves=True,
            )
        else:
            delay = DATE_RANGE_FUNCTION[action.trg_date_range_type](action.trg_date_range)
            return fields.Datetime.from_string(record_dt) + delay

    @api.model
    def _check(self, automatic=False, use_new_cursor=False):
        """ This Function is called by scheduler. """
        if '__action_done' not in self._context:
            self = self.with_context(__action_done={})

        # retrieve all the action rules to run based on a timed condition
        eval_context = self._get_eval_context()
        for action in self.with_context(active_test=True).search([('trigger', '=', 'on_time')]):
            last_run = fields.Datetime.from_string(action.last_run) or datetime.datetime.utcfromtimestamp(0)

            # retrieve all the records that satisfy the action's condition
            domain = []
            context = dict(self._context)
            if action.filter_domain:
                domain = safe_eval(action.filter_domain, eval_context)
            records = self.env[action.model_name].with_context(context).search(domain)

            # determine when action should occur for the records
            if action.trg_date_id.name == 'date_action_last' and 'create_date' in records._fields:
                get_record_dt = lambda record: record[action.trg_date_id.name] or record.create_date
            else:
                get_record_dt = lambda record: record[action.trg_date_id.name]

            # process action on the records that should be executed
            now = datetime.datetime.now()
            for record in records:
                record_dt = get_record_dt(record)
                if not record_dt:
                    continue
                action_dt = self._check_delay(action, record, record_dt)
                if last_run <= action_dt < now:
                    try:
                        action._process(record)
                    except Exception:
                        _logger.error(traceback.format_exc())

            action.write({'last_run': now.strftime(DEFAULT_SERVER_DATETIME_FORMAT)})

            if automatic:
                # auto-commit for batch processing
                self._cr.commit()<|MERGE_RESOLUTION|>--- conflicted
+++ resolved
@@ -199,10 +199,14 @@
         # execute server actions
         if self.action_server_id:
             for record in records:
-<<<<<<< HEAD
                 # we process the action if any watched field has been modified
                 if self._check_trigger_fields(record):
-                    ctx = {'active_model': record._name, 'active_ids': record.ids, 'active_id': record.id}
+                    ctx = {
+                        'active_model': record._name,
+                        'active_ids': record.ids,
+                        'active_id': record.id,
+                        'domain_post': domain_post,
+                    }
                     self.action_server_id.with_context(**ctx).run()
 
     def _check_trigger_fields(self, record):
@@ -226,15 +230,6 @@
                 field.convert_to_cache(old_vals[name], record, validate=False)
             )
         return any(differ(field.name) for field in self.trigger_field_ids)
-=======
-                ctx = {
-                    'active_model': record._name,
-                    'active_ids': record.ids,
-                    'active_id': record.id,
-                    'domain_post': domain_post,
-                }
-                self.action_server_id.with_context(**ctx).run()
->>>>>>> c9f832d9
 
     @api.model_cr
     def _register_hook(self):
