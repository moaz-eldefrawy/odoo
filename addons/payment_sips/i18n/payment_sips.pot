--- conflicted
+++ resolved
@@ -4,17 +4,10 @@
 #
 msgid ""
 msgstr ""
-<<<<<<< HEAD
-"Project-Id-Version: Odoo Server 9.saas~11c\n"
-"Report-Msgid-Bugs-To: \n"
-"POT-Creation-Date: 2016-08-19 10:25+0000\n"
-"PO-Revision-Date: 2016-08-19 10:25+0000\n"
-=======
 "Project-Id-Version: Odoo Server 9.saas~10c\n"
 "Report-Msgid-Bugs-To: \n"
 "POT-Creation-Date: 2016-08-18 14:07+0000\n"
 "PO-Revision-Date: 2016-08-18 14:07+0000\n"
->>>>>>> bc1a0a32
 "Last-Translator: <>\n"
 "Language-Team: \n"
 "MIME-Version: 1.0\n"
@@ -35,8 +28,6 @@
 msgstr ""
 
 #. module: payment_sips
-<<<<<<< HEAD
-=======
 #: model:payment.acquirer,cancel_msg:payment_sips.payment_acquirer_sips
 msgid "<span><i>Cancel,</i> Your payment has been cancelled.</span>"
 msgstr ""
@@ -57,7 +48,6 @@
 msgstr ""
 
 #. module: payment_sips
->>>>>>> bc1a0a32
 #: code:addons/payment_sips/models/sips.py:84
 #, python-format
 msgid "Currency not supported by Wordline"
@@ -90,15 +80,17 @@
 msgstr ""
 
 #. module: payment_sips
-<<<<<<< HEAD
-=======
 #: model:payment.acquirer,name:payment_sips.payment_acquirer_sips
 msgid "Sips"
 msgstr ""
 
 #. module: payment_sips
->>>>>>> bc1a0a32
 #: code:addons/payment_sips/models/sips.py:159
 #, python-format
 msgid "Sips: received data for reference %s"
 msgstr ""
+
+#. module: payment_sips
+#: model:payment.acquirer,pre_msg:payment_sips.payment_acquirer_sips
+msgid "You will be redirected to the Sips website after clicking on payment button."
+msgstr ""
