--- conflicted
+++ resolved
@@ -5,7 +5,6 @@
 
 var ListController = require('web.ListController');
 var testUtils = require('web.test_utils');
-var testUtilsDom = require('web.test_utils_dom');
 var ListRenderer = require('web.ListRenderer');
 var pyUtils = require('web.py_utils');
 
@@ -806,50 +805,33 @@
     actionManager.$('.o_searchview_extended_prop_value .o_input').val('a');
     testUtils.dom.click(actionManager.$('.o_apply_filter'));
     // Add it to dashboard
-<<<<<<< HEAD
     testUtils.dom.click(actionManager.$('.o_favorites_menu_button'));
-    testUtils.dom.click(actionManager.$('.o_add_to_board'));
-    testUtils.dom.click(actionManager.$('.o_add_to_board_confirm_button'));
-=======
-    testUtilsDom.click($('.o_search_options button:contains(Favorites)'));
     $('.o_search_options .dropdown-menu.o_favorites_menu').one('click', function (ev) {
         // This handler is on the webClient
         // But since the test suite doesn't have one
         // We manually set it here
         ev.stopPropagation();
     });
-    testUtilsDom.click($('.o_search_options .o_add_to_dashboard_link'));
-    testUtilsDom.click($('.o_add_to_dashboard_button'));
->>>>>>> e11bacfe
+    testUtils.dom.click(actionManager.$('.o_add_to_board'));
+    testUtils.dom.click(actionManager.$('.o_add_to_board_confirm_button'));
     // Remove it
     testUtils.dom.click(actionManager.$('.o_facet_remove'));
 
     // Add the second filter
-<<<<<<< HEAD
     testUtils.dom.click(actionManager.$('.o_filters_menu_button'));
     testUtils.dom.click(actionManager.$('.o_add_custom_filter'));
     actionManager.$('.o_searchview_extended_prop_value .o_input').val('b');
     testUtils.dom.click(actionManager.$('.o_apply_filter'));
     // Add it to dashboard
     testUtils.dom.click(actionManager.$('.o_favorites_menu_button'));
-    testUtils.dom.click(actionManager.$('.o_add_to_board'));
-    testUtils.dom.click(actionManager.$('.o_add_to_board_confirm_button'));
-=======
-    $('span.fa-filter').click();
-    $('.o_add_custom_filter:visible').click();
-    $('.o_searchview_extended_prop_value .o_input').val('b')
-    $('.o_apply_filter').click();
-    // Add it to dashboard
-    testUtilsDom.click($('.o_search_options button:contains(Favorites)'));
     $('.o_search_options .dropdown-menu.o_favorites_menu').one('click', function (ev) {
         // This handler is on the webClient
         // But since the test suite doesn't have one
         // We manually set it here
         ev.stopPropagation();
     });
-    testUtilsDom.click($('.o_search_options .o_add_to_dashboard_link'));
-    testUtilsDom.click($('.o_add_to_dashboard_button'));
->>>>>>> e11bacfe
+    testUtils.dom.click(actionManager.$('.o_add_to_board'));
+    testUtils.dom.click(actionManager.$('.o_add_to_board_confirm_button'));
 
     actionManager.destroy();
 });
