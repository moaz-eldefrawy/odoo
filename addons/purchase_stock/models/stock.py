# -*- coding: utf-8 -*-
# Part of Odoo. See LICENSE file for full copyright and licensing details.

from odoo import api, fields, models, _
from odoo.exceptions import UserError


class StockPicking(models.Model):
    _inherit = 'stock.picking'

    purchase_id = fields.Many2one('purchase.order', related='move_lines.purchase_line_id.order_id',
        string="Purchase Orders", readonly=True)


class StockMove(models.Model):
    _inherit = 'stock.move'

    purchase_line_id = fields.Many2one('purchase.order.line',
        'Purchase Order Line', ondelete='set null', index=True, readonly=True)
    created_purchase_line_id = fields.Many2one('purchase.order.line',
        'Created Purchase Order Line', ondelete='set null', readonly=True, copy=False)

    @api.model
    def _prepare_merge_moves_distinct_fields(self):
        distinct_fields = super(StockMove, self)._prepare_merge_moves_distinct_fields()
        distinct_fields += ['purchase_line_id', 'created_purchase_line_id']
        return distinct_fields

    @api.model
    def _prepare_merge_move_sort_method(self, move):
        move.ensure_one()
        keys_sorted = super(StockMove, self)._prepare_merge_move_sort_method(move)
        keys_sorted += [move.purchase_line_id.id, move.created_purchase_line_id.id]
        return keys_sorted

    @api.multi
    def _get_price_unit(self):
        """ Returns the unit price for the move"""
        self.ensure_one()
        if self.purchase_line_id and self.product_id.id == self.purchase_line_id.product_id.id:
            line = self.purchase_line_id
            order = line.order_id
            price_unit = line.price_unit
            if line.taxes_id:
                price_unit = line.taxes_id.with_context(round=False).compute_all(price_unit, currency=line.order_id.currency_id, quantity=1.0)['total_excluded']
            if line.product_uom.id != line.product_id.uom_id.id:
                price_unit *= line.product_uom.factor / line.product_id.uom_id.factor
            if order.currency_id != order.company_id.currency_id:
                price_unit = order.currency_id._convert(
                    price_unit, order.company_id.currency_id, order.company_id, self.date, round=False)
            return price_unit
        return super(StockMove, self)._get_price_unit()

    def _generate_valuation_lines_data(self, partner_id, qty, debit_value, credit_value, debit_account_id, credit_account_id):
        """ Overridden from stock_account to support amount_currency on valuation lines generated from po
        """
        self.ensure_one()

        rslt = super(StockMove, self)._generate_valuation_lines_data(partner_id, qty, debit_value, credit_value, debit_account_id, credit_account_id)
        if self.purchase_line_id:
            purchase_currency = self.purchase_line_id.currency_id
            if purchase_currency != self.company_id.currency_id:
                purchase_price_unit = self.purchase_line_id.price_unit
                currency_move_valuation = purchase_currency.round(purchase_price_unit * abs(qty))
                rslt['credit_line_vals']['amount_currency'] = rslt['credit_line_vals']['credit'] and -currency_move_valuation or currency_move_valuation
                rslt['credit_line_vals']['currency_id'] = purchase_currency.id
                rslt['debit_line_vals']['amount_currency'] = rslt['debit_line_vals']['credit'] and -currency_move_valuation or currency_move_valuation
                rslt['debit_line_vals']['currency_id'] = purchase_currency.id
        return rslt

    def _prepare_extra_move_vals(self, qty):
        vals = super(StockMove, self)._prepare_extra_move_vals(qty)
        vals['purchase_line_id'] = self.purchase_line_id.id
        return vals

    def _prepare_move_split_vals(self, uom_qty):
        vals = super(StockMove, self)._prepare_move_split_vals(uom_qty)
        vals['purchase_line_id'] = self.purchase_line_id.id
        return vals

    def _action_done(self):
        res = super(StockMove, self)._action_done()
        self.mapped('purchase_line_id').sudo()._update_received_qty()
        return res

    def write(self, vals):
        res = super(StockMove, self).write(vals)
        if 'product_uom_qty' in vals:
            self.filtered(lambda m: m.state == 'done' and m.purchase_line_id).mapped(
                'purchase_line_id').sudo()._update_received_qty()
        return res

    def _get_upstream_documents_and_responsibles(self, visited):
        if self.created_purchase_line_id and self.created_purchase_line_id.state not in ('done', 'cancel'):
            return [(self.created_purchase_line_id.order_id, self.created_purchase_line_id.order_id.user_id, visited)]
        else:
            return super(StockMove, self)._get_upstream_documents_and_responsibles(visited)

    def _get_related_invoices(self):
        """ Overridden to return the vendor bills related to this stock move.
        """
        rslt = super(StockMove, self)._get_related_invoices()
        rslt += self.mapped('picking_id.purchase_id.invoice_ids').filtered(lambda x: x.state not in ('draft', 'cancel'))
        return rslt


class StockWarehouse(models.Model):
    _inherit = 'stock.warehouse'

    buy_to_resupply = fields.Boolean('Buy to Resupply', default=True,
                                     help="When products are bought, they can be delivered to this warehouse")
    buy_pull_id = fields.Many2one('stock.rule', 'Buy rule')

    @api.multi
    def _get_buy_pull_rule(self):
        buy_route_id = self.env.ref('purchase_stock.route_warehouse0_buy', raise_if_not_found=False)
        if not buy_route_id:
            buy_route_id = self.env['stock.location.route'].search([('name', 'like', _('Buy'))], limit=1)
        if not buy_route_id:
            raise UserError(_("Can't find any Buy route. Please create a route with the 'Buy' action for your receipts operation types."))

        return {
            'name': self._format_routename(_(' Buy')),
            'location_id': self.in_type_id.default_location_dest_id.id,
            'route_id': buy_route_id.id,
            'action': 'buy',
            'picking_type_id': self.in_type_id.id,
            'warehouse_id': self.id,
            'group_propagation_option': 'none',
        }

    @api.multi
    def create_routes(self):
        res = super(StockWarehouse, self).create_routes() # super applies ensure_one()
        if self.buy_to_resupply:
            res['buy_pull_id'] = self._create_buy_rule()
        return res

    @api.multi
    def write(self, vals):
        if 'buy_to_resupply' in vals:
            if vals.get("buy_to_resupply"):
                for warehouse in self:
                    if not warehouse.buy_pull_id:
                        vals['buy_pull_id'] = self._create_buy_rule()
            else:
                for warehouse in self:
                    if warehouse.buy_pull_id:
                        warehouse.buy_pull_id.unlink()
        return super(StockWarehouse, self).write(vals)

    @api.multi
    def _get_all_routes(self):
        routes = super(StockWarehouse, self).get_all_routes_for_wh()
        routes |= self.filtered(lambda self: self.buy_to_resupply and self.buy_pull_id and self.buy_pull_id.route_id).mapped('buy_pull_id').mapped('route_id')
        return routes

    @api.multi
    def _update_name_and_code(self, name=False, code=False):
        res = super(StockWarehouse, self)._update_name_and_code(name, code)
        warehouse = self[0]
        #change the buy stock rule name
        if warehouse.buy_pull_id and name:
            warehouse.buy_pull_id.write({'name': warehouse.buy_pull_id.name.replace(warehouse.name, name, 1)})
        return res

    @api.multi
    def _update_routes(self):
        res = super(StockWarehouse, self)._update_routes()
        for warehouse in self:
            if warehouse.in_type_id.default_location_dest_id != warehouse.buy_pull_id.location_id:
                warehouse.buy_pull_id.write({'location_id': warehouse.in_type_id.default_location_dest_id.id})
        return res

    def _create_buy_rule(self):
        buy_pull_vals = self._get_buy_pull_rule()
        buy_pull = self.env['stock.rule'].create(buy_pull_vals)
        return buy_pull.id

class ReturnPicking(models.TransientModel):
    _inherit = "stock.return.picking"

    def _prepare_move_default_values(self, return_line, new_picking):
        vals = super(ReturnPicking, self)._prepare_move_default_values(return_line, new_picking)
        vals['purchase_line_id'] = return_line.move_id.purchase_line_id.id
        return vals


class Orderpoint(models.Model):
    _inherit = "stock.warehouse.orderpoint"

    def _quantity_in_progress(self):
        res = super(Orderpoint, self)._quantity_in_progress()
        for poline in self.env['purchase.order.line'].search([('state','in',('draft','sent','to approve')),('orderpoint_id','in',self.ids)]):
            res[poline.orderpoint_id.id] += poline.product_uom._compute_quantity(poline.product_qty, poline.orderpoint_id.product_uom, round=False)
        return res

    def action_view_purchase(self):
        """ This function returns an action that display existing
        purchase orders of given orderpoint.
        """
        action = self.env.ref('purchase.purchase_rfq')
        result = action.read()[0]

        # Remvove the context since the action basically display RFQ and not PO.
        result['context'] = {}
        order_line_ids = self.env['purchase.order.line'].search([('orderpoint_id', '=', self.id)])
        purchase_ids = order_line_ids.mapped('order_id')

        result['domain'] = "[('id','in',%s)]" % (purchase_ids.ids)

        return result


<<<<<<< HEAD
class ProductionLot(models.Model):
    _inherit = 'stock.production.lot'

    purchase_order_ids = fields.Many2many('purchase.order', string="Purchase Orders", compute='_compute_purchase_order_ids', readonly=True, store=False)

    @api.depends('name')
    def _compute_purchase_order_ids(self):
        for lot in self:
            stock_moves = self.env['stock.move.line'].search([
                ('lot_id', '=', lot.id),
                ('state', '=', 'done')
            ]).mapped('move_id').filtered(
                lambda move: move.picking_id.location_id.usage == 'supplier' and move.state == 'done')
            lot.purchase_order_ids = stock_moves.mapped('purchase_line_id.order_id')
=======
class PushedFlow(models.Model):
    _inherit = "stock.location.path"

    def _prepare_move_copy_values(self, move_to_copy, new_date):
        res = super(PushedFlow, self)._prepare_move_copy_values(move_to_copy, new_date)
        res['purchase_line_id'] = None
        return res
>>>>>>> 8d936619
<|MERGE_RESOLUTION|>--- conflicted
+++ resolved
@@ -212,7 +212,15 @@
         return result
 
 
-<<<<<<< HEAD
+class PushedFlow(models.Model):
+    _inherit = "stock.location.path"
+
+    def _prepare_move_copy_values(self, move_to_copy, new_date):
+        res = super(PushedFlow, self)._prepare_move_copy_values(move_to_copy, new_date)
+        res['purchase_line_id'] = None
+        return res
+
+
 class ProductionLot(models.Model):
     _inherit = 'stock.production.lot'
 
@@ -226,13 +234,4 @@
                 ('state', '=', 'done')
             ]).mapped('move_id').filtered(
                 lambda move: move.picking_id.location_id.usage == 'supplier' and move.state == 'done')
-            lot.purchase_order_ids = stock_moves.mapped('purchase_line_id.order_id')
-=======
-class PushedFlow(models.Model):
-    _inherit = "stock.location.path"
-
-    def _prepare_move_copy_values(self, move_to_copy, new_date):
-        res = super(PushedFlow, self)._prepare_move_copy_values(move_to_copy, new_date)
-        res['purchase_line_id'] = None
-        return res
->>>>>>> 8d936619
+            lot.purchase_order_ids = stock_moves.mapped('purchase_line_id.order_id')