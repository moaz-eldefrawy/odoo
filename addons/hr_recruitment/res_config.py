# -*- coding: utf-8 -*-
##############################################################################
#
#    OpenERP, Open Source Business Applications
#    Copyright (C) 2004-2012 OpenERP S.A. (<http://openerp.com>).
#
#    This program is free software: you can redistribute it and/or modify
#    it under the terms of the GNU Affero General Public License as
#    published by the Free Software Foundation, either version 3 of the
#    License, or (at your option) any later version.
#
#    This program is distributed in the hope that it will be useful,
#    but WITHOUT ANY WARRANTY; without even the implied warranty of
#    MERCHANTABILITY or FITNESS FOR A PARTICULAR PURPOSE.  See the
#    GNU Affero General Public License for more details.
#
#    You should have received a copy of the GNU Affero General Public License
#    along with this program.  If not, see <http://www.gnu.org/licenses/>.
#
##############################################################################

from openerp.osv import fields, osv

class hr_applicant_settings(osv.osv_memory):
    _name = 'hr.config.settings'
    _inherit = ['hr.config.settings', 'fetchmail.config.settings']

    _columns = {
<<<<<<< HEAD
        'module_document': fields.boolean('Allow the automatic indexation of resumes',
            help="""Manage your CV's and motivation letter related to all applicants.
                This installs the module document. This will install the knowledge management  module in order to allow you to search using specific keywords through  the content of all documents (PDF, .DOCx...)"""),
 
=======
        'module_document_ftp': fields.boolean('Allow the automatic indexation of resumes',
            help='Manage your CV\'s and motivation letter related to all applicants.\n'
                 '-This installs the module document_ftp. This will install the knowledge management  module in order to allow you to search using specific keywords through  the content of all documents (PDF, .DOCx...)'),
        'fetchmail_applicants': fields.boolean('Create applicants from an incoming email account',
            fetchmail_model='hr.applicant', fetchmail_name='Incoming HR Applications',   
            help='Allow applicants to send their job application to an email address (jobs@mycompany.com), '
                 'and create automatically application documents in the system.'),
>>>>>>> b343ae42
    }
<|MERGE_RESOLUTION|>--- conflicted
+++ resolved
@@ -26,18 +26,11 @@
     _inherit = ['hr.config.settings', 'fetchmail.config.settings']
 
     _columns = {
-<<<<<<< HEAD
         'module_document': fields.boolean('Allow the automatic indexation of resumes',
-            help="""Manage your CV's and motivation letter related to all applicants.
-                This installs the module document. This will install the knowledge management  module in order to allow you to search using specific keywords through  the content of all documents (PDF, .DOCx...)"""),
- 
-=======
-        'module_document_ftp': fields.boolean('Allow the automatic indexation of resumes',
             help='Manage your CV\'s and motivation letter related to all applicants.\n'
                  '-This installs the module document_ftp. This will install the knowledge management  module in order to allow you to search using specific keywords through  the content of all documents (PDF, .DOCx...)'),
         'fetchmail_applicants': fields.boolean('Create applicants from an incoming email account',
             fetchmail_model='hr.applicant', fetchmail_name='Incoming HR Applications',   
             help='Allow applicants to send their job application to an email address (jobs@mycompany.com), '
                  'and create automatically application documents in the system.'),
->>>>>>> b343ae42
     }
