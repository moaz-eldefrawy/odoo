--- conflicted
+++ resolved
@@ -214,11 +214,7 @@
                     <separator orientation="vertical"/>
                     <filter string="Appreciation" icon="terp-face-plain" domain="[]" context="{'group_by':'priority'}"/>
                     <filter string="Stage" icon="terp-stage" domain="[]" context="{'group_by':'stage_id'}"/>
-<<<<<<< HEAD
-                    <filter string="State" icon="terp-stock_effects-object-colorize" domain="[]" context="{'group_by':'state'}" groups="base.group_no_one"/>
-=======
                     <filter string="Status" icon="terp-stock_effects-object-colorize" domain="[]" context="{'group_by':'state'}"/>
->>>>>>> d96f7a23
                     <filter string="Source" icon="terp-face-plain" domain="[]" context="{'group_by':'source_id'}"/>
                     <separator orientation="vertical" groups="base.group_no_one"/>
                     <filter string="Creation Date" icon="terp-go-month" domain="[]" context="{'group_by':'create_date'}" groups="base.group_no_one"/>
