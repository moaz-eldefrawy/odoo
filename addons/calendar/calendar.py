--- conflicted
+++ resolved
@@ -1267,15 +1267,9 @@
         @return: string containing recurring rule (empty if no rule)
         """
         if data['interval'] and data['interval'] < 0:
-<<<<<<< HEAD
             raise UserError(_('interval cannot be negative.'))
-        if data['count'] and data['count'] <= 0:
+        if data['end_type'] == 'count' and int(data['count']) <= 0:
             raise UserError(_('Event recurrence interval cannot be negative.'))
-=======
-            raise osv.except_osv(_('warning!'), _('interval cannot be negative.'))
-        if data['end_type'] == 'count' and int(data['count']) <= 0:
-            raise osv.except_osv(_('warning!'), _('count cannot be negative or 0.'))
->>>>>>> 8ceb9438
 
         def get_week_string(freq, data):
             weekdays = ['mo', 'tu', 'we', 'th', 'fr', 'sa', 'su']
