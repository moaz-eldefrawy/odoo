--- conflicted
+++ resolved
@@ -133,8 +133,11 @@
             },
         });
         this.ir_model_m2o.appendTo(this.$el);
-        this.ir_model_m2o.on('change:value', self, function() { 
-            self.add_filter();
+        this.ir_model_m2o.on('change:value', self, function() {
+            // once selected, we reset the value to false.
+            if (self.ir_model_m2o.get_value()) {
+                self.add_filter();
+            }
         });
     },
     add_filter: function() {
@@ -171,7 +174,6 @@
                     });
                 },
             });
-<<<<<<< HEAD
         });
     },
 });
@@ -192,24 +194,6 @@
                 }).then(function(r) {
                     r.res_id = self.eid;
                     return self.do_action(r);
-=======
-            this.ir_model_m2o.insertAfter($('div.oe_calendar_filter'));
-            this.ir_model_m2o.on('change:value', self, function() {
-                // once selected, we reset the value to false.
-                if (self.ir_model_m2o.get_value()) {
-                    self.add_filter();
-                }
-            });
-        },
-        add_filter: function() {
-            var self = this;
-            return new instance.web.Model("res.users").query(["partner_id"]).filter([["id", "=",this.view.dataset.context.uid]]).first().done(function(result) {
-                $.map(self.ir_model_m2o.display_value, function(element,index) {
-                    if (result.partner_id[0] != index){
-                        self.ds_message = new instance.web.DataSetSearch(self, 'calendar.contacts');
-                        self.ds_message.call("create", [{'partner_id': index}]);
-                    }
->>>>>>> 7079a0be
                 });
             },
 
