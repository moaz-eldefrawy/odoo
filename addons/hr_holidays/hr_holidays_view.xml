<openerp>
    <data>

        <record id="view_hr_holidays_filter" model="ir.ui.view">
            <field name="name">hr.holidays.filter</field>
            <field name="model">hr.holidays</field>
            <field name="type">search</field>
            <field name="arch" type="xml">
                <search string="Search Leave">
                    <group>
                        <filter icon="terp-check" domain="[('state','=','draft')]" string="To Confirm"/>
                        <filter icon="terp-camera_test" domain="[('state','=','confirm')]" string="To Approve" name="approve"/>
                        <filter icon="terp-camera_test" domain="[('state','=','validate')]" string="Validated" name="validated"/>
                        <separator orientation="vertical"/>
                        <filter icon="terp-go-year" name="year" string="Year" domain="[('holiday_status_id.active','=',True)]" help="Filters only on allocations and requests that belong to an holiday type that is 'active' (active field is True)"/>
                        <filter icon="terp-go-month" name="This Month" string="Month" domain="[('date_from','&lt;=',(datetime.date.today()+relativedelta(day=31)).strftime('%%Y-%%m-%%d')),('date_from','&gt;=',(datetime.date.today()-relativedelta(day=1)).strftime('%%Y-%%m-%%d'))]"/>
                        <filter icon="terp-go-month" name="This Month-1" string=" Month-1"
                         domain="[('date_from','&lt;=', (datetime.date.today() - relativedelta(day=31, months=1)).strftime('%%Y-%%m-%%d')),('date_from','&gt;=',(datetime.date.today() - relativedelta(day=1,months=1)).strftime('%%Y-%%m-%%d'))]"
                         help="Holidays during last month"/>
                        <separator orientation="vertical"/>
                        <field name="employee_id">
                            <filter icon="terp-personal" name="my_leaves" domain="[('employee_id.user_id','=', uid)]" help="My Leaves"/>
                        </field>
                        <field name="department_id" widget="selection">
                            <filter icon="terp-personal+" help="My Department Leaves" domain="[('department_id.manager_id','=',uid)]"/>
                        </field>
                        <field name="holiday_status_id" widget="selection"/>
                    </group>
                    <newline/>
                    <group expand="0" string="Group By...">
                        <filter name="group_date_from" string="Start Date" icon="terp-personal" domain="[]" context="{'group_by':'date_from'}"/>
                        <separator orientation="vertical"/>
                        <filter name="group_employee" string="Employee" icon="terp-personal" domain="[]" context="{'group_by':'employee_id'}"/>
                        <filter name="group_category" string="Category" icon="terp-stock_symbol-selection" domain="[]" context="{'group_by':'category_id'}"/>
                        <filter string="Manager" icon="terp-personal" domain="[]" context="{'group_by':'manager_id'}"/>
                        <filter string="Department" icon="terp-personal+" domain="[]" context="{'group_by':'department_id','set_visible':True}"/>
                        <separator orientation="vertical"/>
                        <filter name="group_type" string="Type" icon="terp-stock_symbol-selection" domain="[]" context="{'group_by':'holiday_status_id'}"/>
                        <separator orientation="vertical"/>
                        <filter string="Status" icon="terp-stock_effects-object-colorize" domain="[]" context="{'group_by':'state'}"/>
                    </group>
                </search>
            </field>
        </record>

        <!-- Holidays: Leave Request -->

        <record id="view_holiday_new_calendar" model="ir.ui.view">
            <field name="name">Leave Request</field>
            <field name="model">hr.holidays</field>
            <field name="type">calendar</field>
            <field name="arch" type="xml">
                <calendar string="Leave Request" color="user_id" date_start="date_from" date_stop="date_to">
                    <field name="user_id"/>
                    <field name="holiday_status_id"/>
                </calendar>
            </field>
        </record>

        <record model="ir.ui.view" id="edit_holiday_new">
            <field name="name">Leave Request</field>
            <field name="model">hr.holidays</field>
            <field name="type">form</field>
            <field name="priority">1</field>
            <field name="arch" type="xml">
                <form layout="manual">
                <div class="oe_form_topbar">
                    <button string="Submit to Manager" name="confirm" states="draft" type="workflow"/>
                    <button string="Approve" name="validate" states="confirm" type="workflow" groups="base.group_hr_user"/>
                    <button string="Validate" name="second_validate" states="validate1" type="workflow" groups="base.group_hr_user"/>
                    <button string="Refuse" name="refuse" states="confirm,validate1" type="workflow" groups="base.group_hr_user,base.group_hr_manager"/>
                    <button string="Reset to New" name="set_to_draft" states="refuse,validate" type="object" groups="base.group_hr_user"/>
                    <div class="oe_right">
                        <field name="state" widget="statusbar" nolabel="1" statusbar_visible="draft,confirm,validate" statusbar_colors='{"confirm":"blue","validate1":"blue","refuse":"red"}'/>
                    </div>
                    <div class="oe_clear"/>
                </div>
                <sheet string="Leave Request" layout="auto">
                    <group col="8" colspan="4">
                    <field name="name" attrs="{'readonly':[('state','!=','draft'),('state','!=','confirm')]}"/>
                    <field name="holiday_type" on_change="onchange_type(holiday_type)" attrs="{'readonly':[('state','!=','draft')]}" width="130" string="Mode" groups="base.group_hr_user"/>
                    <group attrs="{'invisible':[('holiday_type','=','employee')]}">
                        <field name="category_id" attrs="{'required':[('holiday_type','=','category')], 'readonly':[('state','!=','draft'), ('state','!=','confirm')]}"/>
                        </group>
                        <group attrs="{'invisible':[('holiday_type','=','category')]}">
                        <field name="employee_id" attrs="{'required':[('holiday_type','=','employee')]}" groups="base.group_hr_user"/>
                        </group>
                    </group>
                    <notebook colspan="4">
                        <page string="General">
                            <field name="holiday_status_id" on_change="onchange_sec_id(holiday_status_id)" context="{'employee_id':employee_id}"/>
                            <field name="department_id" attrs="{'readonly':[('holiday_type','=','category')]}" groups="base.group_hr_user"/>
                            <field name="date_from" on_change="onchange_date_from(date_to, date_from)" required="1"/>
                            <field name="date_to" on_change="onchange_date_from(date_to, date_from)" required="1"/>
                            <field name="number_of_days_temp"/>
                            <field name="double_validation" invisible="1"/>
                            <newline/>
                            <field name="manager_id" groups="base.group_no_one"/>
                            <field name="manager_id2" attrs="{'invisible':[('double_validation', '!=', True)]}" groups="base.group_no_one"/>
                            <separator string="Reasons" colspan="4"/>
                            <field name="notes" nolabel="1" colspan="4"/>
                        </page>
                    </notebook>
                </sheet>
                <div class="oe_form_sheet_width">
                    <field name="message_ids_social" colspan="4" widget="ThreadView" nolabel="1"/>
                </div>
                </form>
            </field>
        </record>

        <!-- Holidays: Allocation Request -->
        <record model="ir.ui.view" id="allocation_leave_new">
            <field name="name">Allocation Request</field>
            <field name="model">hr.holidays</field>
            <field name="type">form</field>
            <field name="arch" type="xml">
                <form layout="manual">
                <div class="oe_form_topbar">
                    <button string="Submit to Manager" name="confirm" states="draft" type="workflow"/>
                    <button string="Approve" name="validate" states="confirm" type="workflow" groups="base.group_hr_user"/>
                    <button string="Validate" name="second_validate" states="validate1" type="workflow" groups="base.group_hr_user"/>
                    <button string="Refuse" name="refuse" states="confirm,validate1" type="workflow" groups="base.group_hr_user"/>
                    <button string="Reset to New" name="set_to_draft" states="cancel,validate,refuse" type="object" groups="base.group_hr_user"/>
                    <div class="oe_right">
                        <field name="state" widget="statusbar" nolabel="1" statusbar_visible="draft,confirm,validate" statusbar_colors='{"confirm":"blue","validate1":"blue","refuse":"red"}'/>
                    </div>
                    <div class="oe_clear"/>
                </div>
                <sheet string="Allocation Request" layout="auto">
                <group col="8" colspan="4" class="oe_form_header">
                    <field name="name"/>
                    <field name="holiday_type" on_change="onchange_type(holiday_type)" attrs="{'readonly':[('state','!=','draft')]}" string="Allocation Mode" groups="base.group_hr_manager"/>
                        <group attrs="{'invisible':[('holiday_type','=','category')]}">
                        <field name="employee_id" attrs="{'required':[('holiday_type','=','employee')]}"/>
                        </group>
                        <group attrs="{'invisible':[('holiday_type','=','employee')]}">
                        <field name="category_id" attrs="{'required':[('holiday_type','=','category')], 'readonly':[('state','!=','draft')]}"/>
                        </group>
                </group>
                <notebook colspan="4">
                    <page string="General">
                        <field name="holiday_status_id" on_change="onchange_sec_id(holiday_status_id)" context="{'employee_id':employee_id}"/>
                        <field name="department_id" attrs="{'readonly':['|', ('holiday_type','=','category'), ('state','not in' ,('draft', 'confirm'))]}"/>
                        <field name="number_of_days_temp"/>
                        <field name="double_validation" invisible="1"/>
                        <newline/>
                        <field name="manager_id"/>
                        <field name="manager_id2" attrs="{'invisible':[('double_validation', '!=', True)]}"/>
                        <separator string="Reasons" colspan="4"/>
                        <field name="notes" nolabel="1" colspan="4"/>
                    </page>
                </notebook>
            </sheet>
            <div class="oe_form_sheet_width">
                <field name="message_ids_social" colspan="4" widget="ThreadView" nolabel="1"/>
            </div>
            </form>
            </field>
        </record>

        <record model="ir.ui.view" id="view_holiday_allocation_tree">
            <field name="name">hr.holidays.allocation.tree</field>
            <field name="model">hr.holidays</field>
            <field name="type">tree</field>
            <field name="arch" type="xml">
                <tree fonts="bold:needaction_pending==True" colors="red:state == 'refuse';blue:state == 'draft';black:state in ('confirm','validate','validate1')" string="Allocation Requests">
                    <field name="needaction_pending" invisible="1"/>
                    <field name="employee_id"/>
                    <field name="holiday_type"/>
                    <field name="category_id"/>
                    <field name="department_id" invisible="1"/>
                    <field name="holiday_status_id"/>
                    <field name="name"/>
                    <field name="number_of_days" string="Number of Days" sum="Remaining Days"/>
                    <field name="manager_id" invisible="1"/>
                    <field name="user_id" invisible="1"/>
                    <!--field name="type"/-->
                    <field name="state"/>
<<<<<<< HEAD
=======
                    <button string="Approve" name="validate" states="confirm" type="workflow" icon="gtk-apply" groups="base.group_hr_user,base.group_hr_manager"/>
                    <button string="Validate" name="second_validate" states="validate1" type="workflow" icon="gtk-apply" groups="base.group_hr_user,base.group_hr_manager"/>
>>>>>>> 06db0635
                </tree>
            </field>
        </record>

        <!-- Holidays: Leaves Management -->
        <record model="ir.ui.view" id="allocation_company_new">
            <field name="name">Leaves Management</field>
            <field name="model">hr.holidays</field>
            <field name="type">form</field>
            <field name="arch" type="xml">
                <form string="Leaves Management">
                    <field name="name"/>
                    <field name="holiday_status_id"/>
                    <field name="type"/>
                    <field name="date_from" on_change="onchange_date_from(date_to, date_from)" attrs="{'readonly':[('type','=','add')], 'required':[('type','=','remove')]}"/>
                    <field name="date_to" on_change="onchange_date_from(date_to, date_from)" attrs="{'readonly':[('type','=','add')], 'required':[('type','=','remove')]}"/>
                    <field name="number_of_days_temp"/>
                    <notebook colspan="4">
                        <page string="General">
                            <field name="manager_id"/>
                            <field name="notes" colspan="4"/>
                            <newline/>
                            <field name="state" colspan="2"/>
                            <group colspan="2">
                                <button string="Submit to Manager" name="confirm" states="draft" type="workflow" icon="gtk-yes"/>
                                <button string="Approve" name="validate" states="confirm" type="workflow" icon="gtk-apply"/>
                                <button string="Refuse" name="refuse" states="confirm,validate,draft" type="workflow" icon="gtk-no"/>
                                <button string="Reset to New" name="set_to_draft" states="cancel" type="object" icon="gtk-convert"/>
                            </group>
                        </page>
                    </notebook>
                </form>
            </field>
        </record>

        <record model="ir.ui.view" id="view_holiday_simple">
            <field name="name">hr.holidays.report_tree</field>
            <field name="model">hr.holidays</field>
            <field name="type">tree</field>
            <field name="priority">20</field>
            <field name="arch" type="xml">
                <tree fonts="bold:needaction_pending==True" colors="red:state == 'refuse';blue:state == ' draft';black:state in ('confirm','validate','validate1')" string="Leaves Summary">
                    <field name="needaction_pending" invisible="1"/>
                    <field name="employee_id"/>
                    <field name="category_id" invisible="1"/>
                    <field name="department_id" invisible="1"/>
                    <field name="type"/>
                    <field name="name"/>
                    <field name="number_of_days" string="Number of Days" sum="Remaining Days"/>
                    <field name="date_from"/>
                    <field name="date_to"/>
                    <field name="holiday_status_id"/>
                    <field name="manager_id" invisible="1"/>
                    <field name="user_id" invisible="1"/>
                    <field name="state"/>
<<<<<<< HEAD
=======
                    <button string="Submit to Manager" name="confirm" states="draft" type="workflow" icon="gtk-yes"/>
                    <button string="Approve" name="validate" states="confirm" type="workflow" icon="gtk-apply" groups="base.group_hr_user"/>
                    <button string="Refuse" name="refuse" states="confirm" type="workflow" icon="gtk-no" groups="base.group_hr_user"/>
>>>>>>> 06db0635
                </tree>
            </field>
        </record>


        <record model="ir.ui.view" id="view_holiday">
            <field name="name">hr.holidays.tree</field>
            <field name="model">hr.holidays</field>
            <field name="type">tree</field>
            <field name="arch" type="xml">
                <tree fonts="bold:needaction_pending==True" colors="red:state == 'refuse';blue:state == ' draft';black:state in ('confirm','validate','validate1')" string="Leave Requests">
                    <field name="needaction_pending" invisible="1"/>
                    <field name="employee_id"/>
                    <field name="holiday_type" string="Mode" groups="base.group_hr_user"/>
                    <field name="name"/>
                    <field name="date_from"/>
                    <field name="date_to"/>
                    <field name="number_of_days" string="Number of Days" sum="Remaining Days"/>
                    <field name="state"/>
                    <field name="category_id" invisible="1"/>
                    <field name="department_id" invisible="not context.get('set_visible',False)"/>
                    <field name="holiday_status_id" invisible="1"/>
                    <field name="manager_id" invisible="1"/>
                    <field name="user_id" invisible="1"/>
                    <!--field name="type"/-->
<<<<<<< HEAD
=======
                    <button string="Approve" name="validate" states="confirm" type="workflow" icon="gtk-apply" groups="base.group_hr_user"/>
                    <button string="Validate" name="second_validate" states="validate1" type="workflow" icon="gtk-apply" groups="base.group_hr_user"/>
>>>>>>> 06db0635
                </tree>
            </field>
        </record>

        <!-- My leave dashboard -->
        <menuitem name="Leaves" parent="hr.menu_hr_root" id="menu_open_ask_holidays" sequence="20"/>

        <record model="ir.actions.act_window" id="open_ask_holidays">
            <field name="name">Leave Requests</field>
            <field name="res_model">hr.holidays</field>
            <field name="view_type">form</field>
            <field name="view_id" ref="edit_holiday_new"/>
            <field name="context">{}</field>
            <field name="domain">[('type','=','remove')]</field>
            <field name="search_view_id" ref="view_hr_holidays_filter"/>
            <field name="help">Leave requests can be recorded by employees and validated by their managers. Once a leave request is validated, it appears automatically in the agenda of the employee. You can define several allowance types (paid holidays, sickness, etc.) and manage allowances per type.</field>
        </record>

        <record model="ir.actions.act_window.view" id="action_open_ask_holidays_tree">
            <field name="sequence" eval="2"/>
            <field name="view_mode">tree</field>
            <field name="view_id" ref="view_holiday"/>
            <field name="act_window_id" ref="open_ask_holidays"/>
        </record>

        <record model="ir.actions.act_window.view" id="action_open_ask_holidays_form">
            <field name="sequence" eval="3"/>
            <field name="view_mode">form</field>
            <field name="view_id" ref="edit_holiday_new"/>
            <field name="act_window_id" ref="open_ask_holidays"/>
        </record>

        <record model="ir.actions.act_window.view" id="action_open_ask_holidays_calendar">
            <field name="sequence" eval="1"/>
            <field name="view_mode">calendar</field>
            <field name="view_id" ref="view_holiday_new_calendar"/>
            <field name="act_window_id" ref="open_ask_holidays"/>
        </record>

        <menuitem name="Leave Requests" parent="menu_open_ask_holidays" id="menu_open_ask_holidays_new" action="open_ask_holidays"/>

        <record model="ir.actions.act_window" id="request_approve_holidays">
            <field name="name">Requests Approve</field>
            <field name="res_model">hr.holidays</field>
            <field name="view_type">form</field>
            <field name="context">{'default_type': 'add', 'search_default_approve':1}</field>
            <field name="domain">[('type','=','remove')]</field>
            <field name="view_id" ref="edit_holiday_new"/>
            <field name="search_view_id" ref="view_hr_holidays_filter"/>
        </record>

        <record model="ir.actions.act_window.view" id="action_request_approve_holidays_tree">
            <field name="sequence" eval="1"/>
            <field name="view_mode">tree</field>
            <field name="view_id" ref="view_holiday"/>
            <field name="act_window_id" ref="request_approve_holidays"/>
        </record>

        <record model="ir.actions.act_window.view" id="action_request_approve_holidays_form">
            <field name="sequence" eval="2"/>
            <field name="view_mode">form</field>
            <field name="view_id" ref="allocation_leave_new"/>
            <field name="act_window_id" ref="request_approve_holidays"/>
        </record>

        <menuitem name="Leave Requests to Approve" parent="menu_open_ask_holidays" id="menu_request_approve_holidays" action="request_approve_holidays" groups="base.group_hr_user"/>

        <record model="ir.actions.act_window" id="open_allocation_holidays">
            <field name="name">Allocation Requests</field>
            <field name="res_model">hr.holidays</field>
            <field name="view_type">form</field>
            <field name="context">{'default_type':'add'}</field>
            <field name="domain">[('type','=','add')]</field>
            <field name="view_id" ref="allocation_leave_new"/>
            <field name="search_view_id" ref="view_hr_holidays_filter"/>
        </record>

        <record model="ir.actions.act_window.view" id="action_open_allocation_holidays_tree">
            <field name="sequence" eval="1"/>
            <field name="view_mode">tree</field>
            <field name="view_id" ref="view_holiday_allocation_tree"/>
            <field name="act_window_id" ref="open_allocation_holidays"/>
        </record>

        <record model="ir.actions.act_window.view" id="action_open_allocation_holidays_form">
            <field name="sequence" eval="2"/>
            <field name="view_mode">form</field>
            <field name="view_id" ref="allocation_leave_new"/>
            <field name="act_window_id" ref="open_allocation_holidays"/>
        </record>

        <menuitem name="Allocation Requests" parent="menu_open_ask_holidays" id="menu_open_allocation_holidays" action="open_allocation_holidays"/>

        <record model="ir.actions.act_window" id="open_company_allocation">
            <field name="name">Leaves Summary</field>
            <field name="res_model">hr.holidays</field>
            <field name="view_type">form</field>
            <field name="view_mode">tree,form</field>
            <field name="view_id" eval="view_holiday_simple"/>
            <field name="context">{'search_default_group_type': 1, 'search_default_validated': 1}</field>
            <field name="domain">[('holiday_type','=','employee')]</field>
            <field name="search_view_id" ref="view_hr_holidays_filter"/>
        </record>

        <menuitem name="Leaves Summary" parent="menu_open_ask_holidays" id="menu_open_company_allocation" action="open_company_allocation" sequence="40"/>

        <!-- holidays status -->
        <record id="view_holidays_status_filter" model="ir.ui.view">
            <field name="name">hr.holidays.status.filter</field>
            <field name="model">hr.holidays.status</field>
            <field name="type">search</field>
            <field name="arch" type="xml">
                <search string="Search Leave Type">
                    <field name="name"/>
                    <field name="categ_id" widget="selection"/>
                </search>
            </field>
        </record>

        <record model="ir.ui.view" id="edit_holiday_status_form">
            <field name="name">hr.holidays.status.form</field>
            <field name="model">hr.holidays.status</field>
            <field name="type">form</field>
            <field name="arch" type="xml">
                <form string="Leave Type">
                    <group colspan="4" col="6">
                        <field name="name"/>
                        <field name="color_name"/>
                        <field name="categ_id" widget="selection"/>
                    </group>
                    <notebook colspan="4">
                      <page string="Details">
                          <group colspan="2" col="2" name="selection">
                              <separator string="Validation" colspan="2"/>
                              <field name="double_validation"/>
                              <field name="limit"/>
                          </group>
                          <group name="second" colspan="2" col="2">
                              <separator string="Misc" colspan="2"/>
                              <field name="active"/>
                          </group>
                      </page>
                    </notebook>
                </form>
            </field>
        </record>

        <record model="ir.ui.view" id="view_holiday_status_tree">
            <field name="name">hr.holidays.status.tree</field>
            <field name="model">hr.holidays.status</field>
            <field name="type">tree</field>
            <field name="arch" type="xml">
                <tree string="Leave Type">
                    <field name="name"/>
                    <field name="max_leaves"/>
                    <field name="leaves_taken"/>
                    <field name="remaining_leaves"/>
                </tree>
            </field>
        </record>
        <record model="ir.ui.view" id="view_holiday_status_normal_tree">
            <field name="name">hr.holidays.status.normal.tree</field>
            <field name="model">hr.holidays.status</field>
            <field name="type">tree</field>
            <field name="priority">35</field>
            <field name="arch" type="xml">
                <tree string="Leave Type">
                    <field name="name"/>
                    <field name="limit"/>
                </tree>
            </field>
        </record>

        <record id="view_hr_holidays_status_search" model="ir.ui.view">
            <field name="name">hr.holidays.status.search</field>
            <field name="model">hr.holidays.status</field>
            <field name="type">search</field>
            <field name="arch" type="xml">
                <search string="Leave Type">
                    <field name="name"/>
                    <field name="categ_id" widget="selection"/>
                </search>
            </field>
        </record>

        <record id="open_view_holiday_status" model="ir.actions.act_window">
            <field name="name">Leave Type</field>
            <field name="type">ir.actions.act_window</field>
            <field name="res_model">hr.holidays.status</field>
            <field name="view_type">form</field>
            <field name="view_mode">tree,form</field>
            <field name="view_id" eval="view_holiday_status_normal_tree"/>
            <field name="search_view_id" ref="view_hr_holidays_status_search"/>
        </record>

        <menuitem sequence="3" id="hr.menu_open_view_attendance_reason_config" parent="hr.menu_hr_configuration" name="Leaves"/>
        <menuitem name="Leave Type" action="open_view_holiday_status" id="menu_open_view_holiday_status" parent="hr.menu_hr_configuration" sequence="10" />

    <!-- holiday on resource leave -->
        <record id="resource_calendar_leave_form_inherit" model="ir.ui.view">
            <field name="name">resource.calendar.leaves.form.inherit</field>
            <field name="model">resource.calendar.leaves</field>
            <field name="type">form</field>
            <field name="inherit_id" ref="resource.resource_calendar_leave_form"/>
            <field name="arch" type="xml">
                <field name="date_to" position="after">
                    <field name="holiday_id"/>
                </field>
            </field>
        </record>

    <!--  Shortcuts -->
        <act_window name="Leaves" domain="[('type','=','remove')]" context="{'search_default_employee_id': [active_id], 'default_employee_id': active_id}" res_model="hr.holidays" src_model="hr.employee" view_id="view_holiday" id="act_hr_employee_holiday_request"/>

       <!--  Assing leave       -->

        <record id="hr_holidays_leaves_assign_tree_view" model="ir.ui.view">
            <field name="name">hr.employee.leave.tree</field>
            <field name="model">hr.employee</field>
            <field name="type">tree</field>
            <field name="arch" type="xml">
                <tree string="Assign Leaves" editable="bottom">
                    <field name="name" string="Employee"/>
                    <field name="remaining_leaves" string="Remaining Legal Leaves"/>
                </tree>
            </field>
        </record>

        <record model="ir.actions.act_window" id="hr_holidays_leaves_assign_legal">
           <field name="name">Allocate Leaves for Employees</field>
           <field name="type">ir.actions.act_window</field>
           <field name="res_model">hr.employee</field>
           <field name="view_type">form</field>
           <field name="view_mode">tree,form</field>
           <field name="view_id" ref="hr_holidays_leaves_assign_tree_view"/>
           <field name="help">You can assign remaining Legal Leaves for each employee, OpenERP will automatically create and validate allocation requests.</field>
       </record>

        <!-- Hr employee inherit Legal Leaves -->

        <record id="view_employee_form_leave_inherit" model="ir.ui.view">
            <field name="name">hr.employee.leave.form.inherit</field>
            <field name="model">hr.employee</field>
            <field name="type">form</field>
            <field name="inherit_id" ref="hr.view_employee_form"/>
            <field name="arch" type="xml">
                <field name="coach_id" position="after">
                    <field name="remaining_leaves"/>
                    <field name="current_leave_id"/>
                    <field name="current_leave_state" attrs="{'invisible':[('current_leave_id','=',False)]}"/>
                </field>
            </field>
        </record>

        <record model="ir.ui.view" id="hr_kanban_view_employees_kanban">
            <field name="name">HR - Employees Kanban with leave status</field>
            <field name="model">hr.employee</field>
            <field name="inherit_id" ref="hr.hr_kanban_view_employees"/>
            <field name="arch" type="xml">
                <xpath expr="//templates" position="before">
                    <field name="current_leave_state"/>
                    <field name="last_login"/>
                    <field name="leave_date_from"/>
                    <field name="leave_date_to"/>
                </xpath>
                <xpath expr="//div[@class='oe_employee_details']/ul/li" position="before">
                    <li t-if="record.current_leave_id.raw_value || record.last_login.raw_value">
                        <span t-if="record.current_leave_id.raw_value" t-att-class="record.current_leave_state.raw_value=='validate'?'oe_kanban_color_3':'oe_kanban_color_2'">
                            <span class="oe_kanban_button" style="font-size: 100%%" t-att-title="record.leave_date_from.raw_value.toString('ddd dS MMM') + ' - ' + record.leave_date_to.raw_value.toString('ddd dS MMM')" >
                                <field name="current_leave_id"/>
                            </span>
                        </span>
                        <span t-if="record.last_login.raw_value &amp;&amp; record.last_login.raw_value.is().today()" class="oe_kanban_button" style="font-size: 100%%">
                            <t t-esc="record.last_login.raw_value.toString('HH:mm')"/>
                        </span>
                    </li>
                </xpath>
            </field>
        </record>

    </data>
</openerp><|MERGE_RESOLUTION|>--- conflicted
+++ resolved
@@ -177,11 +177,6 @@
                     <field name="user_id" invisible="1"/>
                     <!--field name="type"/-->
                     <field name="state"/>
-<<<<<<< HEAD
-=======
-                    <button string="Approve" name="validate" states="confirm" type="workflow" icon="gtk-apply" groups="base.group_hr_user,base.group_hr_manager"/>
-                    <button string="Validate" name="second_validate" states="validate1" type="workflow" icon="gtk-apply" groups="base.group_hr_user,base.group_hr_manager"/>
->>>>>>> 06db0635
                 </tree>
             </field>
         </record>
@@ -237,12 +232,6 @@
                     <field name="manager_id" invisible="1"/>
                     <field name="user_id" invisible="1"/>
                     <field name="state"/>
-<<<<<<< HEAD
-=======
-                    <button string="Submit to Manager" name="confirm" states="draft" type="workflow" icon="gtk-yes"/>
-                    <button string="Approve" name="validate" states="confirm" type="workflow" icon="gtk-apply" groups="base.group_hr_user"/>
-                    <button string="Refuse" name="refuse" states="confirm" type="workflow" icon="gtk-no" groups="base.group_hr_user"/>
->>>>>>> 06db0635
                 </tree>
             </field>
         </record>
@@ -268,11 +257,6 @@
                     <field name="manager_id" invisible="1"/>
                     <field name="user_id" invisible="1"/>
                     <!--field name="type"/-->
-<<<<<<< HEAD
-=======
-                    <button string="Approve" name="validate" states="confirm" type="workflow" icon="gtk-apply" groups="base.group_hr_user"/>
-                    <button string="Validate" name="second_validate" states="validate1" type="workflow" icon="gtk-apply" groups="base.group_hr_user"/>
->>>>>>> 06db0635
                 </tree>
             </field>
         </record>
