# -*- coding: utf-8 -*-
# Part of Odoo. See LICENSE file for full copyright and licensing details.

# Copyright (c) 2005-2006 Axelor SARL. (http://www.axelor.com)

import datetime
import logging

from odoo import api, fields, models
from odoo.exceptions import ValidationError
<<<<<<< HEAD
from odoo.osv import expression
=======
from odoo.tools import float_round
>>>>>>> 2c495502
from odoo.tools.translate import _
from odoo.tools.float_utils import float_round

_logger = logging.getLogger(__name__)


class HolidaysType(models.Model):
    _name = "hr.leave.type"
    _description = "Leave Type"
    _order = "sequence, id"

    name = fields.Char('Leave Type', required=True, translate=True)
    sequence = fields.Integer(default=100,
                              help='The type with the smallest sequence is the default value in leave request')
    categ_id = fields.Many2one(
        'calendar.event.type', string='Meeting Type',
        help='Once a leave is validated, Odoo will create a corresponding meeting of this type in the calendar.')
    color_name = fields.Selection([
        ('red', 'Red'),
        ('blue', 'Blue'),
        ('lightgreen', 'Light Green'),
        ('lightblue', 'Light Blue'),
        ('lightyellow', 'Light Yellow'),
        ('magenta', 'Magenta'),
        ('lightcyan', 'Light Cyan'),
        ('black', 'Black'),
        ('lightpink', 'Light Pink'),
        ('brown', 'Brown'),
        ('violet', 'Violet'),
        ('lightcoral', 'Light Coral'),
        ('lightsalmon', 'Light Salmon'),
        ('lavender', 'Lavender'),
        ('wheat', 'Wheat'),
        ('ivory', 'Ivory')], string='Color in Report', required=True, default='red',
        help='This color will be used in the leaves summary located in Reporting > Leaves by Department.')
    active = fields.Boolean('Active', default=True,
                            help="If the active field is set to false, it will allow you to hide the leave type without removing it.")
    max_leaves = fields.Float(compute='_compute_leaves', string='Maximum Allowed',
                              help='This value is given by the sum of all leaves requests with a positive value.')
    leaves_taken = fields.Float(
        compute='_compute_leaves', string='Leaves Already Taken',
        help='This value is given by the sum of all leaves requests with a negative value.')
    remaining_leaves = fields.Float(
        compute='_compute_leaves', string='Remaining Leaves',
        help='Maximum Leaves Allowed - Leaves Already Taken')
    virtual_remaining_leaves = fields.Float(
        compute='_compute_leaves', string='Virtual Remaining Leaves',
        help='Maximum Leaves Allowed - Leaves Already Taken - Leaves Waiting Approval')
    group_days_allocation = fields.Float(
        compute='_compute_group_days_allocation', string='Days Allocated')
    group_days_leave = fields.Float(
        compute='_compute_group_days_leave', string='Group Leaves')
    company_id = fields.Many2one('res.company', string='Company', default=lambda self: self.env.user.company_id)
    validation_type = fields.Selection([
        ('hr', 'Human Resource officer'),
        ('manager', 'Employee Manager'),
        ('both', 'Double Validation')], default='hr', string='Validation By')
    
    # TODO: remove me in master, the behavior is exactly the same if you choose 'hr' or 'manager'
    # in the validation_type field. This field is used only to hide this possibility to the user
    # to avoid misunderstandings. This field and its corresponding's functions must be removed once
    # the functional part is implemented.
    double_validation = fields.Boolean(string='Apply Double Validation',
        compute='_compute_validation_type', inverse='_inverse_validation_type',
        help="When selected, the Allocation/Leave Requests for this type require a second validation to be approved.")
    
    allocation_type = fields.Selection([
        ('fixed', 'Fixed by HR'),
        ('fixed_allocation', 'Fixed by HR + allocation request'),
        ('no', 'No allocation')],
        default='fixed', string='Mode',
        help='\tFixed by HR: allocated by HR and cannot be bypassed; users can request leaves;'
             '\tFixed by HR + allocation request: allocated by HR and users can request leaves and allocations;'
             '\tNo allocation: no allocation by default, users can freely request leaves;')
    validity_start = fields.Date("Start Date", default=fields.Date.today,
                                 help='Adding validity to types of leaves so that it cannot be selected outside this time period')
    validity_stop = fields.Date("End Date")
    valid = fields.Boolean(compute='_compute_valid', search='_search_valid', help='This indicates if it is still possible to use this type of leave')
    time_type = fields.Selection([('leave', 'Leave'), ('other', 'Other')], default='leave', string="Kind of Leave",
                                 help="Whether this should be computed as a holiday or as work time (eg: formation)")
    request_unit = fields.Selection([
        ('day', 'Day'), ('hour', 'Hours')],
        default='day', string='Take Leaves in', required=True)
    unpaid = fields.Boolean('Is Unpaid', default=False)

    # TODO: remove me in master
    @api.depends('validation_type')
    def _compute_validation_type(self):
        for holiday_type in self:
            if holiday_type.validation_type == 'both':
                holiday_type.double_validation = True
            else:
                holiday_type.double_validation = False

    # TODO: remove me in master
    def _inverse_validation_type(self):
        for holiday_type in self:
            if holiday_type.double_validation == True:
                holiday_type.validation_type = 'both'
            else:
                #IF to preserve the information (hr or manager)
                if holiday_type.validation_type == 'both':
                    holiday_type.validation_type = 'hr'

    @api.multi
    @api.constrains('validity_start', 'validity_stop')
    def _check_validity_dates(self):
        for leave_type in self:
            if leave_type.validity_start and leave_type.validity_stop and \
               leave_type.validity_start > leave_type.validity_stop:
                raise ValidationError(_("End of validity period should be greater than start of validity period"))

    @api.multi
    @api.depends('validity_start', 'validity_stop')
    def _compute_valid(self):
        dt = self._context.get('default_date_from') or fields.Date.context_today(self)

        for holiday_type in self:
            if holiday_type.validity_start and holiday_type.validity_stop:
                holiday_type.valid = ((dt < holiday_type.validity_stop) and (dt > holiday_type.validity_start))
            elif holiday_type.validity_start and (dt > holiday_type.validity_start):
                holiday_type.valid = False
            else:
                holiday_type.valid = True

    def _search_valid(self, operator, value):
        dt = self._context.get('default_date_from') or fields.Date.context_today(self)

        signs = ['>=', '<='] if operator == '=' else ['<=', '>=']

        return ['|', ('validity_stop', operator, False), '&',
                ('validity_stop', signs[0] if value else signs[1], dt),
                ('validity_start', signs[1] if value else signs[0], dt)]

    @api.multi
    def get_days(self, employee_id):
        # need to use `dict` constructor to create a dict per id
        result = dict((id, dict(max_leaves=0, leaves_taken=0, remaining_leaves=0, virtual_remaining_leaves=0)) for id in self.ids)

        requests = self.env['hr.leave'].search([
            ('employee_id', '=', employee_id),
            ('state', 'in', ['confirm', 'validate1', 'validate']),
            ('holiday_status_id', 'in', self.ids)
        ])

        allocations = self.env['hr.leave.allocation'].search([
            ('employee_id', '=', employee_id),
            ('state', 'in', ['confirm', 'validate1', 'validate']),
            ('holiday_status_id', 'in', self.ids)
        ])

        for request in requests:
            status_dict = result[request.holiday_status_id.id]
            status_dict['virtual_remaining_leaves'] -= request.number_of_days
            if request.state == 'validate':
                status_dict['leaves_taken'] += request.number_of_days
                status_dict['remaining_leaves'] -= request.number_of_days

        for allocation in allocations:
            status_dict = result[allocation.holiday_status_id.id]
            if allocation.state == 'validate':
                # note: add only validated allocation even for the virtual
                # count; otherwise pending then refused allocation allow
                # the employee to create more leaves than possible
                status_dict['virtual_remaining_leaves'] += allocation.number_of_days
                status_dict['max_leaves'] += allocation.number_of_days
                status_dict['remaining_leaves'] += allocation.number_of_days

        return result

    def _get_contextual_employee_id(self):
        if 'employee_id' in self._context:
            employee_id = self._context['employee_id']
        elif 'default_employee_id' in self._context:
            employee_id = self._context['default_employee_id']
        else:
            employee_id = self.env['hr.employee'].search([('user_id', '=', self.env.user.id)], limit=1).id
        return employee_id

    @api.multi
    def _compute_leaves(self):
        data_days = {}
        employee_id = self._get_contextual_employee_id()

        if employee_id:
            data_days = self.get_days(employee_id)

        for holiday_status in self:
            result = data_days.get(holiday_status.id, {})
            holiday_status.max_leaves = result.get('max_leaves', 0)
            holiday_status.leaves_taken = result.get('leaves_taken', 0)
            holiday_status.remaining_leaves = result.get('remaining_leaves', 0)
            holiday_status.virtual_remaining_leaves = result.get('virtual_remaining_leaves', 0)

    @api.multi
    def _compute_group_days_allocation(self):
        domain = [
            ('holiday_status_id', 'in', self.ids),
            ('holiday_type', '!=', 'employee'),
            ('state', '=', 'validate'),
        ]
        domain2 = [
            '|',
            ('date_from', '>=', fields.Datetime.to_string(datetime.datetime.now().replace(month=1, day=1, hour=0, minute=0, second=0, microsecond=0))),
            ('date_from', '=', False),
        ]
        grouped_res = self.env['hr.leave.allocation'].read_group(
            expression.AND([domain, domain2]),
            ['holiday_status_id', 'number_of_days'],
            ['holiday_status_id'],
        )
        grouped_dict = dict((data['holiday_status_id'][0], data['number_of_days']) for data in grouped_res)
        for allocation in self:
            allocation.group_days_allocation = grouped_dict.get(allocation.id, 0)

    @api.multi
    def _compute_group_days_leave(self):
        grouped_res = self.env['hr.leave'].read_group(
            [('holiday_status_id', 'in', self.ids), ('holiday_type', '=', 'employee'), ('state', '=', 'validate'),
             ('date_from', '>=', fields.Datetime.to_string(datetime.datetime.now().replace(month=1, day=1, hour=0, minute=0, second=0, microsecond=0)))],
            ['holiday_status_id'],
            ['holiday_status_id'],
        )
        grouped_dict = dict((data['holiday_status_id'][0], data['holiday_status_id_count']) for data in grouped_res)
        for allocation in self:
            allocation.group_days_leave = grouped_dict.get(allocation.id, 0)

    @api.multi
    def name_get(self):
        if not self._context.get('employee_id'):
            # leave counts is based on employee_id, would be inaccurate if not based on correct employee
            return super(HolidaysType, self).name_get()
        res = []
        for record in self:
            name = record.name
            if record.allocation_type != 'no':
                name = "%(name)s (%(count)s)" % {
                    'name': name,
<<<<<<< HEAD
                    'count': _('%g remaining out of %g') % (float_round(record.virtual_remaining_leaves, precision_digits=2) or 0.0, float_round(record.max_leaves, precision_digits=2) or 0.0)
=======
                    'count': _('%g remaining out of %g') % (
                        float_round(record.virtual_remaining_leaves or 0.0, precision_digits=2) + 0.0,
                        record.max_leaves or 0.0
                    )
>>>>>>> 2c495502
                }
            res.append((record.id, name))
        return res

    @api.model
    def _search(self, args, offset=0, limit=None, order=None, count=False, access_rights_uid=None):
        """ Override _search to order the results, according to some employee.
        The order is the following

         - allocation fixed first, then allowing allocation, then free allocation
         - virtual remaining leaves (higher the better, so using reverse on sorted)

        This override is necessary because those fields are not stored and depends
        on an employee_id given in context. This sort will be done when there
        is an employee_id in context and that no other order has been given
        to the method.
        """
        employee_id = self._get_contextual_employee_id()
        leave_ids = super(HolidaysType, self)._search(args, offset=offset, limit=limit, order=order, count=count, access_rights_uid=access_rights_uid)
        if not count and not order and employee_id:
            leaves = self.browse(leave_ids)
            sort_key = lambda l: (l.allocation_type == 'fixed', l.allocation_type == 'fixed_allocation', l.virtual_remaining_leaves)
            return leaves.sorted(key=sort_key, reverse=True).ids
        return leave_ids

    @api.multi
    def action_see_days_allocated(self):
        self.ensure_one()
        action = self.env.ref('hr_holidays.hr_leave_allocation_action_all').read()[0]
        domain = [
            ('holiday_status_id', 'in', self.ids),
            ('holiday_type', '!=', 'employee'),
        ]
        domain2 = [
            '|',
            ('date_from', '>=', fields.Datetime.to_string(datetime.datetime.now().replace(month=1, day=1, hour=0, minute=0, second=0, microsecond=0))),
            ('date_from', '=', False),
        ]
        action['domain'] = expression.AND([domain, domain2])
        action['context'] = {
            'default_holiday_type': 'department',
            'default_holiday_status_id': self.ids[0],
        }
        return action

    @api.multi
    def action_see_group_leaves(self):
        self.ensure_one()
        action = self.env.ref('hr_holidays.hr_leave_action_all').read()[0]
        action['domain'] = [
            ('holiday_status_id', '=', self.ids[0]),
            ('date_from', '>=', fields.Datetime.to_string(datetime.datetime.now().replace(month=1, day=1, hour=0, minute=0, second=0, microsecond=0)))
        ]
        action['context'] = {
            'default_holiday_status_id': self.ids[0],
        }
        return action<|MERGE_RESOLUTION|>--- conflicted
+++ resolved
@@ -8,11 +8,7 @@
 
 from odoo import api, fields, models
 from odoo.exceptions import ValidationError
-<<<<<<< HEAD
 from odoo.osv import expression
-=======
-from odoo.tools import float_round
->>>>>>> 2c495502
 from odoo.tools.translate import _
 from odoo.tools.float_utils import float_round
 
@@ -251,14 +247,10 @@
             if record.allocation_type != 'no':
                 name = "%(name)s (%(count)s)" % {
                     'name': name,
-<<<<<<< HEAD
-                    'count': _('%g remaining out of %g') % (float_round(record.virtual_remaining_leaves, precision_digits=2) or 0.0, float_round(record.max_leaves, precision_digits=2) or 0.0)
-=======
                     'count': _('%g remaining out of %g') % (
-                        float_round(record.virtual_remaining_leaves or 0.0, precision_digits=2) + 0.0,
-                        record.max_leaves or 0.0
+                        float_round(record.virtual_remaining_leaves, precision_digits=2) or 0.0,
+                        float_round(record.max_leaves, precision_digits=2) or 0.0,
                     )
->>>>>>> 2c495502
                 }
             res.append((record.id, name))
         return res
