--- conflicted
+++ resolved
@@ -4,17 +4,10 @@
 #
 msgid ""
 msgstr ""
-<<<<<<< HEAD
-"Project-Id-Version: Odoo Server 10.0alpha1e\n"
-"Report-Msgid-Bugs-To: \n"
-"POT-Creation-Date: 2016-08-18 08:38+0000\n"
-"PO-Revision-Date: 2016-08-18 08:38+0000\n"
-=======
 "Project-Id-Version: Odoo Server 9.saas~10c\n"
 "Report-Msgid-Bugs-To: \n"
 "POT-Creation-Date: 2016-08-18 14:08+0000\n"
 "PO-Revision-Date: 2016-08-18 14:08+0000\n"
->>>>>>> 9ad5f26b
 "Last-Translator: <>\n"
 "Language-Team: \n"
 "MIME-Version: 1.0\n"
@@ -40,11 +33,7 @@
 msgstr ""
 
 #. module: survey
-<<<<<<< HEAD
-#: code:addons/survey/models/survey.py:136
-=======
 #: code:addons/survey/survey.py:231
->>>>>>> 9ad5f26b
 #, python-format
 msgid "%s (copy)"
 msgstr ""
@@ -172,6 +161,11 @@
 msgstr ""
 
 #. module: survey
+#: constraint:survey.label:0
+msgid "A label must be attached to one and only one question"
+msgstr ""
+
+#. module: survey
 #: sql_constraint:survey.question:0
 msgid "A length must be positive!"
 msgstr ""
@@ -192,8 +186,12 @@
 msgstr ""
 
 #. module: survey
-#: code:addons/survey/models/survey.py:820
-#, python-format
+#: model:survey.label,value:survey.frow_2_2_4
+msgid "A process is defined for all enterprise flows"
+msgstr ""
+
+#. module: survey
+#: constraint:survey.user_input_line:0
 msgid "A question cannot be unanswered and skipped"
 msgstr ""
 
@@ -203,14 +201,11 @@
 msgstr ""
 
 #. module: survey
-<<<<<<< HEAD
-=======
 #: model:survey.page,title:survey.feedback_1
 msgid "About your Odoo usage"
 msgstr ""
 
 #. module: survey
->>>>>>> 9ad5f26b
 #: model:ir.model.fields,field_description:survey.field_survey_survey_active
 msgid "Active"
 msgstr ""
@@ -223,6 +218,14 @@
 #. module: survey
 #: model:ir.ui.view,arch_db:survey.survey_email_compose_message
 msgid "Add list of existing contacts..."
+msgstr ""
+
+#. module: survey
+#: model:survey.label,value:survey.fcol_2_1_3
+#: model:survey.label,value:survey.fcol_2_2_3
+#: model:survey.label,value:survey.fcol_2_5_3
+#: model:survey.label,value:survey.fcol_2_7_3
+msgid "Agree"
 msgstr ""
 
 #. module: survey
@@ -261,19 +264,13 @@
 #: model:ir.model.fields,field_description:survey.field_survey_question_user_input_line_ids
 #: model:ir.model.fields,field_description:survey.field_survey_user_input_user_input_line_ids
 #: model:ir.ui.menu,name:survey.menu_survey_type_form1
-#: model:ir.ui.view,arch_db:survey.survey_form
 #: model:ir.ui.view,arch_db:survey.survey_question_form
 msgid "Answers"
 msgstr ""
 
 #. module: survey
-<<<<<<< HEAD
-#: model:ir.ui.view,arch_db:survey.survey_survey_view_search
-msgid "Archived"
-=======
 #: model:survey.question,question:survey.feedback_1_1
 msgid "Are you using Odoo on a daily basis?"
->>>>>>> 9ad5f26b
 msgstr ""
 
 #. module: survey
@@ -282,19 +279,16 @@
 msgstr ""
 
 #. module: survey
-<<<<<<< HEAD
-#: model:ir.model.fields,help:survey.field_survey_mail_compose_message_attachment_ids
-msgid "Attachments are linked to a document through model / res_id and to the message through this field."
-msgstr ""
-
-#. module: survey
-=======
->>>>>>> 9ad5f26b
 #: model:ir.ui.view,arch_db:survey.back
 msgid "Back to Survey"
 msgstr ""
 
 #. module: survey
+#: model:survey.label,value:survey.choice_1_2_4
+msgid "CRM"
+msgstr ""
+
+#. module: survey
 #: model:ir.ui.view,arch_db:survey.survey_email_compose_message
 msgid "Cancel"
 msgstr ""
@@ -310,14 +304,16 @@
 msgstr ""
 
 #. module: survey
-#: model:ir.actions.server,name:survey.survey_action_server_clean_test_answers
-msgid "Clean test answers"
-msgstr ""
-
-#. module: survey
-#: code:addons/survey/models/survey.py:111
+#: code:addons/survey/survey.py:125
+#: code:addons/survey/wizard/survey_email_compose_message.py:34
 #, python-format
 msgid "Click here to start survey"
+msgstr ""
+
+#. module: survey
+#: code:addons/survey/wizard/survey_email_compose_message.py:92
+#, python-format
+msgid "Click here to take survey"
 msgstr ""
 
 #. module: survey
@@ -355,6 +351,11 @@
 #. module: survey
 #: model:ir.model.fields,field_description:survey.field_survey_question_comments_message
 msgid "Comment Message"
+msgstr ""
+
+#. module: survey
+#: model:survey.page,title:survey.feedback_3
+msgid "Community and contributors"
 msgstr ""
 
 #. module: survey
@@ -372,6 +373,11 @@
 #. module: survey
 #: model:ir.ui.menu,name:survey.menu_surveys_configuration
 msgid "Configuration"
+msgstr ""
+
+#. module: survey
+#: model:survey.label,value:survey.frow_2_7_2
+msgid "Configuration wizard exists for each important setting"
 msgstr ""
 
 #. module: survey
@@ -450,7 +456,7 @@
 
 #. module: survey
 #: model:ir.model.fields,help:survey.field_survey_mail_compose_message_date_deadline
-msgid "Deadline to which the invitation to respond for this survey is valid. If the field is empty,        the invitation is still valid."
+msgid "Deadline to which the invitation to respond for this survey is valid. If the field is empty, the invitation is still valid."
 msgstr ""
 
 #. module: survey
@@ -471,6 +477,11 @@
 msgstr ""
 
 #. module: survey
+#: model:survey.label,value:survey.frow_2_7_1
+msgid "Descriptions and help tooltips are clear enough"
+msgstr ""
+
+#. module: survey
 #: model:ir.ui.view,arch_db:survey.survey_kanban
 msgid "Design"
 msgstr ""
@@ -483,6 +494,14 @@
 #. module: survey
 #: model:ir.actions.act_window,help:survey.action_survey_form
 msgid "Design easily your survey, send invitations to answer by email and analyse answers."
+msgstr ""
+
+#. module: survey
+#: model:survey.label,value:survey.fcol_2_1_2
+#: model:survey.label,value:survey.fcol_2_2_2
+#: model:survey.label,value:survey.fcol_2_5_2
+#: model:survey.label,value:survey.fcol_2_7_2
+msgid "Disagree"
 msgstr ""
 
 #. module: survey
@@ -504,6 +523,21 @@
 msgstr ""
 
 #. module: survey
+#: model:survey.question,question:survey.feedback_3_3
+msgid "Do you have a proposition to attract new contributors?"
+msgstr ""
+
+#. module: survey
+#: model:survey.question,question:survey.feedback_3_2
+msgid "Do you have a proposition to help people to contribute?"
+msgstr ""
+
+#. module: survey
+#: model:survey.question,question:survey.feedback_2_3
+msgid "Do you have suggestions on how to improve the process view ?"
+msgstr ""
+
+#. module: survey
 #: model:survey.stage,name:survey.stage_draft
 msgid "Draft"
 msgstr ""
@@ -539,7 +573,13 @@
 msgstr ""
 
 #. module: survey
+#: model:survey.page,title:survey.feedback_2
+msgid "Ergonomy and ease of use"
+msgstr ""
+
+#. module: survey
 #: model:ir.model.fields,field_description:survey.field_survey_question_constr_error_msg
+#: model:ir.model.fields,field_description:survey.field_survey_question_validation_error_msg
 msgid "Error message"
 msgstr ""
 
@@ -549,8 +589,6 @@
 msgstr ""
 
 #. module: survey
-<<<<<<< HEAD
-=======
 #: model:survey.label,value:survey.frow_2_7_3
 msgid "Extra modules proposed are relevant"
 msgstr ""
@@ -561,7 +599,6 @@
 msgstr ""
 
 #. module: survey
->>>>>>> 9ad5f26b
 #: model:ir.model.fields,field_description:survey.field_survey_stage_fold
 msgid "Folded in kanban view"
 msgstr ""
@@ -590,8 +627,6 @@
 msgstr ""
 
 #. module: survey
-<<<<<<< HEAD
-=======
 #: model:survey.question,question:survey.feedback_3_1
 msgid "How do you contribute or plan to contribute to Odoo?"
 msgstr ""
@@ -652,7 +687,6 @@
 msgstr ""
 
 #. module: survey
->>>>>>> 9ad5f26b
 #: model:ir.model.fields,field_description:survey.field_survey_label_id
 #: model:ir.model.fields,field_description:survey.field_survey_mail_compose_message_id
 #: model:ir.model.fields,field_description:survey.field_survey_page_id
@@ -676,16 +710,10 @@
 
 #. module: survey
 #: model:ir.model.fields,help:survey.field_survey_stage_closed
-#: model:ir.model.fields,help:survey.field_survey_survey_is_closed
 msgid "If closed, people won't be able to answer to surveys in this column."
 msgstr ""
 
 #. module: survey
-<<<<<<< HEAD
-#: code:addons/survey/models/survey.py:485
-#, python-format
-msgid "If other, please specify:"
-=======
 #: code:addons/survey/survey.py:624
 #: model:survey.question,comments_message:survey.feedback_1_1
 #: model:survey.question,comments_message:survey.feedback_1_2
@@ -707,7 +735,6 @@
 #. module: survey
 #: model:survey.page,description:survey.feedback_4
 msgid "If you do not contribute or develop in Odoo, skip this page."
->>>>>>> 9ad5f26b
 msgstr ""
 
 #. module: survey
@@ -721,15 +748,6 @@
 msgstr ""
 
 #. module: survey
-<<<<<<< HEAD
-#: code:addons/survey/wizard/survey_email_compose_message.py:66
-#, python-format
-msgid "Incorrect Email Address: %s"
-msgstr ""
-
-#. module: survey
-=======
->>>>>>> 9ad5f26b
 #: model:ir.model.fields,field_description:survey.field_survey_question_validation_email
 msgid "Input must be an email"
 msgstr ""
@@ -740,16 +758,38 @@
 msgstr ""
 
 #. module: survey
-<<<<<<< HEAD
-#: model:ir.model.fields,field_description:survey.field_survey_survey_is_closed
-msgid "Is closed"
-msgstr ""
-
-#. module: survey
-=======
->>>>>>> 9ad5f26b
 #: model:ir.model.fields,field_description:survey.field_survey_survey_designed
 msgid "Is designed?"
+msgstr ""
+
+#. module: survey
+#: model:survey.label,value:survey.choice_2_4_2
+msgid "It can be improved"
+msgstr ""
+
+#. module: survey
+#: model:survey.label,value:survey.frow_2_1_2
+msgid "It helps in the beginning"
+msgstr ""
+
+#. module: survey
+#: model:survey.label,value:survey.frow_2_1_5
+msgid "It is clear"
+msgstr ""
+
+#. module: survey
+#: model:survey.label,value:survey.frow_2_1_4
+msgid "It is complete"
+msgstr ""
+
+#. module: survey
+#: model:survey.label,value:survey.frow_2_1_1
+msgid "It is up-to-date"
+msgstr ""
+
+#. module: survey
+#: model:survey.label,value:survey.frow_2_2_5
+msgid "It's easy to find the process you need"
 msgstr ""
 
 #. module: survey
@@ -927,14 +967,11 @@
 msgstr ""
 
 #. module: survey
-<<<<<<< HEAD
-=======
 #: model:survey.label,value:survey.choice_1_1_4
 msgid "No, I just tested it"
 msgstr ""
 
 #. module: survey
->>>>>>> 9ad5f26b
 #: model:ir.actions.act_window,help:survey.action_selected_survey_user_input
 msgid "Nobody has replied to your survey yet."
 msgstr ""
@@ -1006,15 +1043,12 @@
 msgstr ""
 
 #. module: survey
-<<<<<<< HEAD
-=======
 #: code:addons/survey/wizard/survey_email_compose_message.py:78
 #, python-format
 msgid "One email at least is incorrect: %s"
 msgstr ""
 
 #. module: survey
->>>>>>> 9ad5f26b
 #: model:ir.ui.view,arch_db:survey.survey_form
 #: model:ir.ui.view,arch_db:survey.survey_question_form
 msgid "Options"
@@ -1071,16 +1105,18 @@
 msgstr ""
 
 #. module: survey
-<<<<<<< HEAD
-#: code:addons/survey/wizard/survey_email_compose_message.py:164
-=======
 #: code:addons/survey/wizard/survey_email_compose_message.py:199
->>>>>>> 9ad5f26b
 #, python-format
 msgid "Please enter at least one valid recipient."
 msgstr ""
 
 #. module: survey
+#: code:addons/survey/wizard/survey_email_compose_message.py:95
+#, python-format
+msgid "Please select a survey"
+msgstr ""
+
+#. module: survey
 #: model:ir.ui.view,arch_db:survey.page
 msgid "Previous page"
 msgstr ""
@@ -1101,6 +1137,11 @@
 msgstr ""
 
 #. module: survey
+#: model:survey.label,value:survey.choice_1_2_5
+msgid "Project Management"
+msgstr ""
+
+#. module: survey
 #: model:ir.model.fields,field_description:survey.field_survey_mail_compose_message_public_url_html
 msgid "Public HTML web link"
 msgstr ""
@@ -1131,16 +1172,17 @@
 msgstr ""
 
 #. module: survey
+#: model:survey.label,value:survey.choice_1_2_2
+msgid "Purchases Management"
+msgstr ""
+
+#. module: survey
 #: model:ir.model.fields,field_description:survey.field_survey_label_question_id
+#: model:ir.model.fields,field_description:survey.field_survey_label_question_id_2
 #: model:ir.model.fields,field_description:survey.field_survey_user_input_line_question_id
 #: model:ir.ui.view,arch_db:survey.survey_label_search
 #: model:ir.ui.view,arch_db:survey.survey_question_search
 msgid "Question"
-msgstr ""
-
-#. module: survey
-#: model:ir.model.fields,field_description:survey.field_survey_label_question_id_2
-msgid "Question 2"
 msgstr ""
 
 #. module: survey
@@ -1164,8 +1206,13 @@
 msgstr ""
 
 #. module: survey
+#: model:survey.page,title:survey.feedback_4
+msgid "Questions for developers"
+msgstr ""
+
+#. module: survey
 #: model:ir.model.fields,field_description:survey.field_survey_survey_quizz_mode
-msgid "Quizz Mode"
+msgid "Quiz mode"
 msgstr ""
 
 #. module: survey
@@ -1209,6 +1256,16 @@
 msgstr ""
 
 #. module: survey
+#: model:survey.label,value:survey.frow_2_7_4
+msgid "Running the configuration wizards is a good way to spare time"
+msgstr ""
+
+#. module: survey
+#: model:survey.label,value:survey.choice_1_2_1
+msgid "Sales Management"
+msgstr ""
+
+#. module: survey
 #: model:ir.ui.view,arch_db:survey.survey_email_compose_message
 msgid "Save as a new template"
 msgstr ""
@@ -1269,11 +1326,6 @@
 msgstr ""
 
 #. module: survey
-#: model:ir.ui.view,arch_db:survey.survey_user_input_form
-msgid "Send Invitation Again"
-msgstr ""
-
-#. module: survey
 #: selection:survey.mail.compose.message,public:0
 msgid "Send by email the public web link to your audience."
 msgstr ""
@@ -1281,6 +1333,11 @@
 #. module: survey
 #: selection:survey.mail.compose.message,public:0
 msgid "Send private invitation to your audience (only one response per recipient and per invitation)."
+msgstr ""
+
+#. module: survey
+#: model:ir.ui.view,arch_db:survey.survey_user_input_form
+msgid "Sent Invitation Again"
 msgstr ""
 
 #. module: survey
@@ -1397,7 +1454,6 @@
 #: model:ir.ui.view,arch_db:survey.survey_page_search
 #: model:ir.ui.view,arch_db:survey.survey_question_search
 #: model:ir.ui.view,arch_db:survey.survey_response_line_search
-#: model:ir.ui.view,arch_db:survey.survey_survey_view_search
 #: model:ir.ui.view,arch_db:survey.survey_tree
 #: model:ir.ui.view,arch_db:survey.survey_user_input_search
 msgid "Survey"
@@ -1503,25 +1559,31 @@
 msgstr ""
 
 #. module: survey
+#: model:ir.model.fields,field_description:survey.field_survey_survey_thank_you_message
+msgid "Thank you message"
+msgstr ""
+
+#. module: survey
 #: model:ir.ui.view,arch_db:survey.sfinished
 msgid "Thank you!"
 msgstr ""
 
 #. module: survey
-#: model:ir.model.fields,field_description:survey.field_survey_survey_thank_you_message
-msgid "Thanks Message"
-msgstr ""
-
-#. module: survey
-#: code:addons/survey/models/survey.py:833
-#, python-format
+#: model:survey.label,value:survey.frow_2_5_3
+msgid "The 'Usability/Extended View' group helps in daily work"
+msgstr ""
+
+#. module: survey
+#: model:survey.label,value:survey.frow_2_5_4
+msgid "The 'Usability/Extended View' group hides only optional fields"
+msgstr ""
+
+#. module: survey
+#: constraint:survey.user_input_line:0
 msgid "The answer must be in the right type"
 msgstr ""
 
 #. module: survey
-<<<<<<< HEAD
-#: code:addons/survey/models/survey.py:499
-=======
 #: code:addons/survey/survey.py:622
 #: model:survey.question,validation_error_msg:survey.feedback_1_1
 #: model:survey.question,validation_error_msg:survey.feedback_1_2
@@ -1536,31 +1598,27 @@
 #: model:survey.question,validation_error_msg:survey.feedback_3_2
 #: model:survey.question,validation_error_msg:survey.feedback_3_3
 #: model:survey.question,validation_error_msg:survey.feedback_4_1
->>>>>>> 9ad5f26b
 #, python-format
 msgid "The answer you entered has an invalid format."
 msgstr ""
 
 #. module: survey
-<<<<<<< HEAD
-#: code:addons/survey/wizard/survey_email_compose_message.py:138
-=======
 #: code:addons/survey/wizard/survey_email_compose_message.py:174
->>>>>>> 9ad5f26b
 #, python-format
 msgid "The content of the text don't contain '__URL__'.                     __URL__ is automaticaly converted into the special url of the survey."
 msgstr ""
 
 #. module: survey
+#: model:survey.label,value:survey.choice_2_4_1
+msgid "The current menu structure is good"
+msgstr ""
+
+#. module: survey
 #: sql_constraint:survey.user_input:0
 msgid "The deadline cannot be in the past"
 msgstr ""
 
 #. module: survey
-<<<<<<< HEAD
-#: code:addons/survey/models/survey.py:558
-#: code:addons/survey/tests/test_survey.py:86
-=======
 #: model:survey.label,value:survey.frow_2_5_5
 msgid "The groups set on menu items are relevant"
 msgstr ""
@@ -1614,38 +1672,27 @@
 #. module: survey
 #: code:addons/survey/survey.py:671
 #: code:addons/survey/tests/test_survey.py:94
->>>>>>> 9ad5f26b
 #, python-format
 msgid "This answer must be an email address"
 msgstr ""
 
 #. module: survey
-<<<<<<< HEAD
-#: code:addons/survey/models/survey.py:602
-#: code:addons/survey/tests/test_survey.py:107
-=======
 #: code:addons/survey/survey.py:713
 #: code:addons/survey/tests/test_survey.py:115
->>>>>>> 9ad5f26b
 #, python-format
 msgid "This is not a date/time"
 msgstr ""
 
 #. module: survey
-<<<<<<< HEAD
-#: code:addons/survey/models/survey.py:579
-#: code:addons/survey/tests/test_survey.py:97
-=======
 #: code:addons/survey/survey.py:690
 #: code:addons/survey/tests/test_survey.py:105
->>>>>>> 9ad5f26b
 #, python-format
 msgid "This is not a number"
 msgstr ""
 
 #. module: survey
 #: model:ir.model.fields,help:survey.field_survey_mail_compose_message_multi_email
-msgid "This list of emails of recipients will not be converted in contacts.        Emails must be separated by commas, semicolons or newline."
+msgid "This list of emails of recipients will not converted in contacts. Emails separated by commas, semicolons or newline."
 msgstr ""
 
 #. module: survey
@@ -1654,9 +1701,6 @@
 msgstr ""
 
 #. module: survey
-<<<<<<< HEAD
-#: code:addons/survey/models/survey.py:503
-=======
 #: code:addons/survey/survey.py:621
 #: model:survey.question,constr_error_msg:survey.feedback_1_1
 #: model:survey.question,constr_error_msg:survey.feedback_1_2
@@ -1671,7 +1715,6 @@
 #: model:survey.question,constr_error_msg:survey.feedback_3_2
 #: model:survey.question,constr_error_msg:survey.feedback_3_3
 #: model:survey.question,constr_error_msg:survey.feedback_4_1
->>>>>>> 9ad5f26b
 #, python-format
 msgid "This question requires an answer."
 msgstr ""
@@ -1692,13 +1735,21 @@
 msgstr ""
 
 #. module: survey
+#: model:survey.survey,description:survey.feedback_form
+msgid "This survey should take less than five minutes."
+msgstr ""
+
+#. module: survey
+#: model:survey.label,value:survey.frow_2_5_2
+msgid "Those security rules are standard and can be used out-of-the-box in most cases"
+msgstr ""
+
+#. module: survey
 #: model:ir.model.fields,field_description:survey.field_survey_survey_title
 msgid "Title"
 msgstr ""
 
 #. module: survey
-<<<<<<< HEAD
-=======
 #: model:survey.label,value:survey.fcol_2_1_4
 #: model:survey.label,value:survey.fcol_2_2_4
 #: model:survey.label,value:survey.fcol_2_5_4
@@ -1715,7 +1766,6 @@
 msgstr ""
 
 #. module: survey
->>>>>>> 9ad5f26b
 #: model:ir.ui.view,arch_db:survey.survey_question_search
 msgid "Type"
 msgstr ""
@@ -1742,7 +1792,12 @@
 
 #. module: survey
 #: model:ir.model.fields,help:survey.field_survey_question_description
-msgid "Use this field to add         additional explanations about your question"
+msgid "Use this field to add             additional explanations about your question"
+msgstr ""
+
+#. module: survey
+#: model:survey.survey,title:survey.feedback_form
+msgid "User Feedback Form"
 msgstr ""
 
 #. module: survey
@@ -1794,11 +1849,6 @@
 msgstr ""
 
 #. module: survey
-#: model:ir.model.fields,field_description:survey.field_survey_question_validation_error_msg
-msgid "Validation Error message"
-msgstr ""
-
-#. module: survey
 #: model:ir.ui.view,arch_db:survey.survey_user_input_form
 msgid "View Results"
 msgstr ""
@@ -1814,8 +1864,6 @@
 msgstr ""
 
 #. module: survey
-<<<<<<< HEAD
-=======
 #: model:survey.question,question:survey.feedback_2_7
 msgid "What do you think about configuration wizards?"
 msgstr ""
@@ -1852,7 +1900,6 @@
 msgstr ""
 
 #. module: survey
->>>>>>> 9ad5f26b
 #: model:ir.ui.view,arch_db:survey.datetime
 msgid "YYYY-MM-DD hh:mm:ss"
 msgstr ""
@@ -1864,6 +1911,21 @@
 msgstr ""
 
 #. module: survey
+#: model:survey.label,value:survey.choice_1_1_1
+msgid "Yes, I use a version < 7.0"
+msgstr ""
+
+#. module: survey
+#: model:survey.label,value:survey.choice_1_1_2
+msgid "Yes, I use the 7.0 version, installed locally"
+msgstr ""
+
+#. module: survey
+#: model:survey.label,value:survey.choice_1_1_3
+msgid "Yes, I use the online version of Odoo"
+msgstr ""
+
+#. module: survey
 #: model:ir.actions.act_window,help:survey.action_survey_form
 msgid "You can create surveys for different purposes: customer opinion, services feedback, recruitment interviews, employee's periodical evaluations, marketing campaigns, etc."
 msgstr ""
@@ -1874,21 +1936,13 @@
 msgstr ""
 
 #. module: survey
-<<<<<<< HEAD
-#: code:addons/survey/models/survey.py:330
-=======
 #: code:addons/survey/survey.py:424
->>>>>>> 9ad5f26b
 #, python-format
 msgid "You cannot send an invitation for a survey that has no questions."
 msgstr ""
 
 #. module: survey
-<<<<<<< HEAD
-#: code:addons/survey/models/survey.py:333
-=======
 #: code:addons/survey/survey.py:429
->>>>>>> 9ad5f26b
 #, python-format
 msgid "You cannot send invitations for closed surveys."
 msgstr ""
@@ -1901,11 +1955,6 @@
 #. module: survey
 #: model:ir.ui.view,arch_db:survey.survey_question_form
 msgid "ans"
-msgstr ""
-
-#. module: survey
-#: model:ir.model,name:survey.model_ir_autovacuum
-msgid "ir.autovacuum"
 msgstr ""
 
 #. module: survey
