--- conflicted
+++ resolved
@@ -7,11 +7,7 @@
 msgstr ""
 "Project-Id-Version: Odoo 9.0\n"
 "Report-Msgid-Bugs-To: \n"
-<<<<<<< HEAD
-"POT-Creation-Date: 2016-08-19 10:26+0000\n"
-=======
 "POT-Creation-Date: 2016-08-18 14:08+0000\n"
->>>>>>> bc1a0a32
 "PO-Revision-Date: 2016-04-01 14:56+0000\n"
 "Last-Translator: Simone Bernini <simone@aperturelabs.it>\n"
 "Language-Team: Italian (http://www.transifex.com/odoo/odoo-9/language/it/)\n"
@@ -29,14 +25,6 @@
 msgstr ""
 
 #. module: website_sale_delivery
-#: model:ir.model.fields,help:website_sale_delivery.field_delivery_carrier_website_description
-msgid ""
-"A description of the Product that you want to communicate to your customers. "
-"This description will be copied to every Sale Order, Delivery Order and "
-"Customer Invoice/Refund"
-msgstr ""
-
-#. module: website_sale_delivery
 #: model:ir.model.fields,field_description:website_sale_delivery.field_delivery_carrier_accessory_product_ids
 msgid "Accessory Products"
 msgstr "Prodotti accessori"
@@ -93,26 +81,13 @@
 msgstr "Spese di trasporto"
 
 #. module: website_sale_delivery
-<<<<<<< HEAD
-#: model:ir.ui.menu,name:website_sale_delivery.menu_ecommerce_delivery
-#, fuzzy
-msgid "Delivery Methods"
-msgstr "Seleziona il Metodo di Consegna"
-
-#. module: website_sale_delivery
-=======
->>>>>>> bc1a0a32
 #: model:ir.ui.view,arch_db:website_sale_delivery.view_delivery_carrier_form_website_delivery
 msgid "Description"
 msgstr "Descrizione"
 
 #. module: website_sale_delivery
 #: model:ir.ui.view,arch_db:website_sale_delivery.view_delivery_carrier_form_website_delivery
-<<<<<<< HEAD
-msgid "Description displayed on the eCommerce and on online quotations."
-=======
 msgid "Description displayed on the eCommerce and on the Online Quotations."
->>>>>>> bc1a0a32
 msgstr ""
 
 #. module: website_sale_delivery
@@ -166,9 +141,6 @@
 msgstr ""
 
 #. module: website_sale_delivery
-<<<<<<< HEAD
-#: code:addons/website_sale_delivery/models/sale_order.py:104
-=======
 #: model:ir.model.fields,field_description:website_sale_delivery.field_delivery_carrier_purchase_line_warn_msg
 msgid "Message for Purchase Order Line"
 msgstr "Messaggio per Riga Ordine di Acquisto"
@@ -180,7 +152,6 @@
 
 #. module: website_sale_delivery
 #: code:addons/website_sale_delivery/models/sale_order.py:138
->>>>>>> bc1a0a32
 #, python-format
 msgid ""
 "No shipping method is available for your current order and shipping address. "
@@ -208,8 +179,6 @@
 #: model:ir.model.fields,help:website_sale_delivery.field_delivery_carrier_optional_product_ids
 msgid "Products to propose when add to cart."
 msgstr ""
-<<<<<<< HEAD
-=======
 
 #. module: website_sale_delivery
 #: model:ir.model.fields,field_description:website_sale_delivery.field_delivery_carrier_project_id
@@ -220,7 +189,6 @@
 #: model:ir.model.fields,field_description:website_sale_delivery.field_delivery_carrier_purchase_line_warn
 msgid "Purchase Order Line"
 msgstr "Riga Ordine d'Acquisto"
->>>>>>> bc1a0a32
 
 #. module: website_sale_delivery
 #: model:ir.model.fields,field_description:website_sale_delivery.field_delivery_carrier_rating_ids
@@ -233,13 +201,16 @@
 msgstr "Ordine di vendita"
 
 #. module: website_sale_delivery
+#: model:ir.model.fields,field_description:website_sale_delivery.field_delivery_carrier_sale_line_warn
+msgid "Sales Order Line"
+msgstr "Linea ordine di vendita"
+
+#. module: website_sale_delivery
 #: model:ir.ui.view,arch_db:website_sale_delivery.country_state_shipping
 msgid "Select..."
 msgstr ""
 
 #. module: website_sale_delivery
-<<<<<<< HEAD
-=======
 #: model:ir.model.fields,help:website_sale_delivery.field_delivery_carrier_purchase_line_warn
 #: model:ir.model.fields,help:website_sale_delivery.field_delivery_carrier_sale_line_warn
 msgid ""
@@ -252,7 +223,6 @@
 "bloccherà il flusso. Il messaggio deve essere scritto nel campo successivo."
 
 #. module: website_sale_delivery
->>>>>>> bc1a0a32
 #: model:ir.model.fields,field_description:website_sale_delivery.field_delivery_carrier_website_sequence
 msgid "Sequence"
 msgstr "Sequenza"
@@ -268,11 +238,7 @@
 msgstr "Dimensione Y"
 
 #. module: website_sale_delivery
-<<<<<<< HEAD
-#: code:addons/website_sale_delivery/models/sale_order.py:103
-=======
 #: code:addons/website_sale_delivery/models/sale_order.py:137
->>>>>>> bc1a0a32
 #, python-format
 msgid "Sorry, we are unable to ship your order"
 msgstr "Spiacenti, non siamo in grado di spedire il tuo ordine"
@@ -319,19 +285,6 @@
 #: model:ir.ui.view,arch_db:website_sale_delivery.shipping_tracking
 msgid "Tracking:"
 msgstr ""
-<<<<<<< HEAD
-
-#. module: website_sale_delivery
-#: model:ir.model.fields,field_description:website_sale_delivery.field_delivery_carrier_website_published
-msgid "Visible in Website"
-msgstr "Visibile sul sito"
-
-#. module: website_sale_delivery
-#: model:ir.model.fields,field_description:website_sale_delivery.field_delivery_carrier_website_message_ids
-msgid "Website Comments"
-msgstr "Commenti Sito Web"
-=======
->>>>>>> bc1a0a32
 
 #. module: website_sale_delivery
 #: model:ir.model.fields,field_description:website_sale_delivery.field_delivery_carrier_public_categ_ids
@@ -353,45 +306,14 @@
 msgid "Website meta title"
 msgstr "Website meta title"
 
-<<<<<<< HEAD
-#~ msgid "Message for Purchase Order Line"
-#~ msgstr "Messaggio per Riga Ordine di Acquisto"
-
-#~ msgid "Message for Sales Order Line"
-#~ msgstr "Messaggio per riga ordine di vendita"
-
-#~ msgid "Project"
-#~ msgstr "Progetto"
-
-#~ msgid "Purchase Order Line"
-#~ msgstr "Riga Ordine d'Acquisto"
-
-#~ msgid "Sales Order Line"
-#~ msgstr "Linea ordine di vendita"
-
-#~ msgid ""
-#~ "Selecting the \"Warning\" option will notify user with the message, "
-#~ "Selecting \"Blocking Message\" will throw an exception with the message "
-#~ "and block the flow. The Message has to be written in the next field."
-#~ msgstr ""
-#~ "Scegliendo l'opzione \"Avvisi\" si notificherà all'utente con il "
-#~ "messaggio, Scegliendo \"Messaggio bloccante\" lancerà una eccezione con "
-#~ "il messaggio e bloccherà il flusso. Il messaggio deve essere scritto nel "
-#~ "campo successivo."
-
 #~ msgid "The full URL to access the document through the website."
 #~ msgstr "L'URL completo per accedere al documento attraverso il Sito Web "
 
-=======
-#~ msgid "The full URL to access the document through the website."
-#~ msgstr "L'URL completo per accedere al documento attraverso il Sito Web "
-
 #~ msgid "Visible in Website"
 #~ msgstr "Visibile sul sito"
 
 #~ msgid "Website Comments"
 #~ msgstr "Commenti Sito Web"
 
->>>>>>> bc1a0a32
 #~ msgid "Website URL"
 #~ msgstr "URL sito web"