--- conflicted
+++ resolved
@@ -1,11 +1,12 @@
 odoo.define('website_sale_delivery.checkout', function (require) {
-<<<<<<< HEAD
 'use strict';
 
 var core = require('web.core');
 var sAnimations = require('website.content.snippets.animation');
 
 var _t = core._t;
+var concurrency = require('web.concurrency');
+var dp = new concurrency.DropPrevious();
 
 sAnimations.registry.websiteSaleDelivery = sAnimations.Class.extend({
     selector: '.oe_website_sale',
@@ -27,16 +28,6 @@
         }
         return this._super.apply(this, arguments);
     },
-=======
-    'use strict';
-
-    require('web.dom_ready');
-    var ajax = require('web.ajax');
-    var core = require('web.core');
-    var _t = core._t;
-    var concurrency = require('web.concurrency');
-    var dp = new concurrency.DropPrevious();
->>>>>>> 84143a34
 
     //--------------------------------------------------------------------------
     // Private
@@ -85,21 +76,9 @@
         }
     },
 
-<<<<<<< HEAD
     //--------------------------------------------------------------------------
     // Handlers
     //--------------------------------------------------------------------------
-=======
-    var _onCarrierClick = function(ev) {
-        $pay_button.data('disabled_reasons', $pay_button.data('disabled_reasons') || {});
-        $pay_button.data('disabled_reasons').carrier_selection = true;
-        $pay_button.prop('disabled', true);
-        var carrier_id = $(ev.currentTarget).val();
-        var values = {'carrier_id': carrier_id};
-        dp.add(ajax.jsonRpc('/shop/update_carrier', 'call', values))
-          .then(_onCarrierUpdateAnswer);
-    };
->>>>>>> 84143a34
 
     /**
      * @private
@@ -110,12 +89,12 @@
         $payButton.prop('disabled', true);
         $payButton.data('disabled_reasons', $payButton.data('disabled_reasons') || {});
         $payButton.data('disabled_reasons').carrier_selection = true;
-        this._rpc({
+        dp.add(this._rpc({
             route: '/shop/update_carrier',
             params: {
                 carrier_id: $(ev.currentTarget).val(),
             },
-        }).then(this._handleCarrierUpdateResult.bind(this));
+        })).then(this._handleCarrierUpdateResult.bind(this));
     },
     /**
      * @private
