--- conflicted
+++ resolved
@@ -243,15 +243,11 @@
                 break
             # Final price conversion into pricelist currency
             if suitable_rule and suitable_rule.compute_price != 'fixed' and suitable_rule.base != 'pricelist':
-<<<<<<< HEAD
-                price = product.currency_id._convert(price, self.currency_id, self.env.user.company_id, date, round=False)
-=======
                 if suitable_rule.base == 'standard_price':
-                    # The cost of the product is always in the company currency
-                    price = product.cost_currency_id.compute(price, self.currency_id, round=False)
+                    cur = product.cost_currency_id
                 else:
-                    price = product.currency_id.compute(price, self.currency_id, round=False)
->>>>>>> 3e54704e
+                    cur = product.currency_id
+                price = cur._convert(price, self.currency_id, self.env.user.company_id, date, round=False)
 
             results[product.id] = (price, suitable_rule and suitable_rule.id or False)
 
