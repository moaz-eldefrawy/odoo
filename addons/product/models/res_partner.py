--- conflicted
+++ resolved
@@ -34,11 +34,7 @@
         # update at each change country, and so erase old pricelist
         if self.property_product_pricelist or (actual and default_for_country and default_for_country.id != actual.id):
             # keep the company of the current user before sudo
-<<<<<<< HEAD
-            self.env['ir.property'].with_context(force_company=self.env.company.id).sudo().set_multi(
-=======
-            self.env['ir.property'].with_context(force_company=self._context.get('force_company', self.env.user.company_id.id)).sudo().set_multi(
->>>>>>> 40421be7
+            self.env['ir.property'].with_context(force_company=self._context.get('force_company', self.env.company.id)).sudo().set_multi(
                 'property_product_pricelist',
                 self._name,
                 {self.id: self.property_product_pricelist or default_for_country.id},
