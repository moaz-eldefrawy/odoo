# -*- coding: utf-8 -*-

from odoo.addons.stock.tests.common import TestStockCommon
from odoo.tools import mute_logger, float_round


class TestStockFlow(TestStockCommon):

    @mute_logger('odoo.addons.base.ir.ir_model', 'odoo.models')
    def test_00_picking_create_and_transfer_quantity(self):
        """ Basic stock operation on incoming and outgoing shipment. """
        LotObj = self.env['stock.production.lot']
        # ----------------------------------------------------------------------
        # Create incoming shipment of product A, B, C, D
        # ----------------------------------------------------------------------
        #   Product A ( 1 Unit ) , Product C ( 10 Unit )
        #   Product B ( 1 Unit ) , Product D ( 10 Unit )
        #   Product D ( 5 Unit )
        # ----------------------------------------------------------------------

        picking_in = self.PickingObj.create({
            'partner_id': self.partner_delta_id,
            'picking_type_id': self.picking_type_in,
            'location_id': self.supplier_location,
            'location_dest_id': self.stock_location})
        self.MoveObj.create({
            'name': self.productA.name,
            'product_id': self.productA.id,
            'product_uom_qty': 1,
            'product_uom': self.productA.uom_id.id,
            'picking_id': picking_in.id,
            'location_id': self.supplier_location,
            'location_dest_id': self.stock_location})
        self.MoveObj.create({
            'name': self.productB.name,
            'product_id': self.productB.id,
            'product_uom_qty': 1,
            'product_uom': self.productB.uom_id.id,
            'picking_id': picking_in.id,
            'location_id': self.supplier_location,
            'location_dest_id': self.stock_location})
        self.MoveObj.create({
            'name': self.productC.name,
            'product_id': self.productC.id,
            'product_uom_qty': 10,
            'product_uom': self.productC.uom_id.id,
            'picking_id': picking_in.id,
            'location_id': self.supplier_location,
            'location_dest_id': self.stock_location})
        self.MoveObj.create({
            'name': self.productD.name,
            'product_id': self.productD.id,
            'product_uom_qty': 10,
            'product_uom': self.productD.uom_id.id,
            'picking_id': picking_in.id,
            'location_id': self.supplier_location,
            'location_dest_id': self.stock_location})
        self.MoveObj.create({
            'name': self.productD.name,
            'product_id': self.productD.id,
            'product_uom_qty': 5,
            'product_uom': self.productD.uom_id.id,
            'picking_id': picking_in.id,
            'location_id': self.supplier_location,
            'location_dest_id': self.stock_location})

        # Check incoming shipment move lines state.
        for move in picking_in.move_lines:
            self.assertEqual(move.state, 'draft', 'Wrong state of move line.')
        # Confirm incoming shipment.
        picking_in.action_confirm()
        # Check incoming shipment move lines state.
        for move in picking_in.move_lines:
            self.assertEqual(move.state, 'assigned', 'Wrong state of move line.')

        # ----------------------------------------------------------------------
        # Replace pack operation of incoming shipments.
        # ----------------------------------------------------------------------

        picking_in.do_prepare_partial()
        self.StockPackObj.search([('product_id', '=', self.productA.id), ('picking_id', '=', picking_in.id)]).write({
            'product_qty': 4.0})
        self.StockPackObj.search([('product_id', '=', self.productB.id), ('picking_id', '=', picking_in.id)]).write({
            'product_qty': 5.0})
        self.StockPackObj.search([('product_id', '=', self.productC.id), ('picking_id', '=', picking_in.id)]).write({
            'product_qty': 5.0})
        self.StockPackObj.search([('product_id', '=', self.productD.id), ('picking_id', '=', picking_in.id)]).write({
            'product_qty': 5.0})
        lot2_productC = LotObj.create({'name': 'C Lot 2', 'product_id': self.productC.id})
        self.StockPackObj.create({
            'product_id': self.productC.id,
            'product_qty': 2,
            'product_uom_id': self.productC.uom_id.id,
            'location_id': self.supplier_location,
            'location_dest_id': self.stock_location,
            'picking_id': picking_in.id,
            'pack_lot_ids': [(0, 0, {'lot_id': lot2_productC.id, 'qty': 2.0})],
            })
        self.StockPackObj.create({
            'product_id': self.productD.id,
            'product_qty': 2,
            'product_uom_id': self.productD.uom_id.id,
            'location_id': self.supplier_location,
            'location_dest_id': self.stock_location,
            'picking_id': picking_in.id})

        # Check incoming shipment total quantity of pack operation
        packs = self.StockPackObj.search([('picking_id', '=', picking_in.id)])
        total_qty = [pack.product_qty for pack in packs]
        self.assertEqual(sum(total_qty), 23,  'Wrong quantity in pack operation (%s found instead of 23)' % (sum(total_qty)))

        # Transfer Incoming Shipment.
        picking_in.do_transfer()

        # ----------------------------------------------------------------------
        # Check state, quantity and total moves of incoming shipment.
        # ----------------------------------------------------------------------

        # Check total no of move lines of incoming shipment.
        self.assertEqual(len(picking_in.move_lines), 6, 'Wrong number of move lines.')
        # Check incoming shipment state.
        self.assertEqual(picking_in.state, 'done', 'Incoming shipment state should be done.')
        # Check incoming shipment move lines state.
        for move in picking_in.move_lines:
            self.assertEqual(move.state, 'done', 'Wrong state of move line.')
        # Check product A done quantity must be 3 and 1
        moves = self.MoveObj.search([('product_id', '=', self.productA.id), ('picking_id', '=', picking_in.id)])
        a_done_qty = [move.product_uom_qty for move in moves]
        self.assertEqual(set(a_done_qty), set([1.0, 3.0]), 'Wrong move quantity for product A.')
        # Check product B done quantity must be 4 and 1
        moves = self.MoveObj.search([('product_id', '=', self.productB.id), ('picking_id', '=', picking_in.id)])
        b_done_qty = [move.product_uom_qty for move in moves]
        self.assertEqual(set(b_done_qty), set([4.0, 1.0]), 'Wrong move quantity for product B.')
        # Check product C done quantity must be 7
        c_done_qty = self.MoveObj.search([('product_id', '=', self.productC.id), ('picking_id', '=', picking_in.id)], limit=1).product_uom_qty
        self.assertEqual(c_done_qty, 7.0, 'Wrong move quantity of product C (%s found instead of 7)' % (c_done_qty))
        # Check product D done quantity must be 7
        d_done_qty = self.MoveObj.search([('product_id', '=', self.productD.id), ('picking_id', '=', picking_in.id)], limit=1).product_uom_qty
        self.assertEqual(d_done_qty, 7.0, 'Wrong move quantity of product D (%s found instead of 7)' % (d_done_qty))

        # ----------------------------------------------------------------------
        # Check Back order of Incoming shipment.
        # ----------------------------------------------------------------------

        # Check back order created or not.
        back_order_in = self.PickingObj.search([('backorder_id', '=', picking_in.id)])
        self.assertEqual(len(back_order_in), 1, 'Back order should be created.')
        # Check total move lines of back order.
        self.assertEqual(len(back_order_in.move_lines), 3, 'Wrong number of move lines.')
        # Check back order should be created with 3 quantity of product C.
        moves = self.MoveObj.search([('product_id', '=', self.productC.id), ('picking_id', '=', back_order_in.id)])
        product_c_qty = [move.product_uom_qty for move in moves]
        self.assertEqual(sum(product_c_qty), 3.0, 'Wrong move quantity of product C (%s found instead of 3)' % (product_c_qty))
        # Check back order should be created with 8 quantity of product D.
        moves = self.MoveObj.search([('product_id', '=', self.productD.id), ('picking_id', '=', back_order_in.id)])
        product_d_qty = [move.product_uom_qty for move in moves]
        self.assertEqual(sum(product_d_qty), 8.0, 'Wrong move quantity of product D (%s found instead of 8)' % (product_d_qty))

        # ======================================================================
        # Create Outgoing shipment with ...
        #   product A ( 10 Unit ) , product B ( 5 Unit )
        #   product C (  3 unit ) , product D ( 10 Unit )
        # ======================================================================

        picking_out = self.PickingObj.create({
            'partner_id': self.partner_agrolite_id,
            'picking_type_id': self.picking_type_out,
            'location_id': self.stock_location,
            'location_dest_id': self.customer_location})
        self.MoveObj.create({
            'name': self.productA.name,
            'product_id': self.productA.id,
            'product_uom_qty': 10,
            'product_uom': self.productA.uom_id.id,
            'picking_id': picking_out.id,
            'location_id': self.stock_location,
            'location_dest_id': self.customer_location})
        self.MoveObj.create({
            'name': self.productB.name,
            'product_id': self.productB.id,
            'product_uom_qty': 5,
            'product_uom': self.productB.uom_id.id,
            'picking_id': picking_out.id,
            'location_id': self.stock_location,
            'location_dest_id': self.customer_location})
        self.MoveObj.create({
            'name': self.productC.name,
            'product_id': self.productC.id,
            'product_uom_qty': 3,
            'product_uom': self.productC.uom_id.id,
            'picking_id': picking_out.id,
            'location_id': self.stock_location,
            'location_dest_id': self.customer_location})
        self.MoveObj.create({
            'name': self.productD.name,
            'product_id': self.productD.id,
            'product_uom_qty': 10,
            'product_uom': self.productD.uom_id.id,
            'picking_id': picking_out.id,
            'location_id': self.stock_location,
            'location_dest_id': self.customer_location})
        # Confirm outgoing shipment.
        picking_out.action_confirm()
        for move in picking_out.move_lines:
            self.assertEqual(move.state, 'confirmed', 'Wrong state of move line.')
        # Product assign to outgoing shipments
        picking_out.action_assign()
        self.assertEqual(picking_out.move_lines[0].state, 'confirmed', 'Wrong state of move line.')
        self.assertEqual(picking_out.move_lines[1].state, 'assigned', 'Wrong state of move line.')
        self.assertEqual(picking_out.move_lines[2].state, 'assigned', 'Wrong state of move line.')
        self.assertEqual(picking_out.move_lines[3].state, 'confirmed', 'Wrong state of move line.')
        # Check availability for product A
        aval_a_qty = self.MoveObj.search([('product_id', '=', self.productA.id), ('picking_id', '=', picking_out.id)], limit=1).reserved_availability
        self.assertEqual(aval_a_qty, 4.0, 'Wrong move quantity availability of product A (%s found instead of 4)' % (aval_a_qty))
        # Check availability for product B
        aval_b_qty = self.MoveObj.search([('product_id', '=', self.productB.id), ('picking_id', '=', picking_out.id)], limit=1).reserved_availability
        self.assertEqual(aval_b_qty, 5.0, 'Wrong move quantity availability of product B (%s found instead of 5)' % (aval_b_qty))
        # Check availability for product C
        aval_c_qty = self.MoveObj.search([('product_id', '=', self.productC.id), ('picking_id', '=', picking_out.id)], limit=1).reserved_availability
        self.assertEqual(aval_c_qty, 3.0, 'Wrong move quantity availability of product C (%s found instead of 3)' % (aval_c_qty))
        # Check availability for product D
        aval_d_qty = self.MoveObj.search([('product_id', '=', self.productD.id), ('picking_id', '=', picking_out.id)], limit=1).reserved_availability
        self.assertEqual(aval_d_qty, 7.0, 'Wrong move quantity availability of product D (%s found instead of 7)' % (aval_d_qty))

        # ----------------------------------------------------------------------
        # Replace pack operation of outgoing shipment.
        # ----------------------------------------------------------------------

        picking_out.do_prepare_partial()
        self.StockPackObj.search([('product_id', '=', self.productA.id), ('picking_id', '=', picking_out.id)]).write({'product_qty': 2.0})
        self.StockPackObj.search([('product_id', '=', self.productB.id), ('picking_id', '=', picking_out.id)]).write({'product_qty': 3.0})
        self.StockPackObj.create({
            'product_id': self.productB.id,
            'product_qty': 2,
            'product_uom_id': self.productB.uom_id.id,
            'location_id': self.stock_location,
            'location_dest_id': self.customer_location,
            'picking_id': picking_out.id})
        self.StockPackObj.search([('product_id', '=', self.productC.id), ('picking_id', '=', picking_out.id)]).write({
            'product_qty': 2.0, 'pack_lot_ids': [(0, 0, {'lot_id': lot2_productC.id, 'qty': 2.0})],})
        self.StockPackObj.create({
            'product_id': self.productC.id,
            'product_qty': 3,
            'product_uom_id': self.productC.uom_id.id,
            'location_id': self.stock_location,
            'location_dest_id': self.customer_location,
            'picking_id': picking_out.id})
        self.StockPackObj.search([('product_id', '=', self.productD.id), ('picking_id', '=', picking_out.id)]).write({'product_qty': 6.0})

        # Transfer picking.
        picking_out.do_transfer()

        # ----------------------------------------------------------------------
        # Check state, quantity and total moves of outgoing shipment.
        # ----------------------------------------------------------------------

        # check outgoing shipment status.
        self.assertEqual(picking_out.state, 'done', 'Wrong state of outgoing shipment.')
        # check outgoing shipment total moves and and its state.
        self.assertEqual(len(picking_out.move_lines), 5, 'Wrong number of move lines')
        for move in picking_out.move_lines:
            self.assertEqual(move.state, 'done', 'Wrong state of move line.')
        back_order_out = self.PickingObj.search([('backorder_id', '=', picking_out.id)])
        #------------------
        # Check back order.
        # -----------------
        self.assertEqual(len(back_order_out), 1, 'Back order should be created.')
        # Check total move lines of back order.
        self.assertEqual(len(back_order_out.move_lines), 2, 'Wrong number of move lines')
        # Check back order should be created with 8 quantity of product A.
        product_a_qty = self.MoveObj.search([('product_id', '=', self.productA.id), ('picking_id', '=', back_order_out.id)], limit=1).product_uom_qty
        self.assertEqual(product_a_qty, 8.0, 'Wrong move quantity of product A (%s found instead of 8)' % (product_a_qty))
        # Check back order should be created with 4 quantity of product D.
        product_d_qty = self.MoveObj.search([('product_id', '=', self.productD.id), ('picking_id', '=', back_order_out.id)], limit=1).product_uom_qty
        self.assertEqual(product_d_qty, 4.0, 'Wrong move quantity of product D (%s found instead of 4)' % (product_d_qty))

        #-----------------------------------------------------------------------
        # Check stock location quant quantity and quantity available
        # of product A, B, C, D
        #-----------------------------------------------------------------------

        # Check quants and available quantity for product A
        quants = self.StockQuantObj.search([('product_id', '=', self.productA.id), ('location_id', '=', self.stock_location)])
        total_qty = [quant.qty for quant in quants]

        self.assertEqual(sum(total_qty), 2.0, 'Expecting 2.0 Unit , got %.4f Unit on location stock!' % (sum(total_qty)))
        self.assertEqual(self.productA.qty_available, 2.0, 'Wrong quantity available (%s found instead of 2.0)' % (self.productA.qty_available))
        # Check quants and available quantity for product B
        quants = self.StockQuantObj.search([('product_id', '=', self.productB.id), ('location_id', '=', self.stock_location)])
        self.assertFalse(quants, 'No quant should found as outgoing shipment took everything out of stock.')
        self.assertEqual(self.productB.qty_available, 0.0, 'Product B should have zero quantity available.')
        # Check quants and available quantity for product C
        quants = self.StockQuantObj.search([('product_id', '=', self.productC.id), ('location_id', '=', self.stock_location)])
        total_qty = [quant.qty for quant in quants]
        self.assertEqual(sum(total_qty), 2.0, 'Expecting 2.0 Unit, got %.4f Unit on location stock!' % (sum(total_qty)))
        self.assertEqual(self.productC.qty_available, 2.0, 'Wrong quantity available (%s found instead of 2.0)' % (self.productC.qty_available))
        # Check quants and available quantity for product D
        quant = self.StockQuantObj.search([('product_id', '=', self.productD.id), ('location_id', '=', self.stock_location)], limit=1)
        self.assertEqual(quant.qty, 1.0, 'Expecting 1.0 Unit , got %.4f Unit on location stock!' % (quant.qty))
        self.assertEqual(self.productD.qty_available, 1.0, 'Wrong quantity available (%s found instead of 1.0)' % (self.productD.qty_available))
        #-----------------------------------------------------------------------
        # Back Order of Incoming shipment
        #-----------------------------------------------------------------------

        lot3_productC = LotObj.create({'name': 'Lot 3', 'product_id': self.productC.id})
        lot4_productC = LotObj.create({'name': 'Lot 4', 'product_id': self.productC.id})
        lot5_productC = LotObj.create({'name': 'Lot 5', 'product_id': self.productC.id})
        lot6_productC = LotObj.create({'name': 'Lot 6', 'product_id': self.productC.id})
        lot1_productD = LotObj.create({'name': 'Lot 1', 'product_id': self.productD.id})
        lot2_productD = LotObj.create({'name': 'Lot 2', 'product_id': self.productD.id})

        # Confirm back order of incoming shipment.
        back_order_in.action_confirm()
        self.assertEqual(back_order_in.state, 'assigned', 'Wrong state of incoming shipment back order: %s instead of %s' % (back_order_in.state, 'assigned'))
        for move in back_order_in.move_lines:
            self.assertEqual(move.state, 'assigned', 'Wrong state of move line.')

        # ----------------------------------------------------------------------
        # Replace pack operation (Back order of Incoming shipment)
        # ----------------------------------------------------------------------

        back_order_in.do_prepare_partial()
        packD = self.StockPackObj.search([('product_id', '=', self.productD.id), ('picking_id', '=', back_order_in.id)])
        self.assertEqual(len(packD), 1, 'Wrong number of pack operation.')
        packD.write({'product_qty': 4, 'pack_lot_ids': [(0, 0, {'lot_id': lot1_productD.id, 'qty': 4.0})],})
        self.StockPackObj.create({
            'product_id': self.productD.id,
            'product_qty': 4,
            'product_uom_id': self.productD.uom_id.id,
            'location_id': self.supplier_location,
            'location_dest_id': self.stock_location,
            'picking_id': back_order_in.id,
            'pack_lot_ids': [(0, 0, {'lot_id': lot1_productD.id, 'qty': 4.0})],})
        packCs = self.StockPackObj.search([('product_id', '=', self.productC.id), ('picking_id', '=', back_order_in.id)], limit=1)
        packCs.write({'product_qty': 1,
                      'pack_lot_ids': [(0, 0, {'lot_id': lot3_productC.id, 'qty': 1.0})]
                      })
        self.StockPackObj.create({
            'product_id': self.productC.id,
            'product_qty': 1,
            'product_uom_id': self.productC.uom_id.id,
            'location_id': self.supplier_location,
            'location_dest_id': self.stock_location,
            'picking_id': back_order_in.id,
            'pack_lot_ids': [(0, 0, {'lot_id': lot4_productC.id, 'qty': 1.0})]})
        self.StockPackObj.create({
            'product_id': self.productC.id,
            'product_qty': 2,
            'product_uom_id': self.productC.uom_id.id,
            'location_id': self.supplier_location,
            'location_dest_id': self.stock_location,
            'picking_id': back_order_in.id,
            'pack_lot_ids': [(0, 0, {'lot_id': lot5_productC.id, 'qty': 2.0})]})
        self.StockPackObj.create({
            'product_id': self.productC.id,
            'product_qty': 2,
            'product_uom_id': self.productC.uom_id.id,
            'location_id': self.supplier_location,
            'location_dest_id': self.stock_location,
            'picking_id': back_order_in.id,
            'pack_lot_ids': [(0, 0, {'lot_id': lot6_productC.id, 'qty': 2.0})]})
        self.StockPackObj.create({
            'product_id': self.productA.id,
            'product_qty': 10,
            'product_uom_id': self.productA.uom_id.id,
            'location_id': self.supplier_location,
            'location_dest_id': self.stock_location,
            'picking_id': back_order_in.id})
        back_order_in.do_transfer()

        # ----------------------------------------------------------------------
        # Check state, quantity and total moves (Back order of Incoming shipment).
        # ----------------------------------------------------------------------

        # Check total no of move lines.
        self.assertEqual(len(back_order_in.move_lines), 6, 'Wrong number of move lines')
        # Check incoming shipment state must be 'Done'.
        self.assertEqual(back_order_in.state, 'done', 'Wrong state of picking.')
        # Check incoming shipment move lines state must be 'Done'.
        for move in back_order_in.move_lines:
            self.assertEqual(move.state, 'done', 'Wrong state of move lines.')
        # Check product A done quantity must be 10
        movesA = self.MoveObj.search([('product_id', '=', self.productA.id), ('picking_id', '=', back_order_in.id)])
        self.assertEqual(movesA.product_uom_qty, 10, "Wrong move quantity of product A (%s found instead of 10)" % (movesA.product_uom_qty))
        # Check product C done quantity must be 3.0, 1.0, 2.0
        movesC = self.MoveObj.search([('product_id', '=', self.productC.id), ('picking_id', '=', back_order_in.id)])
        c_done_qty = [move.product_uom_qty for move in movesC]
        self.assertEqual(set(c_done_qty), set([3.0, 1.0, 2.0]), 'Wrong quantity of moves product C.')
        # Check product D done quantity must be 5.0 and 3.0
        movesD = self.MoveObj.search([('product_id', '=', self.productD.id), ('picking_id', '=', back_order_in.id)])
        d_done_qty = [move.product_uom_qty for move in movesD]
        self.assertEqual(set(d_done_qty), set([3.0, 5.0]), 'Wrong quantity of moves product D.')
        # Check no back order is created.
        self.assertFalse(self.PickingObj.search([('backorder_id', '=', back_order_in.id)]), "Should not create any back order.")

        #-----------------------------------------------------------------------
        # Check stock location quant quantity and quantity available
        # of product A, B, C, D
        #-----------------------------------------------------------------------

        # Check quants and available quantity for product A.
        quants = self.StockQuantObj.search([('product_id', '=', self.productA.id), ('location_id', '=', self.stock_location)])
        total_qty = [quant.qty for quant in quants]
        self.assertEqual(sum(total_qty), 12.0, 'Wrong total stock location quantity (%s found instead of 12)' % (sum(total_qty)))
        self.assertEqual(self.productA.qty_available, 12.0, 'Wrong quantity available (%s found instead of 12)' % (self.productA.qty_available))
        # Check quants and available quantity for product B.
        quants = self.StockQuantObj.search([('product_id', '=', self.productB.id), ('location_id', '=', self.stock_location)])
        self.assertFalse(quants, 'No quant should found as outgoing shipment took everything out of stock')
        self.assertEqual(self.productB.qty_available, 0.0, 'Total quantity in stock should be 0 as the backorder took everything out of stock')
        # Check quants and available quantity for product C.
        quants = self.StockQuantObj.search([('product_id', '=', self.productC.id), ('location_id', '=', self.stock_location)])
        total_qty = [quant.qty for quant in quants]
        self.assertEqual(sum(total_qty), 8.0, 'Wrong total stock location quantity (%s found instead of 8)' % (sum(total_qty)))
        self.assertEqual(self.productC.qty_available, 8.0, 'Wrong quantity available (%s found instead of 8)' % (self.productC.qty_available))
        # Check quants and available quantity for product D.
        quants = self.StockQuantObj.search([('product_id', '=', self.productD.id), ('location_id', '=', self.stock_location)])
        total_qty = [quant.qty for quant in quants]
        self.assertEqual(sum(total_qty), 9.0, 'Wrong total stock location quantity (%s found instead of 9)' % (sum(total_qty)))
        self.assertEqual(self.productD.qty_available, 9.0, 'Wrong quantity available (%s found instead of 9)' % (self.productD.qty_available))
        #-----------------------------------------------------------------------
        # Back order of Outgoing shipment
        # ----------------------------------------------------------------------

        back_order_out.do_prepare_partial()
        back_order_out.do_transfer()

        # Check stock location quants and available quantity for product A.
        quants = self.StockQuantObj.search([('product_id', '=', self.productA.id), ('location_id', '=', self.stock_location)])
        total_qty = [quant.qty for quant in quants]
        self.assertGreaterEqual(float_round(sum(total_qty), precision_rounding=0.0001), 1, 'Total stock location quantity for product A should not be nagative.')

    def test_10_pickings_transfer_with_different_uom(self):
        """ Picking transfer with diffrent unit of meassure. """

        # ----------------------------------------------------------------------
        # Create incoming shipment of products DozA, SDozA, SDozARound, kgB, gB
        # ----------------------------------------------------------------------
        #   DozA ( 10 Dozen ) , SDozA ( 10.5 SuperDozen )
        #   SDozARound ( 10.5 10.5 SuperDozenRound ) , kgB ( 0.020 kg )
        #   gB ( 525.3 g )
        # ----------------------------------------------------------------------

        picking_in_A = self.PickingObj.create({
            'partner_id': self.partner_delta_id,
            'picking_type_id': self.picking_type_in,
            'location_id': self.supplier_location,
            'location_dest_id': self.stock_location})
        self.MoveObj.create({
            'name': self.DozA.name,
            'product_id': self.DozA.id,
            'product_uom_qty': 10,
            'product_uom': self.DozA.uom_id.id,
            'picking_id': picking_in_A.id,
            'location_id': self.supplier_location,
            'location_dest_id': self.stock_location})
        self.MoveObj.create({
            'name': self.SDozA.name,
            'product_id': self.SDozA.id,
            'product_uom_qty': 10.5,
            'product_uom': self.SDozA.uom_id.id,
            'picking_id': picking_in_A.id,
            'location_id': self.supplier_location,
            'location_dest_id': self.stock_location})
        self.MoveObj.create({
            'name': self.SDozARound.name,
            'product_id': self.SDozARound.id,
            'product_uom_qty': 10.5,
            'product_uom': self.SDozARound.uom_id.id,
            'picking_id': picking_in_A.id,
            'location_id': self.supplier_location,
            'location_dest_id': self.stock_location})
        self.MoveObj.create({
            'name': self.kgB.name,
            'product_id': self.kgB.id,
            'product_uom_qty': 0.020,
            'product_uom': self.kgB.uom_id.id,
            'picking_id': picking_in_A.id,
            'location_id': self.supplier_location,
            'location_dest_id': self.stock_location})
        self.MoveObj.create({
            'name': self.gB.name,
            'product_id': self.gB.id,
            'product_uom_qty': 525.3,
            'product_uom': self.gB.uom_id.id,
            'picking_id': picking_in_A.id,
            'location_id': self.supplier_location,
            'location_dest_id': self.stock_location})

        # Check incoming shipment move lines state.
        for move in picking_in_A.move_lines:
            self.assertEqual(move.state, 'draft', 'Move state must be draft.')
        # Confirm incoming shipment.
        picking_in_A.action_confirm()
        # Check incoming shipment move lines state.
        for move in picking_in_A.move_lines:
            self.assertEqual(move.state, 'assigned', 'Move state must be draft.')
        picking_in_A.do_prepare_partial()

        # ----------------------------------------------------
        # Check pack operation quantity of incoming shipments.
        # ----------------------------------------------------
        PackSdozAround = self.StockPackObj.search([('product_id', '=', self.SDozARound.id), ('picking_id', '=', picking_in_A.id)], limit=1)
        self.assertEqual(PackSdozAround.product_qty, 11, 'Wrong quantity in pack operation (%s found instead of 11)' % (PackSdozAround.product_qty))
        picking_in_A.do_transfer()
        #-----------------------------------------------------------------------
        # Check stock location quant quantity and quantity available
        #-----------------------------------------------------------------------

        # Check quants and available quantity for product DozA
        quants = self.StockQuantObj.search([('product_id', '=', self.DozA.id), ('location_id', '=', self.stock_location)])
        total_qty = [quant.qty for quant in quants]
        self.assertEqual(sum(total_qty), 10, 'Expecting 10 Dozen , got %.4f Dozen on location stock!' % (sum(total_qty)))
        self.assertEqual(self.DozA.qty_available, 10, 'Wrong quantity available (%s found instead of 10)' % (self.DozA.qty_available))
        # Check quants and available quantity for product SDozA
        quants = self.StockQuantObj.search([('product_id', '=', self.SDozA.id), ('location_id', '=', self.stock_location)])
        total_qty = [quant.qty for quant in quants]
        self.assertEqual(sum(total_qty), 10.5, 'Expecting 10.5 SDozen , got %.4f SDozen on location stock!' % (sum(total_qty)))
        self.assertEqual(self.SDozA.qty_available, 10.5, 'Wrong quantity available (%s found instead of 10.5)' % (self.SDozA.qty_available))
        # Check quants and available quantity for product SDozARound
        quants = self.StockQuantObj.search([('product_id', '=', self.SDozARound.id), ('location_id', '=', self.stock_location)])
        total_qty = [quant.qty for quant in quants]
        self.assertEqual(sum(total_qty), 11, 'Expecting 11 SDozenRound , got %.4f SDozenRound on location stock!' % (sum(total_qty)))
        self.assertEqual(self.SDozARound.qty_available, 11, 'Wrong quantity available (%s found instead of 11)' % (self.SDozARound.qty_available))
        # Check quants and available quantity for product gB
        quants = self.StockQuantObj.search([('product_id', '=', self.gB.id), ('location_id', '=', self.stock_location)])
        total_qty = [quant.qty for quant in quants]
        self.assertEqual(sum(total_qty), 525.3, 'Expecting 525.3 gram , got %.4f gram on location stock!' % (sum(total_qty)))
        self.assertEqual(self.gB.qty_available, 525.3, 'Wrong quantity available (%s found instead of 525.3' % (self.gB.qty_available))
        # Check quants and available quantity for product kgB
        quants = self.StockQuantObj.search([('product_id', '=', self.kgB.id), ('location_id', '=', self.stock_location)])
        total_qty = [quant.qty for quant in quants]
        self.assertEqual(sum(total_qty), 0.020, 'Expecting 0.020 kg , got %.4f kg on location stock!' % (sum(total_qty)))
        self.assertEqual(self.kgB.qty_available, 0.020, 'Wrong quantity available (%s found instead of 0.020)' % (self.kgB.qty_available))

        # ----------------------------------------------------------------------
        # Create Incoming Shipment B
        # ----------------------------------------------------------------------

        picking_in_B = self.PickingObj.create({
            'partner_id': self.partner_delta_id,
            'picking_type_id': self.picking_type_in,
            'location_id': self.supplier_location,
            'location_dest_id': self.stock_location})
        self.MoveObj.create({
            'name': self.DozA.name,
            'product_id': self.DozA.id,
            'product_uom_qty': 120,
            'product_uom': self.uom_unit.id,
            'picking_id': picking_in_B.id,
            'location_id': self.supplier_location,
            'location_dest_id': self.stock_location})
        self.MoveObj.create({
            'name': self.SDozA.name,
            'product_id': self.SDozA.id,
            'product_uom_qty': 1512,
            'product_uom': self.uom_unit.id,
            'picking_id': picking_in_B.id,
            'location_id': self.supplier_location,
            'location_dest_id': self.stock_location})
        self.MoveObj.create({
            'name': self.SDozARound.name,
            'product_id': self.SDozARound.id,
            'product_uom_qty': 1584,
            'product_uom': self.uom_unit.id,
            'picking_id': picking_in_B.id,
            'location_id': self.supplier_location,
            'location_dest_id': self.stock_location})
        self.MoveObj.create({
            'name': self.kgB.name,
            'product_id': self.kgB.id,
            'product_uom_qty': 20.0,
            'product_uom': self.uom_gm.id,
            'picking_id': picking_in_B.id,
            'location_id': self.supplier_location,
            'location_dest_id': self.stock_location})
        self.MoveObj.create({
            'name': self.gB.name,
            'product_id': self.gB.id,
            'product_uom_qty': 0.525,
            'product_uom': self.uom_kg.id,
            'picking_id': picking_in_B.id,
            'location_id': self.supplier_location,
            'location_dest_id': self.stock_location})

        # Check incoming shipment move lines state.
        for move in picking_in_B.move_lines:
            self.assertEqual(move.state, 'draft', 'Wrong state of move line.')
        # Confirm incoming shipment.
        picking_in_B.action_confirm()
        # Check incoming shipment move lines state.
        for move in picking_in_B.move_lines:
            self.assertEqual(move.state, 'assigned', 'Wrong state of move line.')
        picking_in_B.do_prepare_partial()

        # ----------------------------------------------------------------------
        # Check product quantity and unit of measure of pack operaation.
        # ----------------------------------------------------------------------

        # Check pack operation quantity and unit of measure for product DozA.
        PackdozA = self.StockPackObj.search([('product_id', '=', self.DozA.id), ('picking_id', '=', picking_in_B.id)], limit=1)
        self.assertEqual(PackdozA.product_qty, 120, 'Wrong quantity in pack operation (%s found instead of 120)' % (PackdozA.product_qty))
        self.assertEqual(PackdozA.product_uom_id.id, self.uom_unit.id, 'Wrong uom in pack operation for product DozA.')
        # Check pack operation quantity and unit of measure for product SDozA.
        PackSdozA = self.StockPackObj.search([('product_id', '=', self.SDozA.id), ('picking_id', '=', picking_in_B.id)], limit=1)
        self.assertEqual(PackSdozA.product_qty, 1512, 'Wrong quantity in pack operation (%s found instead of 1512)' % (PackSdozA.product_qty))
        self.assertEqual(PackSdozA.product_uom_id.id, self.uom_unit.id, 'Wrong uom in pack operation for product SDozA.')
        # Check pack operation quantity and unit of measure for product SDozARound.
        PackSdozAround = self.StockPackObj.search([('product_id', '=', self.SDozARound.id), ('picking_id', '=', picking_in_B.id)], limit=1)
        self.assertEqual(PackSdozAround.product_qty, 1584, 'Wrong quantity in pack operation (%s found instead of 1584)' % (PackSdozAround.product_qty))
        self.assertEqual(PackSdozAround.product_uom_id.id, self.uom_unit.id, 'Wrong uom in pack operation for product SDozARound.')
        # Check pack operation quantity and unit of measure for product gB.
        packgB = self.StockPackObj.search([('product_id', '=', self.gB.id), ('picking_id', '=', picking_in_B.id)], limit=1)
        self.assertEqual(packgB.product_qty, 525, 'Wrong quantity in pack operation (%s found instead of 525)' % (packgB.product_qty))
        self.assertEqual(packgB.product_uom_id.id, self.uom_gm.id, 'Wrong uom in pack operation for product gB.')
        # Check pack operation quantity and unit of measure for product kgB.
        packkgB = self.StockPackObj.search([('product_id', '=', self.kgB.id), ('picking_id', '=', picking_in_B.id)], limit=1)
        self.assertEqual(packkgB.product_qty, 20.0, 'Wrong quantity in pack operation (%s found instead of 20)' % (packkgB.product_qty))
        self.assertEqual(packkgB.product_uom_id.id, self.uom_gm.id, 'Wrong uom in pack operation for product kgB')

        # ----------------------------------------------------------------------
        # Replace pack operation of incoming shipment.
        # ----------------------------------------------------------------------

        self.StockPackObj.search([('product_id', '=', self.kgB.id), ('picking_id', '=', picking_in_B.id)]).write({
            'product_qty': 0.020, 'product_uom_id': self.uom_kg.id})
        self.StockPackObj.search([('product_id', '=', self.gB.id), ('picking_id', '=', picking_in_B.id)]).write({
            'product_qty': 525.3, 'product_uom_id': self.uom_gm.id})
        self.StockPackObj.search([('product_id', '=', self.DozA.id), ('picking_id', '=', picking_in_B.id)]).write({
            'product_qty': 4, 'product_uom_id': self.uom_dozen.id})
        self.StockPackObj.create({
            'product_id': self.DozA.id,
            'product_qty': 48,
            'product_uom_id': self.uom_unit.id,
            'location_id': self.supplier_location,
            'location_dest_id': self.stock_location,
            'picking_id': picking_in_B.id})

        # Transfer product.
        # -----------------
        picking_in_B.do_transfer()

        #-----------------------------------------------------------------------
        # Check incoming shipment
        #-----------------------------------------------------------------------

        # Check incoming shipment state.
        self.assertEqual(picking_in_B.state, 'done', 'Incoming shipment state should be done.')
        # Check incoming shipment move lines state.
        for move in picking_in_B.move_lines:
            self.assertEqual(move.state, 'done', 'Wrong state of move line.')
        # Check total done move lines for incoming shipment.
        self.assertEqual(len(picking_in_B.move_lines), 6, 'Wrong number of move lines')
        # Check product DozA done quantity.
        moves_DozA = self.MoveObj.search([('product_id', '=', self.DozA.id), ('picking_id', '=', picking_in_B.id)], limit=1)
        self.assertEqual(moves_DozA.product_uom_qty, 96, 'Wrong move quantity (%s found instead of 96)' % (moves_DozA.product_uom_qty))
        self.assertEqual(moves_DozA.product_uom.id, self.uom_unit.id, 'Wrong uom in move for product DozA.')
        # Check product SDozA done quantity.
        moves_SDozA = self.MoveObj.search([('product_id', '=', self.SDozA.id), ('picking_id', '=', picking_in_B.id)], limit=1)
        self.assertEqual(moves_SDozA.product_uom_qty, 1512, 'Wrong move quantity (%s found instead of 1512)' % (moves_SDozA.product_uom_qty))
        self.assertEqual(moves_SDozA.product_uom.id, self.uom_unit.id, 'Wrong uom in move for product SDozA.')
        # Check product SDozARound done quantity.
        moves_SDozARound = self.MoveObj.search([('product_id', '=', self.SDozARound.id), ('picking_id', '=', picking_in_B.id)], limit=1)
        self.assertEqual(moves_SDozARound.product_uom_qty, 1584, 'Wrong move quantity (%s found instead of 1584)' % (moves_SDozARound.product_uom_qty))
        self.assertEqual(moves_SDozARound.product_uom.id, self.uom_unit.id, 'Wrong uom in move for product SDozARound.')
        # Check product kgB done quantity.
        moves_kgB = self.MoveObj.search([('product_id', '=', self.kgB.id), ('picking_id', '=', picking_in_B.id)], limit=1)
        self.assertEqual(moves_kgB.product_uom_qty, 20, 'Wrong quantity in move (%s found instead of 20)' % (moves_kgB.product_uom_qty))
        self.assertEqual(moves_kgB.product_uom.id, self.uom_gm.id, 'Wrong uom in move for product kgB.')
        # Check two moves created for product gB with quantity (0.525 kg and 0.3 g)
        moves_gB_kg = self.MoveObj.search([('product_id', '=', self.gB.id), ('picking_id', '=', picking_in_B.id), ('product_uom', '=', self.uom_kg.id)], limit=1)
        self.assertEqual(moves_gB_kg.product_uom_qty, 0.525, 'Wrong move quantity (%s found instead of 0.525)' % (moves_gB_kg.product_uom_qty))
        self.assertEqual(moves_gB_kg.product_uom.id, self.uom_kg.id, 'Wrong uom in move for product gB.')
        moves_gB_g = self.MoveObj.search([('product_id', '=', self.gB.id), ('picking_id', '=', picking_in_B.id), ('product_uom', '=', self.uom_gm.id)], limit=1)
        self.assertEqual(moves_gB_g.product_uom_qty, 0.3, 'Wrong move quantity (%s found instead of 0.3)' % (moves_gB_g.product_uom_qty))
        self.assertEqual(moves_gB_g.product_uom.id, self.uom_gm.id, 'Wrong uom in move for product gB.')

        # ----------------------------------------------------------------------
        # Check Back order of Incoming shipment.
        # ----------------------------------------------------------------------

        # Check back order created or not.
        bo_in_B = self.PickingObj.search([('backorder_id', '=', picking_in_B.id)])
        self.assertEqual(len(bo_in_B), 1, 'Back order should be created.')
        # Check total move lines of back order.
        self.assertEqual(len(bo_in_B.move_lines), 1, 'Wrong number of move lines')
        # Check back order created with correct quantity and uom or not.
        moves_DozA = self.MoveObj.search([('product_id', '=', self.DozA.id), ('picking_id', '=', bo_in_B.id)], limit=1)
        self.assertEqual(moves_DozA.product_uom_qty, 24.0, 'Wrong move quantity (%s found instead of 0.525)' % (moves_DozA.product_uom_qty))
        self.assertEqual(moves_DozA.product_uom.id, self.uom_unit.id, 'Wrong uom in move for product DozA.')

        # ----------------------------------------------------------------------
        # Check product stock location quantity and quantity available.
        # ----------------------------------------------------------------------

        # Check quants and available quantity for product DozA
        quants = self.StockQuantObj.search([('product_id', '=', self.DozA.id), ('location_id', '=', self.stock_location)])
        total_qty = [quant.qty for quant in quants]
        self.assertEqual(sum(total_qty), 18, 'Expecting 18 Dozen , got %.4f Dozen on location stock!' % (sum(total_qty)))
        self.assertEqual(self.DozA.qty_available, 18, 'Wrong quantity available (%s found instead of 18)' % (self.DozA.qty_available))
        # Check quants and available quantity for product SDozA
        quants = self.StockQuantObj.search([('product_id', '=', self.SDozA.id), ('location_id', '=', self.stock_location)])
        total_qty = [quant.qty for quant in quants]
        self.assertEqual(sum(total_qty), 21, 'Expecting 18 SDozen , got %.4f SDozen on location stock!' % (sum(total_qty)))
        self.assertEqual(self.SDozA.qty_available, 21, 'Wrong quantity available (%s found instead of 21)' % (self.SDozA.qty_available))
        # Check quants and available quantity for product SDozARound
        quants = self.StockQuantObj.search([('product_id', '=', self.SDozARound.id), ('location_id', '=', self.stock_location)])
        total_qty = [quant.qty for quant in quants]
        self.assertEqual(sum(total_qty), 22, 'Expecting 22 SDozenRound , got %.4f SDozenRound on location stock!' % (sum(total_qty)))
        self.assertEqual(self.SDozARound.qty_available, 22, 'Wrong quantity available (%s found instead of 22)' % (self.SDozARound.qty_available))
        # Check quants and available quantity for product gB.
        quants = self.StockQuantObj.search([('product_id', '=', self.gB.id), ('location_id', '=', self.stock_location)])
        total_qty = [quant.qty for quant in quants]
        self.assertEqual(sum(total_qty), 1050.6, 'Expecting 1050.6 Gram , got %.4f Gram on location stock!' % (sum(total_qty)))
        self.assertEqual(self.gB.qty_available, 1050.6, 'Wrong quantity available (%s found instead of 1050.6)' % (self.gB.qty_available))
        # Check quants and available quantity for product kgB.
        quants = self.StockQuantObj.search([('product_id', '=', self.kgB.id), ('location_id', '=', self.stock_location)])
        total_qty = [quant.qty for quant in quants]
        self.assertEqual(sum(total_qty), 0.040, 'Expecting 0.040 kg , got %.4f kg on location stock!' % (sum(total_qty)))
        self.assertEqual(self.kgB.qty_available, 0.040, 'Wrong quantity available (%s found instead of 0.040)' % (self.kgB.qty_available))

        # ----------------------------------------------------------------------
        # Create outgoing shipment.
        # ----------------------------------------------------------------------

        before_out_quantity = self.kgB.qty_available
        picking_out = self.PickingObj.create({
            'partner_id': self.partner_agrolite_id,
            'picking_type_id': self.picking_type_out,
            'location_id': self.stock_location,
            'location_dest_id': self.customer_location})
        self.MoveObj.create({
            'name': self.kgB.name,
            'product_id': self.kgB.id,
            'product_uom_qty': 0.966,
            'product_uom': self.uom_gm.id,
            'picking_id': picking_out.id,
            'location_id': self.stock_location,
            'location_dest_id': self.customer_location})
        self.MoveObj.create({
            'name': self.kgB.name,
            'product_id': self.kgB.id,
            'product_uom_qty': 0.034,
            'product_uom': self.uom_gm.id,
            'picking_id': picking_out.id,
            'location_id': self.stock_location,
            'location_dest_id': self.customer_location})
        picking_out.action_confirm()
        picking_out.action_assign()
        picking_out.do_prepare_partial()
        picking_out.do_transfer()

        # Check quantity difference after stock transfer.
        quantity_diff = before_out_quantity - self.kgB.qty_available
        self.assertEqual(float_round(quantity_diff, precision_rounding=0.0001), 0.001, 'Wrong quantity diffrence.')
        self.assertEqual(self.kgB.qty_available, 0.039, 'Wrong quantity available (%s found instead of 0.039)' % (self.kgB.qty_available))

        # ======================================================================
        # Outgoing shipments.
        # ======================================================================
        # Create Outgoing shipment with ...
        #   product DozA ( 54 Unit ) , SDozA ( 288 Unit )
        #   product SDozRound (  360 unit ) , product gB ( 0.503 kg )
        #   product kgB (  19 g )
        # ======================================================================

        picking_out = self.PickingObj.create({
            'partner_id': self.partner_agrolite_id,
            'picking_type_id': self.picking_type_out,
            'location_id': self.stock_location,
            'location_dest_id': self.customer_location})
        self.MoveObj.create({
            'name': self.DozA.name,
            'product_id': self.DozA.id,
            'product_uom_qty': 54,
            'product_uom': self.uom_unit.id,
            'picking_id': picking_out.id,
            'location_id': self.stock_location,
            'location_dest_id': self.customer_location})
        self.MoveObj.create({
            'name': self.SDozA.name,
            'product_id': self.SDozA.id,
            'product_uom_qty': 288,
            'product_uom': self.uom_unit.id,
            'picking_id': picking_out.id,
            'location_id': self.stock_location,
            'location_dest_id': self.customer_location})
        self.MoveObj.create({
            'name': self.SDozARound.name,
            'product_id': self.SDozARound.id,
            'product_uom_qty': 360,
            'product_uom': self.uom_unit.id,
            'picking_id': picking_out.id,
            'location_id': self.stock_location,
            'location_dest_id': self.customer_location})
        self.MoveObj.create({
            'name': self.gB.name,
            'product_id': self.gB.id,
            'product_uom_qty': 0.503,
            'product_uom': self.uom_kg.id,
            'picking_id': picking_out.id,
            'location_id': self.stock_location,
            'location_dest_id': self.customer_location})
        self.MoveObj.create({
            'name': self.kgB.name,
            'product_id': self.kgB.id,
            'product_uom_qty': 20,
            'product_uom': self.uom_gm.id,
            'picking_id': picking_out.id,
            'location_id': self.stock_location,
            'location_dest_id': self.customer_location})
        # Confirm outgoing shipment.
        picking_out.action_confirm()
        for move in picking_out.move_lines:
            self.assertEqual(move.state, 'confirmed', 'Wrong state of move line.')
        # Assing product to outgoing shipments
        picking_out.action_assign()
        for move in picking_out.move_lines:
            self.assertEqual(move.state, 'assigned', 'Wrong state of move line.')
        # Check product A available quantity
        DozA_qty = self.MoveObj.search([('product_id', '=', self.DozA.id), ('picking_id', '=', picking_out.id)], limit=1).reserved_availability
        self.assertEqual(DozA_qty, 4.5, 'Wrong move quantity availability (%s found instead of 4.5)' % (DozA_qty))
        # Check product B available quantity
        SDozA_qty = self.MoveObj.search([('product_id', '=', self.SDozA.id), ('picking_id', '=', picking_out.id)], limit=1).reserved_availability
        self.assertEqual(SDozA_qty, 2, 'Wrong move quantity availability (%s found instead of 2)' % (SDozA_qty))
        # Check product C available quantity
        SDozARound_qty = self.MoveObj.search([('product_id', '=', self.SDozARound.id), ('picking_id', '=', picking_out.id)], limit=1).reserved_availability
        self.assertEqual(SDozARound_qty, 3, 'Wrong move quantity availability (%s found instead of 3)' % (SDozARound_qty))
        # Check product D available quantity
        gB_qty = self.MoveObj.search([('product_id', '=', self.gB.id), ('picking_id', '=', picking_out.id)], limit=1).reserved_availability
        self.assertEqual(gB_qty, 503, 'Wrong move quantity availability (%s found instead of 503)' % (gB_qty))
        # Check product D available quantity
        kgB_qty = self.MoveObj.search([('product_id', '=', self.kgB.id), ('picking_id', '=', picking_out.id)], limit=1).reserved_availability
        self.assertEqual(kgB_qty, 0.020, 'Wrong move quantity availability (%s found instead of 0.020)' % (kgB_qty))

        picking_out.do_prepare_partial()
        picking_out.do_transfer()

        # ----------------------------------------------------------------------
        # Check product stock location quantity and quantity available.
        # ----------------------------------------------------------------------

        # Check quants and available quantity for product DozA
        quants = self.StockQuantObj.search([('product_id', '=', self.DozA.id), ('location_id', '=', self.stock_location)])
        total_qty = [quant.qty for quant in quants]
        self.assertEqual(sum(total_qty), 13.5, 'Expecting 13.5 Dozen , got %.4f Dozen on location stock!' % (sum(total_qty)))
        self.assertEqual(self.DozA.qty_available, 13.5, 'Wrong quantity available (%s found instead of 13.5)' % (self.DozA.qty_available))
        # Check quants and available quantity for product SDozA
        quants = self.StockQuantObj.search([('product_id', '=', self.SDozA.id), ('location_id', '=', self.stock_location)])
        total_qty = [quant.qty for quant in quants]
        self.assertEqual(sum(total_qty), 19, 'Expecting 19 SDozen , got %.4f SDozen on location stock!' % (sum(total_qty)))
        self.assertEqual(self.SDozA.qty_available, 19, 'Wrong quantity available (%s found instead of 19)' % (self.SDozA.qty_available))
        # Check quants and available quantity for product SDozARound
        quants = self.StockQuantObj.search([('product_id', '=', self.SDozARound.id), ('location_id', '=', self.stock_location)])
        total_qty = [quant.qty for quant in quants]
        self.assertEqual(sum(total_qty), 19, 'Expecting 19 SDozRound , got %.4f SDozRound on location stock!' % (sum(total_qty)))
        self.assertEqual(self.SDozARound.qty_available, 19, 'Wrong quantity available (%s found instead of 19)' % (self.SDozARound.qty_available))
        # Check quants and available quantity for product gB.
        quants = self.StockQuantObj.search([('product_id', '=', self.gB.id), ('location_id', '=', self.stock_location)])
        total_qty = [quant.qty for quant in quants]
        self.assertEqual(float_round(sum(total_qty), precision_rounding=0.0001), 547.6, 'Expecting 547.6 g , got %.4f g on location stock!' % (sum(total_qty)))
        self.assertEqual(self.gB.qty_available, 547.6, 'Wrong quantity available (%s found instead of 547.6)' % (self.gB.qty_available))
        # Check quants and available quantity for product kgB.
        quants = self.StockQuantObj.search([('product_id', '=', self.kgB.id), ('location_id', '=', self.stock_location)])
        total_qty = [quant.qty for quant in quants]
        self.assertEqual(sum(total_qty), 0.019, 'Expecting 0.019 kg , got %.4f kg on location stock!' % (sum(total_qty)))
        self.assertEqual(self.kgB.qty_available, 0.019, 'Wrong quantity available (%s found instead of 0.019)' % (self.kgB.qty_available))
        # ----------------------------------------------------------------------
        # Receipt back order of incoming shipment.
        # ----------------------------------------------------------------------

        bo_in_B.do_prepare_partial()
        bo_in_B.do_transfer()
        # Check quants and available quantity for product kgB.
        quants = self.StockQuantObj.search([('product_id', '=', self.DozA.id), ('location_id', '=', self.stock_location)])
        total_qty = [quant.qty for quant in quants]
        self.assertEqual(sum(total_qty), 15.5, 'Expecting 15.5 Dozen , got %.4f Dozen on location stock!' % (sum(total_qty)))
        self.assertEqual(self.DozA.qty_available, 15.5, 'Wrong quantity available (%s found instead of 15.5)' % (self.DozA.qty_available))

        # -----------------------------------------
        # Create product in kg and receive in ton.
        # -----------------------------------------

        productKG = self.ProductObj.create({'name': 'Product KG', 'uom_id': self.uom_kg.id, 'uom_po_id': self.uom_kg.id})
        picking_in = self.PickingObj.create({
            'partner_id': self.partner_delta_id,
            'picking_type_id': self.picking_type_in,
            'location_id': self.supplier_location,
            'location_dest_id': self.stock_location})
        self.MoveObj.create({
            'name': productKG.name,
            'product_id': productKG.id,
            'product_uom_qty': 1.0,
            'product_uom': self.uom_tone.id,
            'picking_id': picking_in.id,
            'location_id': self.supplier_location,
            'location_dest_id': self.stock_location})
        # Check incoming shipment state.
        self.assertEqual(picking_in.state, 'draft', 'Incoming shipment state should be draft.')
        # Check incoming shipment move lines state.
        for move in picking_in.move_lines:
            self.assertEqual(move.state, 'draft', 'Wrong state of move line.')
        # Confirm incoming shipment.
        picking_in.action_confirm()
        # Check incoming shipment move lines state.
        for move in picking_in.move_lines:
            self.assertEqual(move.state, 'assigned', 'Wrong state of move line.')
        picking_in.do_prepare_partial()
        # Check pack operation quantity.
        packKG = self.StockPackObj.search([('product_id', '=', productKG.id), ('picking_id', '=', picking_in.id)], limit=1)
        self.assertEqual(packKG.product_qty, 1000, 'Wrong product quantity in pack operation (%s found instead of 1000)' % (packKG.product_qty))
        self.assertEqual(packKG.product_uom_id.id, self.uom_kg.id, 'Wrong product uom in pack operation.')
        # Transfer Incoming shipment.
        picking_in.do_transfer()

        #-----------------------------------------------------------------------
        # Check incoming shipment after transfer.
        #-----------------------------------------------------------------------

        # Check incoming shipment state.
        self.assertEqual(picking_in.state, 'done', 'Incoming shipment state: %s instead of %s' % (picking_in.state, 'done'))
        # Check incoming shipment move lines state.
        for move in picking_in.move_lines:
            self.assertEqual(move.state, 'done', 'Wrong state of move lines.')
        # Check total done move lines for incoming shipment.
        self.assertEqual(len(picking_in.move_lines), 1, 'Wrong number of move lines')
        # Check product DozA done quantity.
        move = self.MoveObj.search([('product_id', '=', productKG.id), ('picking_id', '=', picking_in.id)], limit=1)
        self.assertEqual(move.product_uom_qty, 1, 'Wrong product quantity in done move.')
        self.assertEqual(move.product_uom.id, self.uom_tone.id, 'Wrong unit of measure in done move.')
        self.assertEqual(productKG.qty_available, 1000, 'Wrong quantity available of product (%s found instead of 1000)' % (productKG.qty_available))
        picking_out = self.PickingObj.create({
            'partner_id': self.partner_agrolite_id,
            'picking_type_id': self.picking_type_out,
            'location_id': self.stock_location,
            'location_dest_id': self.customer_location})
        self.MoveObj.create({
            'name': productKG.name,
            'product_id': productKG.id,
            'product_uom_qty': 2.5,
            'product_uom': self.uom_gm.id,
            'picking_id': picking_out.id,
            'location_id': self.stock_location,
            'location_dest_id': self.customer_location})
        picking_out.action_confirm()
        picking_out.action_assign()
        picking_out.do_prepare_partial()
        pack_opt = self.StockPackObj.search([('product_id', '=', productKG.id), ('picking_id', '=', picking_out.id)], limit=1)
        pack_opt.write({'product_qty': 0.5})
        picking_out.do_transfer()
        quants = self.StockQuantObj.search([('product_id', '=', productKG.id), ('location_id', '=', self.stock_location)])
        total_qty = [quant.qty for quant in quants]
        # Check total quantity stock location.
        self.assertEqual(sum(total_qty), 999.9995, 'Expecting 999.9995 kg , got %.4f kg on location stock!' % (sum(total_qty)))

        # Check Back order created or not.
        #---------------------------------
        bo_out_1 = self.PickingObj.search([('backorder_id', '=', picking_out.id)])
        self.assertEqual(len(bo_out_1), 1, 'Back order should be created.')
        # Check total move lines of back order.
        self.assertEqual(len(bo_out_1.move_lines), 1, 'Wrong number of move lines')
        moves_KG = self.MoveObj.search([('product_id', '=', productKG.id), ('picking_id', '=', bo_out_1.id)], limit=1)
        # Check back order created with correct quantity and uom or not.
        self.assertEqual(moves_KG.product_uom_qty, 2.0, 'Wrong move quantity (%s found instead of 2.0)' % (moves_KG.product_uom_qty))
        self.assertEqual(moves_KG.product_uom.id, self.uom_gm.id, 'Wrong uom in move for product KG.')
        bo_out_1.action_assign()
        bo_out_1.do_prepare_partial()
        pack_opt = self.StockPackObj.search([('product_id', '=', productKG.id), ('picking_id', '=', bo_out_1.id)], limit=1)
        pack_opt.write({'product_qty': 0.5})
        bo_out_1.do_transfer()
        quants = self.StockQuantObj.search([('product_id', '=', productKG.id), ('location_id', '=', self.stock_location)])
        total_qty = [quant.qty for quant in quants]

        # Check total quantity stock location.
        self.assertEqual(sum(total_qty), 999.9990, 'Expecting 999.9990 kg , got %.4f kg on location stock!' % (sum(total_qty)))

        # Check Back order created or not.
        #---------------------------------
        bo_out_2 = self.PickingObj.search([('backorder_id', '=', bo_out_1.id)])
        self.assertEqual(len(bo_out_2), 1, 'Back order should be created.')
        # Check total move lines of back order.
        self.assertEqual(len(bo_out_2.move_lines), 1, 'Wrong number of move lines')
        # Check back order created with correct move quantity and uom or not.
        moves_KG = self.MoveObj.search([('product_id', '=', productKG.id), ('picking_id', '=', bo_out_2.id)], limit=1)
        self.assertEqual(moves_KG.product_uom_qty, 1.5, 'Wrong move quantity (%s found instead of 1.5)' % (moves_KG.product_uom_qty))
        self.assertEqual(moves_KG.product_uom.id, self.uom_gm.id, 'Wrong uom in move for product KG.')
        bo_out_2.action_assign()
        bo_out_2.do_prepare_partial()
        pack_opt = self.StockPackObj.search([('product_id', '=', productKG.id), ('picking_id', '=', bo_out_2.id)], limit=1)
        pack_opt.write({'product_qty': 0.5})
        bo_out_2.do_transfer()
        # Check total quantity stock location of product KG.
        quants = self.StockQuantObj.search([('product_id', '=', productKG.id), ('location_id', '=', self.stock_location)])
        total_qty = [quant.qty for quant in quants]
        self.assertEqual(sum(total_qty), 999.9985, 'Expecting 999.9985 kg , got %.4f kg on location stock!' % (sum(total_qty)))

        # Check Back order created or not.
        #---------------------------------
        bo_out_3 = self.PickingObj.search([('backorder_id', '=', bo_out_2.id)])
        self.assertEqual(len(bo_out_3), 1, 'Back order should be created.')
        # Check total move lines of back order.
        self.assertEqual(len(bo_out_3.move_lines), 1, 'Wrong number of move lines')
        # Check back order created with correct quantity and uom or not.
        moves_KG = self.MoveObj.search([('product_id', '=', productKG.id), ('picking_id', '=', bo_out_3.id)], limit=1)
        self.assertEqual(moves_KG.product_uom_qty, 1, 'Wrong move quantity (%s found instead of 1.0)' % (moves_KG.product_uom_qty))
        self.assertEqual(moves_KG.product_uom.id, self.uom_gm.id, 'Wrong uom in move for product KG.')
        bo_out_3.action_assign()
        bo_out_3.do_prepare_partial()
        pack_opt = self.StockPackObj.search([('product_id', '=', productKG.id), ('picking_id', '=', bo_out_3.id)], limit=1)
        pack_opt.write({'product_qty': 0.5})
        bo_out_3.do_transfer()
        quants = self.StockQuantObj.search([('product_id', '=', productKG.id), ('location_id', '=', self.stock_location)])
        total_qty = [quant.qty for quant in quants]
        self.assertEqual(sum(total_qty), 999.9980, 'Expecting 999.9980 kg , got %.4f kg on location stock!' % (sum(total_qty)))

        # Check Back order created or not.
        #---------------------------------
        bo_out_4 = self.PickingObj.search([('backorder_id', '=', bo_out_3.id)])

        self.assertEqual(len(bo_out_4), 1, 'Back order should be created.')
        # Check total move lines of back order.
        self.assertEqual(len(bo_out_4.move_lines), 1, 'Wrong number of move lines')
        # Check back order created with correct quantity and uom or not.
        moves_KG = self.MoveObj.search([('product_id', '=', productKG.id), ('picking_id', '=', bo_out_4.id)], limit=1)
        self.assertEqual(moves_KG.product_uom_qty, 0.5, 'Wrong move quantity (%s found instead of 0.5)' % (moves_KG.product_uom_qty))
        self.assertEqual(moves_KG.product_uom.id, self.uom_gm.id, 'Wrong uom in move for product KG.')
        bo_out_4.action_assign()
        bo_out_4.do_prepare_partial()
        pack_opt = self.StockPackObj.search([('product_id', '=', productKG.id), ('picking_id', '=', bo_out_4.id)], limit=1)
        pack_opt.write({'product_qty': 0.5})
        bo_out_4.do_transfer()
        quants = self.StockQuantObj.search([('product_id', '=', productKG.id), ('location_id', '=', self.stock_location)])
        total_qty = [quant.qty for quant in quants]
        self.assertEqual(sum(total_qty), 999.9975, 'Expecting 999.9975 kg , got %.4f kg on location stock!' % (sum(total_qty)))

    def test_20_create_inventory_with_different_uom(self):
        """Create inventory with different unit of measure."""

        # ------------------------------------------------
        # Test inventory with product A(Unit).
        # ------------------------------------------------

        inventory = self.InvObj.create({'name': 'Test',
                                        'product_id': self.UnitA.id,
                                        'filter': 'product'})
        inventory.prepare_inventory()
        self.assertFalse(inventory.line_ids, "Inventory line should not created.")
        inventory_line = self.InvLineObj.create({
            'inventory_id': inventory.id,
            'product_id': self.UnitA.id,
            'product_uom_id': self.uom_dozen.id,
            'product_qty': 10,
            'location_id': self.stock_location})
        inventory.action_done()
        # Check quantity available of product UnitA.
        quants = self.StockQuantObj.search([('product_id', '=', self.UnitA.id), ('location_id', '=', self.stock_location)])
        total_qty = [quant.qty for quant in quants]
        self.assertEqual(sum(total_qty), 120, 'Expecting 120 Units , got %.4f Units on location stock!' % (sum(total_qty)))
        self.assertEqual(self.UnitA.qty_available, 120, 'Expecting 120 Units , got %.4f Units of quantity available!' % (self.UnitA.qty_available))
        # Create Inventory again for product UnitA.
        inventory = self.InvObj.create({'name': 'Test',
                                        'product_id': self.UnitA.id,
                                        'filter': 'product'})
        inventory.prepare_inventory()
        self.assertEqual(len(inventory.line_ids), 1, "One inventory line should be created.")
        inventory_line = self.InvLineObj.search([('product_id', '=', self.UnitA.id), ('inventory_id', '=', inventory.id)], limit=1)
        self.assertEqual(inventory_line.product_qty, 120, "Wrong product quantity in inventory line.")
        # Modify the inventory line and set the quantity to 144 product on this new inventory.
        inventory_line.write({'product_qty': 144})
        inventory.action_done()
        move = self.MoveObj.search([('product_id', '=', self.UnitA.id), ('inventory_id', '=', inventory.id)], limit=1)
        self.assertEqual(move.product_uom_qty, 24, "Wrong move quantity of product UnitA.")
        # Check quantity available of product UnitA.
        quants = self.StockQuantObj.search([('product_id', '=', self.UnitA.id), ('location_id', '=', self.stock_location)])
        total_qty = [quant.qty for quant in quants]
        self.assertEqual(sum(total_qty), 144, 'Expecting 144 Units , got %.4f Units on location stock!' % (sum(total_qty)))
        self.assertEqual(self.UnitA.qty_available, 144, 'Expecting 144 Units , got %.4f Units of quantity available!' % (self.UnitA.qty_available))

        # ------------------------------------------------
        # Test inventory with product KG.
        # ------------------------------------------------

        productKG = self.ProductObj.create({'name': 'Product KG', 'uom_id': self.uom_kg.id, 'uom_po_id': self.uom_kg.id})
        inventory = self.InvObj.create({'name': 'Inventory Product KG',
                                        'product_id': productKG.id,
                                        'filter': 'product'})
        inventory.prepare_inventory()
        self.assertFalse(inventory.line_ids, "Inventory line should not created.")
        inventory_line = self.InvLineObj.create({
            'inventory_id': inventory.id,
            'product_id': productKG.id,
            'product_uom_id': self.uom_tone.id,
            'product_qty': 5,
            'location_id': self.stock_location})
        inventory.action_done()
        quants = self.StockQuantObj.search([('product_id', '=', productKG.id), ('location_id', '=', self.stock_location)])
        total_qty = [quant.qty for quant in quants]
        self.assertEqual(sum(total_qty), 5000, 'Expecting 5000 kg , got %.4f kg on location stock!' % (sum(total_qty)))
        self.assertEqual(productKG.qty_available, 5000, 'Expecting 5000 kg , got %.4f kg of quantity available!' % (productKG.qty_available))
        # Create Inventory again.
        inventory = self.InvObj.create({'name': 'Test',
                                        'product_id': productKG.id,
                                        'filter': 'product'})
        inventory.prepare_inventory()
        self.assertEqual(len(inventory.line_ids), 1, "One inventory line should be created.")
        inventory_line = self.InvLineObj.search([('product_id', '=', productKG.id), ('inventory_id', '=', inventory.id)], limit=1)
        self.assertEqual(inventory_line.product_qty, 5000, "Wrong product quantity in inventory line.")
        # Modify the inventory line and set the quantity to 4000 product on this new inventory.
        inventory_line.write({'product_qty': 4000})
        inventory.action_done()
        # Check inventory move quantity of product KG.
        move = self.MoveObj.search([('product_id', '=', productKG.id), ('inventory_id', '=', inventory.id)], limit=1)
        self.assertEqual(move.product_uom_qty, 1000, "Wrong move quantity of product KG.")
        # Check quantity available of product KG.
        quants = self.StockQuantObj.search([('product_id', '=', productKG.id), ('location_id', '=', self.stock_location)])
        total_qty = [quant.qty for quant in quants]
        self.assertEqual(sum(total_qty), 4000, 'Expecting 4000 kg , got %.4f on location stock!' % (sum(total_qty)))
        self.assertEqual(productKG.qty_available, 4000, 'Expecting 4000 kg , got %.4f of quantity available!' % (productKG.qty_available))


        #--------------------------------------------------------
        # TEST PARTIAL INVENTORY WITH PACKS and LOTS
        #---------------------------------------------------------

        packproduct = self.ProductObj.create({'name': 'Pack Product', 'uom_id': self.uom_unit.id, 'uom_po_id': self.uom_unit.id})
        lotproduct = self.ProductObj.create({'name': 'Lot Product', 'uom_id': self.uom_unit.id, 'uom_po_id': self.uom_unit.id})
        inventory = self.InvObj.create({'name': 'Test Partial and Pack',
                                        'filter': 'partial',
                                        'location_id': self.stock_location})
        inventory.prepare_inventory()
        pack_obj = self.env['stock.quant.package']
        lot_obj = self.env['stock.production.lot']
        pack1 = pack_obj.create({'name': 'PACK00TEST1'})
        pack2 = pack_obj.create({'name': 'PACK00TEST2'})
        lot1 = lot_obj.create({'name': 'Lot001', 'product_id': lotproduct.id})
        move = self.MoveObj.search([('product_id', '=', productKG.id), ('inventory_id', '=', inventory.id)], limit=1)
        self.assertEqual(len(move), 0, "Partial filter should not create a lines upon prepare")

        line_vals = []
        line_vals += [{'location_id': self.stock_location, 'product_id': packproduct.id, 'product_qty': 10, 'product_uom_id': packproduct.uom_id.id}]
        line_vals += [{'location_id': self.stock_location, 'product_id': packproduct.id, 'product_qty': 20, 'product_uom_id': packproduct.uom_id.id, 'package_id': pack1.id}]
        line_vals += [{'location_id': self.stock_location, 'product_id': lotproduct.id, 'product_qty': 30, 'product_uom_id': lotproduct.uom_id.id, 'prod_lot_id': lot1.id}]
        line_vals += [{'location_id': self.stock_location, 'product_id': lotproduct.id, 'product_qty': 25, 'product_uom_id': lotproduct.uom_id.id, 'prod_lot_id': False}]
        inventory.write({'line_ids': [(0, 0, x) for x in line_vals]})
        inventory.action_done()
        self.assertEqual(packproduct.qty_available, 30, "Wrong qty available for packproduct")
        self.assertEqual(lotproduct.qty_available, 55, "Wrong qty available for lotproduct")
        quants = self.StockQuantObj.search([('product_id', '=', packproduct.id), ('location_id', '=', self.stock_location), ('package_id', '=', pack1.id)])
        total_qty = sum([quant.qty for quant in quants])
        self.assertEqual(total_qty, 20, 'Expecting 20 units on package 1 of packproduct, but we got %.4f on location stock!' % (total_qty))

        #Create an inventory that will put the lots without lot to 0 and check that taking without pack will not take it from the pack
        inventory2 = self.InvObj.create({'name': 'Test Partial Lot and Pack2',
                                        'filter': 'partial',
                                        'location_id': self.stock_location})
        inventory2.prepare_inventory()
        line_vals = []
        line_vals += [{'location_id': self.stock_location, 'product_id': packproduct.id, 'product_qty': 20, 'product_uom_id': packproduct.uom_id.id}]
        line_vals += [{'location_id': self.stock_location, 'product_id': lotproduct.id, 'product_qty': 0, 'product_uom_id': lotproduct.uom_id.id, 'prod_lot_id': False}]
        line_vals += [{'location_id': self.stock_location, 'product_id': lotproduct.id, 'product_qty': 10, 'product_uom_id': lotproduct.uom_id.id, 'prod_lot_id': lot1.id}]
        inventory2.write({'line_ids': [(0, 0, x) for x in line_vals]})
        inventory2.action_done()
        self.assertEqual(packproduct.qty_available, 40, "Wrong qty available for packproduct")
        self.assertEqual(lotproduct.qty_available, 10, "Wrong qty available for lotproduct")
        quants = self.StockQuantObj.search([('product_id', '=', lotproduct.id), ('location_id', '=', self.stock_location), ('lot_id', '=', lot1.id)])
        total_qty = sum([quant.qty for quant in quants])
        self.assertEqual(total_qty, 10, 'Expecting 0 units lot of lotproduct, but we got %.4f on location stock!' % (total_qty))
        quants = self.StockQuantObj.search([('product_id', '=', lotproduct.id), ('location_id', '=', self.stock_location), ('lot_id', '=', False)])
        total_qty = sum([quant.qty for quant in quants])
        self.assertEqual(total_qty, 0, 'Expecting 0 units lot of lotproduct, but we got %.4f on location stock!' % (total_qty))

        # check product available of saleable category in stock location
        category_id = self.ref('product.product_category_5')
        inventory3 = self.InvObj.create({
                                    'name': 'Test Category',
                                    'filter': 'category',
                                    'location_id': self.stock_location,
                                    'category_id': category_id
                                })
        # Start Inventory
        inventory3.prepare_inventory()
        # check all products have given category id
        products_category = inventory3.line_ids.mapped('product_id.categ_id')
        self.assertEqual(len(products_category), 1, "Inventory line should have only one category")
        inventory3.action_done()
        # check category with exhausted in stock location
        inventory4 = self.InvObj.create({
                                    'name': 'Test Exhausted Product',
                                    'filter': 'category',
                                    'location_id': self.stock_location,
                                    'category_id': category_id,
                                    'exhausted': True,
                                })
        inventory4.prepare_inventory()
        inventory4._get_inventory_lines_values()
        inventory4_lines_count = len(inventory4.line_ids)
        inventory4.action_done()
        # Add one product in this product category
        product = self.ProductObj.create({'name': 'Product A', 'type': 'product', 'categ_id': category_id})
        # Check that this exhausted product is in the product category inventory adjustment
        inventory5 = self.InvObj.create({
                                    'name': 'Test Exhausted Product',
                                    'filter': 'category',
                                    'location_id': self.stock_location,
                                    'category_id': category_id,
                                    'exhausted': True,
                                })
        inventory5.prepare_inventory()
        inventory5._get_inventory_lines_values()
        inventory5_lines_count = len(inventory5.line_ids)
        inventory5.action_done()
        self.assertEqual(inventory5_lines_count, inventory4_lines_count + 1, "The new product is not taken into account in the inventory valuation.")
        self.assertTrue(product.id in inventory5.line_ids.mapped('product_id').ids, "The new product is not take into account in the inventory valuation.")
    def test_30_check_with_no_incoming_lot(self):
        """ Picking in without lots and picking out with"""

        # Change basic picking type not to get lots
        # Create product with lot tracking
        picking_in = self.env['stock.picking.type'].browse(self.picking_type_in)
        picking_in.use_create_lots = False
        self.productA.tracking = 'lot'
        picking_in = self.PickingObj.create({
            'partner_id': self.partner_delta_id,
            'picking_type_id': self.picking_type_in,
            'location_id': self.supplier_location,
            'location_dest_id': self.stock_location})
        self.MoveObj.create({
            'name': self.productA.name,
            'product_id': self.productA.id,
            'product_uom_qty': 4,
            'product_uom': self.productA.uom_id.id,
            'picking_id': picking_in.id,
            'location_id': self.supplier_location,
            'location_dest_id': self.stock_location})

        # Check incoming shipment move lines state.
        for move in picking_in.move_lines:
            self.assertEqual(move.state, 'draft', 'Wrong state of move line.')
        # Confirm incoming shipment.
        picking_in.action_confirm()
        # Check incoming shipment move lines state.
        for move in picking_in.move_lines:
            self.assertEqual(move.state, 'assigned', 'Wrong state of move line.')

        picking_in.do_transfer()

        picking_out = self.PickingObj.create({
            'partner_id': self.partner_agrolite_id,
            'name': 'testpicking',
            'picking_type_id': self.picking_type_out,
            'location_id': self.stock_location,
            'location_dest_id': self.customer_location})
        self.MoveObj.create({
            'name': self.productA.name,
            'product_id': self.productA.id,
            'product_uom_qty': 3,
            'product_uom': self.productA.uom_id.id,
            'picking_id': picking_out.id,
            'location_id': self.stock_location,
            'location_dest_id': self.customer_location})
        picking_out.action_confirm()
        picking_out.action_assign()
        pack_opt = self.StockPackObj.search([('picking_id', '=', picking_out.id)], limit=1)
        lot1 = self.LotObj.create({'product_id': self.productA.id, 'name': 'LOT1'})
        lot2 = self.LotObj.create({'product_id': self.productA.id, 'name': 'LOT2'})
        lot3 = self.LotObj.create({'product_id': self.productA.id, 'name': 'LOT3'})
        self.env['stock.pack.operation.lot'].create({'operation_id': pack_opt.id, 'lot_id': lot1.id, 'qty': 1.0})
        self.env['stock.pack.operation.lot'].create({'operation_id': pack_opt.id,'lot_id': lot2.id, 'qty': 1.0})
        self.env['stock.pack.operation.lot'].create({'operation_id': pack_opt.id, 'lot_id': lot3.id, 'qty': 2.0})
        pack_opt.qty_done = 4.0
        picking_out.do_new_transfer()
        quants = self.StockQuantObj.search([('product_id', '=', self.productA.id), ('location_id', '=', self.stock_location)])
        self.assertFalse(quants, 'Should not have any quants in stock anymore')
        quants = self.StockQuantObj.search([('product_id', '=', self.productA.id), ('location_id', '=', self.customer_location)])
        self.assertEqual(sum([x.qty for x in quants]), 4, 'Wrong total sum of quants')
        self.assertEqual(sum([x.qty for x in quants if not x.lot_id]), 0.0, 'Wrong sum of quants with no lot')
        self.assertEqual(sum([x.qty for x in quants if x.lot_id.id == lot1.id]), 1.0, 'Wrong sum of quants with lot 1')
        self.assertEqual(sum([x.qty for x in quants if x.lot_id.id == lot2.id]), 1.0, 'Wrong sum of quants with lot 2')
        self.assertEqual(sum([x.qty for x in quants if x.lot_id.id == lot3.id]), 2.0, 'Wrong sum of quants with lot 3')

    def test_40_pack_in_pack(self):
        """ Put a pack in pack"""
        picking_out = self.PickingObj.create({
            'partner_id': self.partner_agrolite_id,
            'picking_type_id': self.picking_type_out,
            'location_id': self.pack_location,
            'location_dest_id': self.customer_location})
        move_out = self.MoveObj.create({
            'name': self.productA.name,
            'product_id': self.productA.id,
            'product_uom_qty': 3,
            'product_uom': self.productA.uom_id.id,
            'picking_id': picking_out.id,
            'location_id': self.pack_location,
            'location_dest_id': self.customer_location})
        picking_pack = self.PickingObj.create({
            'partner_id': self.partner_agrolite_id,
            'picking_type_id': self.picking_type_out,
            'location_id': self.stock_location   ,
            'location_dest_id': self.pack_location})
        move_pack = self.MoveObj.create({
            'name': self.productA.name,
            'product_id': self.productA.id,
            'product_uom_qty': 3,
            'product_uom': self.productA.uom_id.id,
            'picking_id': picking_pack.id,
            'location_id': self.stock_location,
            'location_dest_id': self.pack_location,
            'move_dest_id': move_out.id})
        picking_in = self.PickingObj.create({
            'partner_id': self.partner_delta_id,
            'picking_type_id': self.picking_type_in,
            'location_id': self.supplier_location,
            'location_dest_id': self.stock_location})
        move_in = self.MoveObj.create({
            'name': self.productA.name,
            'product_id': self.productA.id,
            'product_uom_qty': 3,
            'product_uom': self.productA.uom_id.id,
            'picking_id': picking_in.id,
            'location_id': self.supplier_location,
            'location_dest_id': self.stock_location,
            'move_dest_id': move_pack.id})

        # Check incoming shipment move lines state.
        for move in picking_in.move_lines:
            self.assertEqual(move.state, 'draft', 'Wrong state of move line.')
        # Confirm incoming shipment.
        picking_in.action_confirm()
        # Check incoming shipment move lines state.
        for move in picking_in.move_lines:
            self.assertEqual(move.state, 'assigned', 'Wrong state of move line.')

        # Check incoming shipment move lines state.
        for move in picking_pack.move_lines:
            self.assertEqual(move.state, 'draft', 'Wrong state of move line.')
        # Confirm incoming shipment.
        picking_pack.action_confirm()
        # Check incoming shipment move lines state.
        for move in picking_pack.move_lines:
            self.assertEqual(move.state, 'waiting', 'Wrong state of move line.')

        # Check incoming shipment move lines state.
        for move in picking_out.move_lines:
            self.assertEqual(move.state, 'draft', 'Wrong state of move line.')
        # Confirm incoming shipment.
        picking_out.action_confirm()
        # Check incoming shipment move lines state.
        for move in picking_out.move_lines:
            self.assertEqual(move.state, 'waiting', 'Wrong state of move line.')

        # Set the quantity done on the pack operation
        picking_in.pack_operation_product_ids.qty_done = 3.0
        # Put in a pack
        picking_in.put_in_pack()
        # Get the new package
        picking_in_package = picking_in.pack_operation_ids.result_package_id
        # Validate picking
        picking_in.do_new_transfer()

        # Check first picking state changed to done
        for move in picking_in.move_lines:
            self.assertEqual(move.state, 'done', 'Wrong state of move line.')
        # Check next picking state changed to 'assigned'
        for move in picking_pack.move_lines:
            self.assertEqual(move.state, 'assigned', 'Wrong state of move line.')

        # set the pack in pack operation to 'done'
        for pack in picking_pack.pack_operation_pack_ids:
            pack.is_done = True
            pack.on_change_is_done()

        # Put in a pack
        picking_pack.put_in_pack()
        # Get the new package
        picking_pack_package = picking_pack.pack_operation_ids.result_package_id
        # Validate picking
        picking_pack.do_new_transfer()

        # Check second picking state changed to done
        for move in picking_pack.move_lines:
            self.assertEqual(move.state, 'done', 'Wrong state of move line.')
        # Check next picking state changed to 'assigned'
        for move in picking_out.move_lines:
            self.assertEqual(move.state, 'assigned', 'Wrong state of move line.')

        # set the pack in pack operation to 'done'
        for pack in picking_out.pack_operation_pack_ids:
            pack.is_done = True
            pack.on_change_is_done()

        # Validate picking
        picking_out.do_new_transfer()

        # check all pickings are done
        for move in picking_in.move_lines:
            self.assertEqual(move.state, 'done', 'Wrong state of move line.')
        for move in picking_pack.move_lines:
            self.assertEqual(move.state, 'done', 'Wrong state of move line.')
        for move in picking_out.move_lines:
            self.assertEqual(move.state, 'done', 'Wrong state of move line.')

        # Check picking_in_package is in picking_pack_package
        self.assertEqual(picking_in_package.parent_id.id, picking_pack_package.id, 'The package created in the picking in is not in the one created in picking pack')
        # Check that both packages are in the customer location
        self.assertEqual(picking_pack_package.location_id.id, self.customer_location, 'The package created in picking pack is not in the customer location')
        self.assertEqual(picking_in_package.location_id.id, self.customer_location, 'The package created in picking in is not in the customer location')
        # Check that we have a quant in customer location, for the productA with qty 3
        quant = self.StockQuantObj.search([('location_id', '=', self.customer_location), ('product_id', '=', self.productA.id)])
        self.assertTrue(quant.id, 'There is no quant in customer location for productA')
        self.assertEqual(quant.qty, 3.0, 'The quant in customer location for productA has not a quantity of 3.0')
        # Check that the  parent package of the quant is the picking_in_package
        self.assertEqual(quant.package_id.id, picking_in_package.id, 'The quant in customer location is not in its package created in picking in')

    def test_50_create_in_out_with_product_pack_lines(self):
        picking_in = self.PickingObj.create({
            'partner_id': self.partner_delta_id,
            'picking_type_id': self.picking_type_in,
            'location_id': self.supplier_location,
            'location_dest_id': self.stock_location})
        self.MoveObj.create({
            'name': self.productE.name,
            'product_id': self.productE.id,
            'product_uom_qty': 10,
            'product_uom': self.productE.uom_id.id,
            'picking_id': picking_in.id,
            'location_id': self.supplier_location,
            'location_dest_id': self.stock_location})

        picking_in.action_confirm()
        picking_in.action_assign()
        pack_obj = self.env['stock.quant.package']
        pack1 = pack_obj.create({'name': 'PACKINOUTTEST1'})
        pack2 = pack_obj.create({'name': 'PACKINOUTTEST2'})
        picking_in.pack_operation_ids[0].result_package_id = pack1
        picking_in.pack_operation_ids[0].product_qty = 4
        packop2 = picking_in.pack_operation_ids[0].copy()
        packop2.product_qty = 6
        packop2.result_package_id = pack2
        picking_in.do_transfer()
        self.assertEqual(sum([x.qty for x in picking_in.move_lines[0].quant_ids]), 10.0, 'Expecting 10 pieces in stock')
        #check the quants are in the package
        self.assertEqual(sum(x.qty for x in pack1.quant_ids), 4.0, 'Pack 1 should have 4 pieces')
        self.assertEqual(sum(x.qty for x in pack2.quant_ids), 6.0, 'Pack 2 should have 6 pieces')
        picking_out = self.PickingObj.create({
            'partner_id': self.partner_agrolite_id,
            'picking_type_id': self.picking_type_out,
            'location_id': self.stock_location,
            'location_dest_id': self.customer_location})
        self.MoveObj.create({
            'name': self.productE.name,
            'product_id': self.productE.id,
            'product_uom_qty': 3,
            'product_uom': self.productE.uom_id.id,
            'picking_id': picking_out.id,
            'location_id': self.stock_location,
            'location_dest_id': self.customer_location})
        picking_out.action_confirm()
        picking_out.action_assign()
        packout1 = picking_out.pack_operation_ids[0]
        packout2 = picking_out.pack_operation_ids[0].copy()
        packout1.product_qty = 2
        packout1.package_id = pack1
        packout2.package_id = pack2
        packout2.product_qty = 1
        picking_out.do_transfer()
        #Check there are no negative quants
        neg_quants = self.env['stock.quant'].search([('product_id', '=', self.productE.id), ('qty', '<', 0.0)])
        self.assertEqual(len(neg_quants), 0, 'There are negative quants!')
        self.assertEqual(len(picking_out.move_lines[0].linked_move_operation_ids), 2, 'We should have 2 links in the matching between the move and the operations')
        self.assertEqual(len(picking_out.move_lines[0].quant_ids), 2, 'We should have exactly 2 quants in the end')

    def test_60_create_in_out_with_product_pack_lines(self):
        picking_in = self.PickingObj.create({
            'partner_id': self.partner_delta_id,
            'picking_type_id': self.picking_type_in,
            'location_id': self.supplier_location,
            'location_dest_id': self.stock_location})
        self.MoveObj.create({
            'name': self.productE.name,
            'product_id': self.productE.id,
            'product_uom_qty': 200,
            'product_uom': self.productE.uom_id.id,
            'picking_id': picking_in.id,
            'location_id': self.supplier_location,
            'location_dest_id': self.stock_location})

        picking_in.action_confirm()
        picking_in.action_assign()
        pack_obj = self.env['stock.quant.package']
        pack1 = pack_obj.create({'name': 'PACKINOUTTEST1'})
        pack2 = pack_obj.create({'name': 'PACKINOUTTEST2'})
        picking_in.pack_operation_ids[0].result_package_id = pack1
        picking_in.pack_operation_ids[0].product_qty = 120
        packop2 = picking_in.pack_operation_ids[0].copy()
        packop2.product_qty = 80
        packop2.result_package_id = pack2
        picking_in.do_transfer()
        self.assertEqual(sum([x.qty for x in picking_in.move_lines[0].quant_ids]), 200.0, 'Expecting 200 pieces in stock')
        #check the quants are in the package
        self.assertEqual(sum(x.qty for x in pack1.quant_ids), 120, 'Pack 1 should have 120 pieces')
        self.assertEqual(sum(x.qty for x in pack2.quant_ids), 80, 'Pack 2 should have 80 pieces')
        picking_out = self.PickingObj.create({
            'partner_id': self.partner_agrolite_id,
            'picking_type_id': self.picking_type_out,
            'location_id': self.stock_location,
            'location_dest_id': self.customer_location})
        self.MoveObj.create({
            'name': self.productE.name,
            'product_id': self.productE.id,
            'product_uom_qty': 200,
            'product_uom': self.productE.uom_id.id,
            'picking_id': picking_out.id,
            'location_id': self.stock_location,
            'location_dest_id': self.customer_location})
        picking_out.action_confirm()
        picking_out.action_assign()
        #Convert entire packs into taking out of packs
        packout0 = picking_out.pack_operation_ids[0]
        packout1 = picking_out.pack_operation_ids[1]
        packout0.write({
            'package_id': pack1.id,
            'product_id': self.productE.id,
            'product_qty': 120.0,
            'product_uom_id': self.productE.uom_id.id,
        })
        packout1.write({
            'package_id': pack2.id,
            'product_id': self.productE.id,
            'product_qty': 80.0,
            'product_uom_id': self.productE.uom_id.id,
        })
        picking_out.do_transfer()
        #Check there are no negative quants
        neg_quants = self.env['stock.quant'].search([('product_id', '=', self.productE.id), ('qty', '<', 0.0)])
        self.assertEqual(len(neg_quants), 0, 'There are negative quants!')
        # We should also make sure that when matching stock moves with pack operations, it takes the correct
        self.assertEqual(len(picking_out.move_lines[0].linked_move_operation_ids), 2, 'We should only have 2 links beween the move and the 2 operations')
        self.assertEqual(len(picking_out.move_lines[0].quant_ids), 2, 'We should have exactly 2 quants in the end')

    def test_70_picking_state_all_at_once_reserve(self):
        """ This test will check that the state of the picking is correctly computed according
        to the state of its move lines and its move type.
        """
        # move_type: direct == partial, one == all at once
        # picking: confirmed == waiting availability, partially_available = partially available

        # -----------------------------------------------------------
        # "all at once" and "reserve" scenario
        # -----------------------------------------------------------
        # get one product in stock
        inventory = self.env['stock.inventory'].create({
            'name': 'Inventory Product Table',
            'filter': 'partial',
            'line_ids': [(0, 0, {
                'product_id': self.productA.id,
                'product_uom_id': self.productA.uom_id.id,
                'product_qty': 1,
                'location_id': self.stock_location
            })]
        })
        inventory.action_done()

        # create a "all at once" delivery order for two products
        picking_out = self.PickingObj.create({
            'partner_id': self.partner_agrolite_id,
            'picking_type_id': self.picking_type_out,
            'location_id': self.stock_location,
            'location_dest_id': self.customer_location})
        picking_out.move_type = 'one'

        self.MoveObj.create({
            'name': self.productA.name,
            'product_id': self.productA.id,
            'product_uom_qty': 2,
            'product_uom': self.productA.uom_id.id,
            'picking_id': picking_out.id,
            'location_id': self.stock_location,
            'location_dest_id': self.customer_location})
        # validate this delivery order, it should be in the waiting state
        picking_out.action_assign()
        self.assertEquals(picking_out.state, "confirmed")

        # receive one product in stock
        inventory = self.env['stock.inventory'].create({
            'name': 'Inventory Product Table',
            'filter': 'partial',
            'line_ids': [(0, 0, {
                'product_id': self.productA.id,
                'product_uom_id': self.productA.uom_id.id,
                'product_qty': 2,
                'location_id': self.stock_location
            })]
        })
        inventory.action_done()

        # recheck availability of the delivery order, it should be assigned
        picking_out.action_assign()
        self.assertEquals(picking_out.state, "assigned")

    def test_71_picking_state_all_at_once_force_assign(self):
        """ This test will check that the state of the picking is correctly computed according
        to the state of its move lines and its move type.
        """
        # move_type: direct == partial, one == all at once
        # picking: confirmed == waiting availability, partially_available = partially available

        # -----------------------------------------------------------
        # "all at once" and "force assign" scenario
        # -----------------------------------------------------------
        # create a "all at once" delivery order for two products
        picking_out = self.PickingObj.create({
            'partner_id': self.partner_agrolite_id,
            'picking_type_id': self.picking_type_out,
            'location_id': self.stock_location,
            'location_dest_id': self.customer_location})
        picking_out.move_type = 'direct'

        self.MoveObj.create({
            'name': self.productA.name,
            'product_id': self.productA.id,
            'product_uom_qty': 2,
            'product_uom': self.productA.uom_id.id,
            'picking_id': picking_out.id,
            'location_id': self.stock_location,
            'location_dest_id': self.customer_location})

        # validate this delivery order, it should be in the waiting state
        picking_out.action_assign()
        self.assertEquals(picking_out.state, "confirmed")

        # force assign on the delivery order, it should be assigned
        picking_out.force_assign()
        self.assertEquals(picking_out.state, "assigned")

    def test_72_picking_state_partial_reserve(self):
        """ This test will check that the state of the picking is correctly computed according
        to the state of its move lines and its move type.
        """
        # move_type: direct == partial, one == all at once
        # picking: confirmed == waiting availability, partially_available = partially available

        # -----------------------------------------------------------
        # "partial" and "reserve" scenario
        # -----------------------------------------------------------
        # get one product in stock
        inventory = self.env['stock.inventory'].create({
            'name': 'Inventory Product Table',
            'filter': 'partial',
            'line_ids': [(0, 0, {
                'product_id': self.productA.id,
                'product_uom_id': self.productA.uom_id.id,
                'product_qty': 1,
                'location_id': self.stock_location
            })]
        })
        inventory.action_done()

        # create a "partial" delivery order for two products
        picking_out = self.PickingObj.create({
            'partner_id': self.partner_agrolite_id,
            'picking_type_id': self.picking_type_out,
            'location_id': self.stock_location,
            'location_dest_id': self.customer_location})
        picking_out.move_type = 'direct'

        self.MoveObj.create({
            'name': self.productA.name,
            'product_id': self.productA.id,
            'product_uom_qty': 2,
            'product_uom': self.productA.uom_id.id,
            'picking_id': picking_out.id,
            'location_id': self.stock_location,
            'location_dest_id': self.customer_location})

        # validate this delivery order, it should be in partially available
        picking_out.action_assign()
        self.assertEquals(picking_out.state, "partially_available")

        # receive one product in stock
        inventory = self.env['stock.inventory'].create({
            'name': 'Inventory Product Table',
            'filter': 'partial',
            'line_ids': [(0, 0, {
                'product_id': self.productA.id,
                'product_uom_id': self.productA.uom_id.id,
                'product_qty': 2,
                'location_id': self.stock_location
            })]
        })
        inventory.action_done()

        # recheck availability of the delivery order, it should be assigned
        picking_out.action_assign()
        self.assertEquals(picking_out.state, "assigned")

    def test_73_picking_state_partial_force_assign(self):
        """ This test will check that the state of the picking is correctly computed according
        to the state of its move lines and its move type.
        """
        # move_type: direct == partial, one == all at once
        # picking: confirmed == waiting availability, partially_available = partially available

        # -----------------------------------------------------------
        # "partial" and "force assign" scenario
        # -----------------------------------------------------------
        picking_out = self.PickingObj.create({
            'partner_id': self.partner_agrolite_id,
            'picking_type_id': self.picking_type_out,
            'location_id': self.stock_location,
            'location_dest_id': self.customer_location})
        picking_out.move_type = 'direct'

        self.MoveObj.create({
            'name': self.productA.name,
            'product_id': self.productA.id,
            'product_uom_qty': 2,
            'product_uom': self.productA.uom_id.id,
            'picking_id': picking_out.id,
            'location_id': self.stock_location,
            'location_dest_id': self.customer_location})

        # validate this delivery order, it should be in the waiting state
        picking_out.action_assign()
        self.assertEquals(picking_out.state, "confirmed")

        # force assign on the delivery order, it should be assigned
        picking_out.force_assign()
        self.assertEquals(picking_out.state, "assigned")

    def test_74_move_state_waiting_mto(self):
<<<<<<< HEAD
        """ This test will check that when a move is unreserved, it state change to 'waiting' if
        it has ancestors or is has a 'procure_method' equal to 'make_to_order' else the state
=======
        """ This test will check that when a move is unreserved, its state changes to 'waiting' if
        it has ancestors or if it has a 'procure_method' equal to 'make_to_order' else the state
>>>>>>> c16ec640
        changes to 'confirmed'.
        """
        picking_out = self.PickingObj.create({
            'partner_id': self.partner_agrolite_id,
            'picking_type_id': self.picking_type_out,
            'location_id': self.stock_location,
            'location_dest_id': self.customer_location})
        move_mto_alone = self.MoveObj.create({
            'name': self.productA.name,
            'product_id': self.productA.id,
            'product_uom_qty': 2,
            'product_uom': self.productA.uom_id.id,
            'picking_id': picking_out.id,
            'location_id': self.stock_location,
            'location_dest_id': self.customer_location,
            'procure_method':'make_to_order'})
        move_with_ancestors = self.MoveObj.create({
            'name': self.productA.name,
            'product_id': self.productA.id,
            'product_uom_qty': 2,
            'product_uom': self.productA.uom_id.id,
            'picking_id': picking_out.id,
            'location_id': self.stock_location,
            'location_dest_id': self.customer_location})
<<<<<<< HEAD
        the_ancestor = self.MoveObj.create({
=======
        self.MoveObj.create({
>>>>>>> c16ec640
            'name': self.productA.name,
            'product_id': self.productA.id,
            'product_uom_qty': 2,
            'product_uom': self.productA.uom_id.id,
            'picking_id': picking_out.id,
            'location_id': self.stock_location,
            'location_dest_id': self.customer_location,
            'move_dest_id': move_with_ancestors.id})
        other_move = self.MoveObj.create({
            'name': self.productA.name,
            'product_id': self.productA.id,
            'product_uom_qty': 2,
            'product_uom': self.productA.uom_id.id,
            'picking_id': picking_out.id,
            'location_id': self.stock_location,
            'location_dest_id': self.customer_location})

        move_mto_alone.action_confirm()
        move_with_ancestors.action_confirm()
        other_move.action_confirm()

        move_mto_alone.do_unreserve()
        move_with_ancestors.do_unreserve()
        other_move.do_unreserve()

        self.assertEquals(move_mto_alone.state, "waiting")
        self.assertEquals(move_with_ancestors.state, "waiting")
        self.assertEquals(other_move.state, "confirmed")

        move_mto_alone.recalculate_move_state()
        move_with_ancestors.recalculate_move_state()
        other_move.recalculate_move_state()

        self.assertEquals(move_mto_alone.state, "waiting")
        self.assertEquals(move_with_ancestors.state, "waiting")
        self.assertEquals(other_move.state, "confirmed")<|MERGE_RESOLUTION|>--- conflicted
+++ resolved
@@ -1728,13 +1728,8 @@
         self.assertEquals(picking_out.state, "assigned")
 
     def test_74_move_state_waiting_mto(self):
-<<<<<<< HEAD
-        """ This test will check that when a move is unreserved, it state change to 'waiting' if
-        it has ancestors or is has a 'procure_method' equal to 'make_to_order' else the state
-=======
         """ This test will check that when a move is unreserved, its state changes to 'waiting' if
         it has ancestors or if it has a 'procure_method' equal to 'make_to_order' else the state
->>>>>>> c16ec640
         changes to 'confirmed'.
         """
         picking_out = self.PickingObj.create({
@@ -1759,11 +1754,7 @@
             'picking_id': picking_out.id,
             'location_id': self.stock_location,
             'location_dest_id': self.customer_location})
-<<<<<<< HEAD
-        the_ancestor = self.MoveObj.create({
-=======
-        self.MoveObj.create({
->>>>>>> c16ec640
+        self.MoveObj.create({
             'name': self.productA.name,
             'product_id': self.productA.id,
             'product_uom_qty': 2,
