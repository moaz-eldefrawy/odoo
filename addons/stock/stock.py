--- conflicted
+++ resolved
@@ -2505,60 +2505,4 @@
 
 stock_warehouse()
 
-<<<<<<< HEAD
-
-# Move wizard :
-#    get confirm or assign stock move lines of partner and put in current picking.
-class stock_picking_move_wizard(osv.osv_memory):
-    _name = 'stock.picking.move.wizard'
-
-    def _get_picking(self, cr, uid, ctx=None):
-        if ctx is None:
-            ctx = {}
-        if ctx.get('active_id', False):
-            return ctx['active_id']
-        return False
-
-    def _get_picking_address(self, cr, uid, context=None):
-        picking_obj = self.pool.get('stock.picking')
-        if context is None:
-            context = {}
-        if context.get('active_id', False):
-            picking = picking_obj.browse(cr, uid, [context['active_id']])[0]
-            return picking.address_id and picking.address_id.id or False
-        return False
-
-    _columns = {
-        'name': fields.char('Name', size=64, invisible=True),
-        'move_ids': fields.many2many('stock.move', 'picking_move_wizard_rel', 'picking_move_wizard_id', 'move_id', 'Entry lines', required=True),
-        'address_id': fields.many2one('res.partner.address', 'Dest. Address', invisible=True),
-        'picking_id': fields.many2one('stock.picking', 'Picking list', select=True, invisible=True),
-    }
-    _defaults = {
-        'picking_id': _get_picking,
-        'address_id': _get_picking_address,
-    }
-
-    def action_move(self, cr, uid, ids, context=None):
-        move_obj = self.pool.get('stock.move')
-        picking_obj = self.pool.get('stock.picking')
-        for act in self.read(cr, uid, ids):
-            move_lines = move_obj.browse(cr, uid, act['move_ids'])
-            for line in move_lines:
-                if line.picking_id:
-                    picking_obj.write(cr, uid, [line.picking_id.id], {'move_lines': [(1, line.id, {'picking_id': act['picking_id']})]})
-                    picking_obj.write(cr, uid, [act['picking_id']], {'move_lines': [(1, line.id, {'picking_id': act['picking_id']})]})
-                    old_picking = picking_obj.read(cr, uid, [line.picking_id.id])[0]
-                    if not len(old_picking['move_lines']):
-                        picking_obj.write(cr, uid, [old_picking['id']], {'state': 'done'})
-                else:
-                    raise osv.except_osv(_('UserError'),
-                        _('You can not create new moves.'))
-        return {'type': 'ir.actions.act_window_close'}
-
-stock_picking_move_wizard()
-
-
-=======
->>>>>>> aeda125c
 # vim:expandtab:smartindent:tabstop=4:softtabstop=4:shiftwidth=4: