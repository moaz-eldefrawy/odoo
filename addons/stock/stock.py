--- conflicted
+++ resolved
@@ -1783,6 +1783,8 @@
         """ Confirms stock move or put it in waiting if it's linked to another move.
         @return: List of ids.
         """
+        if type(ids) in ('int', 'float'):
+            ids = [ids]
         states = {
             'confirmed': [],
             'waiting': []
@@ -1913,12 +1915,7 @@
         pack_obj = self.pool.get("stock.quant.package")
         todo = [move.id for move in self.browse(cr, uid, ids, context=context) if move.state == "draft"]
         if todo:
-<<<<<<< HEAD
             ids = self.action_confirm(cr, uid, todo, context=context)
-
-=======
-            self.action_confirm(cr, uid, todo, context=context)
->>>>>>> e0362bf3
         pickings = set()
         procurement_ids = []
         #Search operations that are linked to the moves
@@ -2053,7 +2050,7 @@
         :param context: dictionay. can contains the special key 'source_location_id' in order to force the source location when copying the move
         """
         if move.product_qty <= qty or qty == 0:
-            return move.id
+            return [move.id]
 
         uom_obj = self.pool.get('product.uom')
         context = context or {}
