--- conflicted
+++ resolved
@@ -487,11 +487,6 @@
         }
 
     def _do_unreserve(self):
-<<<<<<< HEAD
-        if any(move.state in ('done', 'cancel') for move in self):
-            raise UserError(_('You cannot unreserve a stock move that has been set to \'Done\'.'))
-        self.mapped('move_line_ids').unlink()
-=======
         moves_to_unreserve = self.env['stock.move']
         for move in self:
             if move.state == 'cancel':
@@ -502,10 +497,9 @@
                     # We may have done move in an open picking in a scrap scenario.
                     continue
                 else:
-                    raise UserError(_('Cannot unreserve a done move'))
+                    raise UserError(_('You cannot unreserve a stock move that has been set to \'Done\'.'))
             moves_to_unreserve |= move
         moves_to_unreserve.mapped('move_line_ids').unlink()
->>>>>>> 37eed7c5
         return True
 
     def _push_apply(self):
