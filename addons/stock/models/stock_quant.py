# -*- coding: utf-8 -*-
# Part of Odoo. See LICENSE file for full copyright and licensing details.

from psycopg2 import OperationalError, Error

from odoo import api, fields, models, _
from odoo.exceptions import UserError, ValidationError
from odoo.osv import expression

import logging

_logger = logging.getLogger(__name__)


class StockQuant(models.Model):
    _name = 'stock.quant'
    _description = 'Quants'
    _rec_name = 'product_id'

    product_id = fields.Many2one(
        'product.product', 'Product',
        ondelete='restrict', readonly=True, required=True)
    # so user can filter on template in webclient
    product_tmpl_id = fields.Many2one(
        'product.template', string='Product Template',
        related='product_id.product_tmpl_id')
    product_uom_id = fields.Many2one(
        'product.uom', 'Unit of Measure',
        readonly=True, related='product_id.uom_id')
    company_id = fields.Many2one(related='location_id.company_id',
        string='Company', store=True, readonly=True)
    location_id = fields.Many2one(
        'stock.location', 'Location',
        auto_join=True, ondelete='restrict', readonly=True, required=True)
    lot_id = fields.Many2one(
        'stock.production.lot', 'Lot/Serial Number',
        ondelete='restrict', readonly=True)
    package_id = fields.Many2one(
        'stock.quant.package', 'Package',
        help='The package containing this quant', readonly=True, ondelete='restrict')
    owner_id = fields.Many2one(
        'res.partner', 'Owner',
        help='This is the owner of the quant', readonly=True)
    quantity = fields.Float(
        'Quantity',
        help='Quantity of products in this quant, in the default unit of measure of the product',
        readonly=True, required=True, oldname='qty')
    reserved_quantity = fields.Float(
        'Reserved Quantity',
        default=0.0,
        help='Quantity of reserved products in this quant, in the default unit of measure of the product',
        readonly=True, required=True)
    in_date = fields.Datetime('Incoming Date', readonly=True)

    def action_view_stock_moves(self):
        self.ensure_one()
        action = self.env.ref('stock.stock_move_line_action').read()[0]
        action['domain'] = [
            ('product_id', '=', self.product_id.id),
            '|', ('location_id', '=', self.location_id.id),
            ('location_dest_id', '=', self.location_id.id),
            ('lot_id', '=', self.lot_id.id),
            ('package_id', '=', self.package_id.id)]
        return action

    @api.constrains('product_id')
    def check_product_id(self):
        if any(elem.product_id.type != 'product' for elem in self):
            raise ValidationError(_('Quants cannot be created for consumables or services.'))

    @api.constrains('quantity')
    def check_quantity(self):
        for quant in self:
            if quant.quantity > 1 and quant.lot_id and quant.product_id.tracking == 'serial':
                raise ValidationError(_('A serial number should only be linked to a single product.'))

    @api.constrains('in_date', 'lot_id')
    def check_in_date(self):
        for quant in self:
            if quant.in_date and not quant.lot_id:
                raise ValidationError(_('An incoming date cannot be set to an untracked product.'))

    @api.one
    def _compute_name(self):
        self.name = '%s: %s%s' % (self.lot_id.name or self.product_id.code or '', self.quantity, self.product_id.uom_id.name)

    @api.model
    def _get_removal_strategy(self, product_id, location_id):
        if product_id.categ_id.removal_strategy_id:
            return product_id.categ_id.removal_strategy_id.method
        loc = location_id
        while loc:
            if loc.removal_strategy_id:
                return loc.removal_strategy_id.method
            loc = loc.location_id
        return 'fifo'

    @api.model
    def _get_removal_strategy_order(self, removal_strategy):
        if removal_strategy == 'fifo':
            return 'in_date, id'
        elif removal_strategy == 'lifo':
            return 'in_date desc, id desc'
        raise UserError(_('Removal strategy %s not implemented.') % (removal_strategy,))

    def _gather(self, product_id, location_id, lot_id=None, package_id=None, owner_id=None, strict=False):
        removal_strategy = self._get_removal_strategy(product_id, location_id)
        removal_strategy_order = self._get_removal_strategy_order(removal_strategy)
        domain = [
            ('product_id', '=', product_id.id),
        ]
        if not strict:
            if lot_id:
                domain = expression.AND([[('lot_id', '=', lot_id.id)], domain])
            if package_id:
                domain = expression.AND([[('package_id', '=', package_id.id)], domain])
            if owner_id:
                domain = expression.AND([[('owner_id', '=', owner_id.id)], domain])
            domain = expression.AND([[('location_id', 'child_of', location_id.id)], domain])
        else:
            domain = expression.AND([[('lot_id', '=', lot_id and lot_id.id or False)], domain])
            domain = expression.AND([[('package_id', '=', package_id and package_id.id or False)], domain])
            domain = expression.AND([[('owner_id', '=', owner_id and owner_id.id or False)], domain])
            domain = expression.AND([[('location_id', '=', location_id.id)], domain])

        return self.search(domain, order=removal_strategy_order)

    @api.model
    def _get_available_quantity(self, product_id, location_id, lot_id=None, package_id=None, owner_id=None, strict=False, allow_negative=False):
        """ Return the available quantity, i.e. the sum of `quantity` minus the sum of
        `reserved_quantity`, for the set of quants sharing the combination of `product_id,
        location_id` if `strict` is set to False or sharing the *exact same characteristics*
        otherwise.
        This method is called in the following usecases:
            - when a stock move checks its availability
            - when a stock move actually assign
            - when editing a move line, to check if the new value is forced or not
            - when validating a move line with some forced values and have to potentially unlink an
              equivalent move line in another picking
        In the two first usecases, `strict` should be set to `False`, as we don't know what exact
        quants we'll reserve, and the characteristics are meaningless in this context.
        In the last ones, `strict` should be set to `True`, as we work on a specific set of
        characteristics.

        :return: available quantity as a float
        """
        self = self.sudo()
        quants = self._gather(product_id, location_id, lot_id=lot_id, package_id=package_id, owner_id=owner_id, strict=strict)
        if product_id.tracking == 'none':
            available_quantity = sum(quants.mapped('quantity')) - sum(quants.mapped('reserved_quantity'))
            if allow_negative:
                return available_quantity
            else:
                return available_quantity if available_quantity >= 0.0 else 0.0
        else:
            availaible_quantities = {lot_id: 0.0 for lot_id in list(set(quants.mapped('lot_id'))) + ['untracked']}
            for quant in quants:
                if not quant.lot_id:
                    availaible_quantities['untracked'] += quant.quantity - quant.reserved_quantity
                else:
                    availaible_quantities[quant.lot_id] += quant.quantity - quant.reserved_quantity
            if allow_negative:
                return sum(availaible_quantities.values())
            else:
                return sum([available_quantity for available_quantity in availaible_quantities.values() if available_quantity > 0])

    @api.model
    def _update_available_quantity(self, product_id, location_id, quantity, lot_id=None, package_id=None, owner_id=None, in_date=None):
        """ Increase or decrease `reserved_quantity` of a set of quants for a given set of
        product_id/location_id/lot_id/package_id/owner_id.

        :param product_id:
        :param location_id:
        :param quantity:
        :param lot_id:
        :param package_id:
        :param owner_id:
        :param datetime in_date: Should only be passed when calls to this method are done in
                                 order to move a quant. When creating a tracked quant, the
                                 current datetime will be used.
        :return: tuple (available_quantity, in_date as a datetime)
        """
        self = self.sudo()
        quants = self._gather(product_id, location_id, lot_id=lot_id, package_id=package_id, owner_id=owner_id, strict=True)

        if lot_id:
            incoming_dates = quants.mapped('in_date')  # `mapped` already filtered out falsy items
            incoming_dates = [fields.Datetime.from_string(incoming_date) for incoming_date in incoming_dates]
            if in_date:
                incoming_dates += [in_date]
            # If multiple incoming dates are available for a given lot_id/package_id/owner_id, we
            # consider only the oldest one as being relevant.
            if incoming_dates:
                in_date = fields.Datetime.to_string(min(incoming_dates))
            else:
                in_date = fields.Datetime.now()

        for quant in quants:
            try:
                with self._cr.savepoint():
                    self._cr.execute("SELECT 1 FROM stock_quant WHERE id = %s FOR UPDATE NOWAIT", [quant.id], log_exceptions=False)
                    quant.write({
                        'quantity': quant.quantity + quantity,
                        'in_date': in_date,
                    })
                    # cleanup empty quants
                    if quant.quantity == 0 and quant.reserved_quantity == 0:
                        quant.unlink()
                    break
            except OperationalError as e:
                if e.pgcode == '55P03':  # could not obtain the lock
                    continue
                else:
                    raise
        else:
            self.create({
                'product_id': product_id.id,
                'location_id': location_id.id,
                'quantity': quantity,
                'lot_id': lot_id and lot_id.id,
                'package_id': package_id and package_id.id,
                'owner_id': owner_id and owner_id.id,
                'in_date': in_date,
            })
        return self._get_available_quantity(product_id, location_id, lot_id=lot_id, package_id=package_id, owner_id=owner_id, strict=False, allow_negative=True), fields.Datetime.from_string(in_date)

    @api.model
    def _update_reserved_quantity(self, product_id, location_id, quantity, lot_id=None, package_id=None, owner_id=None, strict=False):
        """ Increase the reserved quantity, i.e. increase `reserved_quantity` for the set of quants
        sharing the combination of `product_id, location_id` if `strict` is set to False or sharing
        the *exact same characteristics* otherwise. Typically, this method is called when reserving
        a move or updating a reserved move line. When reserving a chained move, the strict flag
        should be enabled (to reserve exactly what was brought). When the move is MTS,it could take
        anything from the stock, so we disable the flag. When editing a move line, we naturally
        enable the flag, to reflect the reservation according to the edition.

        :return: a list of tuples (quant, quantity_reserved) showing on which quant the reservation
            was done and how much the system was able to reserve on it
        """
        self = self.sudo()
        quants = self._gather(product_id, location_id, lot_id=lot_id, package_id=package_id, owner_id=owner_id, strict=strict)
        available_quantity = self._get_available_quantity(product_id, location_id, lot_id=lot_id, package_id=package_id, owner_id=owner_id, strict=strict)
        if quantity > 0 and quantity > available_quantity:
            raise UserError(_('It is not possible to reserve more products than you have in stock.'))
        elif quantity < 0 and abs(quantity) > sum(quants.mapped('reserved_quantity')):
            raise UserError(_('It is not possible to unreserve more products than you have in stock.'))

        reserved_quants = []
        for quant in quants:
            if quantity > 0:
                max_quantity_on_quant = quant.quantity - quant.reserved_quantity
                if max_quantity_on_quant <= 0:
                    continue
                max_quantity_on_quant = min(max_quantity_on_quant, quantity)
                quant.reserved_quantity += max_quantity_on_quant
                reserved_quants.append((quant, max_quantity_on_quant))
                quantity -= max_quantity_on_quant
                available_quantity -= max_quantity_on_quant
            else:
                max_quantity_on_quant = min(quant.reserved_quantity, abs(quantity))
                quant.reserved_quantity -= max_quantity_on_quant
                reserved_quants.append((quant, -max_quantity_on_quant))
                quantity += max_quantity_on_quant
                available_quantity += max_quantity_on_quant

            if quantity == 0 or available_quantity == 0:
                break
        return reserved_quants

    @api.model
    def _merge_quants(self):
        """ In a situation where one transaction is updating a quant via
        `_update_available_quantity` and another concurrent one calls this function with the same
        argument, we’ll create a new quant in order for these transactions to not rollback. This
        method will find and deduplicate these quants.
        """
        query = """WITH
                        dupes AS (
                            SELECT min(id) as to_update_quant_id,
                                (array_agg(id ORDER BY id))[2:array_length(array_agg(id), 1)] as to_delete_quant_ids,
                                SUM(reserved_quantity) as reserved_quantity,
                                SUM(quantity) as quantity
                            FROM stock_quant
                            GROUP BY product_id, company_id, location_id, lot_id, package_id, owner_id, in_date
                            HAVING count(id) > 1
                        ),
                        _up AS (
                            UPDATE stock_quant q
                                SET quantity = d.quantity,
                                    reserved_quantity = d.reserved_quantity
                            FROM dupes d
                            WHERE d.to_update_quant_id = q.id
                        )
                   DELETE FROM stock_quant WHERE id in (SELECT unnest(to_delete_quant_ids) from dupes)
        """
        try:
            with self.env.cr.savepoint():
                self.env.cr.execute(query)
        except Error as e:
            _logger.info('an error occured while merging quants: %s', e.pgerror)


class QuantPackage(models.Model):
    """ Packages containing quants and/or other packages """
    _name = "stock.quant.package"
    _description = "Physical Packages"
    _order = 'name'

    name = fields.Char(
        'Package Reference', copy=False, index=True,
        default=lambda self: self.env['ir.sequence'].next_by_code('stock.quant.package') or _('Unknown Pack'))
    quant_ids = fields.One2many('stock.quant', 'package_id', 'Bulk Content', readonly=True)
    packaging_id = fields.Many2one(
        'product.packaging', 'Package Type', index=True,
        help="This field should be completed only if everything inside the package share the same product, otherwise it doesn't really makes sense.")
    location_id = fields.Many2one(
        'stock.location', 'Location', compute='_compute_package_info', search='_search_location',
        index=True, readonly=True)
    company_id = fields.Many2one(
        'res.company', 'Company', compute='_compute_package_info', search='_search_company',
        index=True, readonly=True)
    owner_id = fields.Many2one(
        'res.partner', 'Owner', compute='_compute_package_info', search='_search_owner',
        index=True, readonly=True)
    move_line_ids = fields.One2many('stock.move.line', 'result_package_id')
    current_picking_move_line_ids = fields.One2many('stock.move.line', compute="_compute_current_picking_info")
    current_picking_id = fields.Boolean(compute="_compute_current_picking_info")

    @api.depends('quant_ids.package_id', 'quant_ids.location_id', 'quant_ids.company_id', 'quant_ids.owner_id')
    def _compute_package_info(self):
        for package in self:
            values = {'location_id': False, 'company_id': self.env.user.company_id.id, 'owner_id': False}
            if package.quant_ids:
                values['location_id'] = package.quant_ids[0].location_id
            package.location_id = values['location_id']
            package.company_id = values['company_id']
            package.owner_id = values['owner_id']

    def name_get(self):
        return list(self._compute_complete_name().items())

    def _compute_complete_name(self):
        """ Forms complete name of location from parent location to child location. """
        res = {}
        for package in self:
            name = package.name
            res[package.id] = name
        return res

    def _compute_current_picking_info(self):
        picking_id = self.env.context.get('picking_id')
        if picking_id:
            self.current_picking_move_line_ids = self.move_line_ids.filtered(lambda move_line: move_line.picking_id.id == picking_id)
            self.current_picking_id = True
        else:
            self.current_picking_move_line_ids = False
            self.current_picking_id = False

    def _search_location(self, operator, value):
        if value:
            packs = self.search([('quant_ids.location_id', operator, value)])
        else:
            packs = self.search([('quant_ids', operator, value)])
        if packs:
            return [('id', 'in', packs.ids)]
        else:
            return [('id', '=', False)]

    def _search_company(self, operator, value):
        if value:
            packs = self.search([('quant_ids.company_id', operator, value)])
        else:
            packs = self.search([('quant_ids', operator, value)])
        if packs:
            return [('id', 'parent_of', packs.ids)]
        else:
            return [('id', '=', False)]

    def _search_owner(self, operator, value):
        if value:
            packs = self.search([('quant_ids.owner_id', operator, value)])
        else:
            packs = self.search([('quant_ids', operator, value)])
        if packs:
            return [('id', 'parent_of', packs.ids)]
        else:
            return [('id', '=', False)]

    def _check_location_constraint(self):
        '''checks that all quants in a package are stored in the same location. This function cannot be used
           as a constraint because it needs to be checked on pack operations (they may not call write on the
           package)
        '''
        for pack in self:
            locations = pack.get_content().filtered(lambda quant: quant.qty > 0.0).mapped('location_id')
            if len(locations) != 1:
                raise UserError(_('Everything inside a package should be in the same location'))
        return True

    def unpack(self):
        for package in self:
            move_lines_to_remove = self.move_line_ids.filtered(lambda move_line: move_line.state != 'done')
            if move_lines_to_remove:
                move_lines_to_remove.write({'result_package_id': False})
            else:
                package.mapped('quant_ids').write({'package_id': False})

    def action_view_picking(self):
        action = self.env.ref('stock.action_picking_tree_all').read()[0]
<<<<<<< HEAD
        pickings = self.env['stock.move.line'].search([('result_package_id', 'in', self.ids)]).mapped('picking_id')
=======
        domain = ['|', ('result_package_id', 'in', self.ids), ('package_id', 'in', self.ids)]
        pickings = self.env['stock.pack.operation'].search(domain).mapped('picking_id')
>>>>>>> 8ee9024a
        action['domain'] = [('id', 'in', pickings.ids)]
        return action

    def view_content_package(self):
        action = self.env['ir.actions.act_window'].for_xml_id('stock', 'quantsact')
        action['domain'] = [('id', 'in', self._get_contained_quants().ids)]
        return action

    def _get_contained_quants(self):
        return self.env['stock.quant'].search([('package_id', 'child_of', self.ids)])

    def _get_all_products_quantities(self):
        '''This function computes the different product quantities for the given package
        '''
        # TDE CLEANME: probably to move somewhere else, like in pack op
        res = {}
        for quant in self._get_contained_quants():
            if quant.product_id not in res:
                res[quant.product_id] = 0
            res[quant.product_id] += quant.qty
        return res<|MERGE_RESOLUTION|>--- conflicted
+++ resolved
@@ -407,12 +407,8 @@
 
     def action_view_picking(self):
         action = self.env.ref('stock.action_picking_tree_all').read()[0]
-<<<<<<< HEAD
-        pickings = self.env['stock.move.line'].search([('result_package_id', 'in', self.ids)]).mapped('picking_id')
-=======
         domain = ['|', ('result_package_id', 'in', self.ids), ('package_id', 'in', self.ids)]
-        pickings = self.env['stock.pack.operation'].search(domain).mapped('picking_id')
->>>>>>> 8ee9024a
+        pickings = self.env['stock.move.line'].search(domain).mapped('picking_id')
         action['domain'] = [('id', 'in', pickings.ids)]
         return action
 
