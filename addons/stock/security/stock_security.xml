<?xml version="1.0" encoding="utf-8"?>
<odoo>
<data noupdate="0">

    <record id="base.module_category_operations_inventory" model="ir.module.category">
        <field name="description">Helps you manage your inventory and main stock operations: delivery orders, receptions, etc.</field>
        <field name="sequence">4</field>
    </record>

    <record id="group_stock_multi_locations" model="res.groups">
        <field name="name">Manage Multiple Stock Locations</field>
        <field name="category_id" ref="base.module_category_hidden"/>
    </record>

    <record id="group_stock_multi_warehouses" model="res.groups">
        <field name="name">Manage Multiple Warehouses</field>
        <field name="category_id" ref="base.module_category_hidden"/>
    </record>

    <record id="group_stock_user" model="res.groups">
        <field name="name">User</field>
        <field name="category_id" ref="base.module_category_operations_inventory"/>
        <field name="implied_ids" eval="[(4, ref('base.group_user'))]"/>
    </record>
    <record id="group_stock_manager" model="res.groups">
        <field name="name">Administrator</field>
        <field name="category_id" ref="base.module_category_operations_inventory"/>
        <field name="implied_ids" eval="[(4, ref('group_stock_user'))]"/>
        <field name="users" eval="[(4, ref('base.user_root')), (4, ref('base.user_admin'))]"/>
    </record>

    <record id="group_production_lot" model="res.groups">
        <field name="name">Manage Lots / Serial Numbers</field>
        <field name="category_id" ref="base.module_category_hidden"/>
    </record>

    <record id="group_lot_on_delivery_slip" model="res.groups">
        <field name="name">Display Serial &amp; Lot Number in Delivery Slips</field>
        <field name="category_id" ref="base.module_category_hidden"/>
    </record>

    <record id="group_tracking_lot" model="res.groups">
        <field name="name">Manage Packages</field>
        <field name="category_id" ref="base.module_category_hidden"/>
    </record>

    <record id="group_adv_location" model="res.groups">
        <field name="name">Manage Push and Pull inventory flows</field>
        <field name="category_id" ref="base.module_category_hidden"/>
    </record>

    <record id="group_tracking_owner" model="res.groups">
        <field name="name">Manage Different Stock Owners</field>
        <field name="category_id" ref="base.module_category_hidden"/>
    </record>

    <record id="group_warning_stock" model="res.groups">
        <field name="name">A warning can be set on a partner (Stock)</field>
        <field name="category_id" ref="base.module_category_hidden"/>
    </record>
</data>
<data noupdate="1">
    <record id="base.default_user" model="res.users">
        <field name="groups_id" eval="[(4,ref('stock.group_stock_manager'))]"/>
    </record>

<!-- multi -->
    <record model="ir.rule" id="stock_picking_rule">
        <field name="name">stock_picking multi-company</field>
        <field name="model_id" search="[('model','=','stock.picking')]" model="ir.model"/>
        <field name="global" eval="True"/>
        <field name="domain_force">['|',('company_id','=',False),('company_id', 'in', company_ids)]</field>
    </record>

    <record model="ir.rule" id="stock_picking_type_rule">
        <field name="name">Stock Operation Type multi-company</field>
        <field name="model_id" search="[('model','=','stock.picking.type')]" model="ir.model"/>
        <field name="global" eval="True"/>
        <field name="domain_force">['|', ('warehouse_id', '=', False), '|',('warehouse_id.company_id','=',False),('warehouse_id.company_id','in', company_ids)]</field>
    </record>



    <record model="ir.rule" id="stock_warehouse_comp_rule">
        <field name="name">Warehouse multi-company</field>
        <field name="model_id" ref="model_stock_warehouse"/>
        <field name="global" eval="True"/>
        <field name="domain_force">['|',('company_id','=',False),('company_id', 'in', company_ids)]</field>
    </record>

    <record model="ir.rule" id="stock_location_comp_rule">
        <field name="name">Location multi-company</field>
        <field name="model_id" ref="model_stock_location"/>
        <field name="global" eval="True"/>
        <field name="domain_force">['|',('company_id','=',False),('company_id', 'in', company_ids)]</field>
    </record>

     <record model="ir.rule" id="stock_move_rule">
         <field name="name">stock_move multi-company</field>
        <field name="model_id" search="[('model','=','stock.move')]" model="ir.model"/>
        <field name="global" eval="True"/>
<<<<<<< HEAD
        <field name="domain_force">['|',('company_id','=',False),('company_id', 'in', company_ids)]</field>
=======
        <field name="domain_force">['|','|',('company_id','=',False),('company_id','child_of',[user.company_id.id]),('location_dest_id.company_id', '=', False)]</field>
>>>>>>> 752b2553
     </record>

     <record model="ir.rule" id="stock_move_line_rule">
        <field name="name">stock_move_line multi-company</field>
        <field name="model_id" search="[('model','=','stock.move.line')]" model="ir.model"/>
        <field name="global" eval="True"/>
        <field name="domain_force">['|',('company_id','=',False),('company_id', 'in', company_ids)]</field>
     </record>

    <record model="ir.rule" id="stock_quant_rule">
        <field name="name">stock_quant multi-company</field>
        <field name="model_id" ref="model_stock_quant"/>
        <field name="global" eval="True"/>
        <field name="domain_force">['|',('company_id','=',False),('company_id', 'in', company_ids)]</field>
    </record>

    <record model="ir.rule" id="stock_inventory_line_comp_rule">
        <field name="name">Inventory Line multi-company</field>
        <field name="model_id" ref="model_stock_inventory_line"/>
        <field name="global" eval="True"/>
        <field name="domain_force">['|',('company_id','=',False),('company_id', 'in', company_ids)]</field>
    </record>

    <record model="ir.rule" id="stock_inventory_comp_rule">
        <field name="name">Inventory multi-company</field>
        <field name="model_id" ref="model_stock_inventory"/>
        <field name="global" eval="True"/>
        <field name="domain_force">['|',('company_id','=',False),('company_id', 'in', company_ids)]</field>
    </record>

    <record model="ir.rule" id="stock_warehouse_orderpoint_rule">
        <field name="name">stock_warehouse.orderpoint multi-company</field>
        <field name="model_id" search="[('model','=','stock.warehouse.orderpoint')]" model="ir.model"/>
        <field name="global" eval="True"/>
        <field name="domain_force">['|',('company_id', 'in', company_ids),('company_id','=',False)]</field>
    </record>

     <record model="ir.rule" id="product_pulled_flow_comp_rule">
        <field name="name">product_pulled_flow multi-company</field>
        <field name="model_id" ref="model_stock_rule"/>
        <field name="global" eval="True"/>
        <field name="domain_force">['|',('company_id','=',False),('company_id', 'in', company_ids)]</field>
    </record>

    <record model="ir.rule" id="stock_location_route_comp_rule">
        <field name="name">stock_location_route multi-company</field>
        <field name="model_id" ref="model_stock_location_route"/>
        <field name="global" eval="True"/>
        <field name="domain_force">['|',('company_id','=',False),('company_id', 'in', company_ids)]</field>
    </record>

    <record model="ir.rule" id="product_pulled_flow_comp_rule">
        <field name="name">product_pulled_flow multi-company</field>
        <field name="model_id" ref="model_stock_rule"/>
        <field name="global" eval="True"/>
        <field name="domain_force">['|',('company_id','=',False),('company_id', 'in', company_ids)]</field>
    </record>

    <record model="ir.rule" id="stock_quant_package_comp_rule">
        <field name="name">stock_quant_package multi-company</field>
        <field name="model_id" ref="model_stock_quant_package"/>
        <field name="global" eval="True"/>
        <field name="domain_force">['|', ('company_id', '=', False), ('company_id', 'in', company_ids)]</field>
    </record>
</data>
</odoo><|MERGE_RESOLUTION|>--- conflicted
+++ resolved
@@ -99,11 +99,7 @@
          <field name="name">stock_move multi-company</field>
         <field name="model_id" search="[('model','=','stock.move')]" model="ir.model"/>
         <field name="global" eval="True"/>
-<<<<<<< HEAD
-        <field name="domain_force">['|',('company_id','=',False),('company_id', 'in', company_ids)]</field>
-=======
-        <field name="domain_force">['|','|',('company_id','=',False),('company_id','child_of',[user.company_id.id]),('location_dest_id.company_id', '=', False)]</field>
->>>>>>> 752b2553
+        <field name="domain_force">['|', '|', ('company_id','=',False), ('company_id', 'in', company_ids), ('location_dest_id.company_id', '=', False)]</field>
      </record>
 
      <record model="ir.rule" id="stock_move_line_rule">
