--- conflicted
+++ resolved
@@ -4,8 +4,7 @@
     <template id="report_delivery_document">
         <t t-call="web.html_container">
             <t t-call="web.external_layout">
-<<<<<<< HEAD
-                <t t-set="o" t-value="o.with_context({'lang':o.partner_id.lang})" />
+                <t t-set="o" t-value="o.with_context(lang=o.partner_id.lang)" />
                 <t t-set="partner" t-value="o.partner_id or (o.move_lines and o.move_lines[0].partner_id) or False"/>
                 <t t-if="partner" name="partner_header">
                     <t t-set="address">
@@ -14,9 +13,6 @@
                    </t>
                 </t>
 
-=======
-                <t t-set="o" t-value="o.with_context(lang=o.partner_id.lang)" />
->>>>>>> f5ab04ce
                 <div class="page">
                     <h2>
                         <span t-field="o.name"/>
