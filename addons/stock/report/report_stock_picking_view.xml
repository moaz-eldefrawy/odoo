--- conflicted
+++ resolved
@@ -70,12 +70,7 @@
 						<field name="partner_id"/>
 						<field name="reference" />
 						<field name="origin" />
-<<<<<<< HEAD
-						<field name="product_id" />
-						<field name="company_id" groups="base.group_multi_company" widget="selection"/>
-=======
 						<field name="type" groups="base.group_extended"/>
->>>>>>> cf6db2b9
                    </group>
                    <newline/>
                 	<group expand="0" string="Extended options..." colspan="10" col="12">
