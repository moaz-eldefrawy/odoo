--- conflicted
+++ resolved
@@ -202,7 +202,31 @@
         group_user.write({'users': [(3, user.id)]})
         self.assertTrue(user.share)
 
-<<<<<<< HEAD
+    @mute_logger('odoo.models')
+    def test_unlink_with_property(self):
+        """ Verify that unlink removes the related ir.property as unprivileged user """
+        user = self.env['res.users'].create({
+            'name': 'Justine Bridou',
+            'login': 'saucisson',
+            'groups_id': [4, self.ref('base.group_partner_manager')],
+        })
+        p1 = self.env['res.partner'].sudo(user).create({'name': 'Zorro'})
+        p1_prop = self.env['ir.property'].sudo(user).create({
+            'name': 'Slip en laine',
+            'res_id': 'res.partner,{}'.format(p1.id),
+            'fields_id': self.env['ir.model.fields'].search([
+                ('model', '=', 'res.partner'), ('name', '=', 'ref')], limit=1).id,
+            'value_text': 'Nain poilu',
+            'type': 'char',
+        })
+
+        # Unlink with unprivileged user
+        p1.unlink()
+
+        # ir.property is deleted
+        self.assertEqual(
+            p1_prop.exists(), self.env['ir.property'], 'p1_prop should have been deleted')
+
     def test_create_multi(self):
         """ create for multiple records """
         # assumption: 'res.bank' does not override 'create'
@@ -245,32 +269,6 @@
         self.assertEqual(bar.name, 'Bar')
         self.assertCountEqual(bar.mapped('state_ids.code'), ['NB', 'SB'])
 
-=======
-    @mute_logger('odoo.models')
-    def test_unlink_with_property(self):
-        """ Verify that unlink removes the related ir.property as unprivileged user """
-        user = self.env['res.users'].create({
-            'name': 'Justine Bridou',
-            'login': 'saucisson',
-            'groups_id': [4, self.ref('base.group_partner_manager')],
-        })
-        p1 = self.env['res.partner'].sudo(user).create({'name': 'Zorro'})
-        p1_prop = self.env['ir.property'].sudo(user).create({
-            'name': 'Slip en laine',
-            'res_id': 'res.partner,{}'.format(p1.id),
-            'fields_id': self.env['ir.model.fields'].search([
-                ('model', '=', 'res.partner'), ('name', '=', 'ref')], limit=1).id,
-            'value_text': 'Nain poilu',
-            'type': 'char',
-        })
-
-        # Unlink with unprivileged user
-        p1.unlink()
-
-        # ir.property is deleted
-        self.assertEqual(
-            p1_prop.exists(), self.env['ir.property'], 'p1_prop should have been deleted')
->>>>>>> ef6b574e
 
 class TestInherits(TransactionCase):
     """ test the behavior of the orm for models that use _inherits;
