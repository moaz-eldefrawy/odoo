# -*- coding: utf-8 -*-
# Part of Odoo. See LICENSE file for full copyright and licensing details.
import datetime
import dateutil
import logging
import time
from collections import defaultdict

from odoo import api, fields, models, SUPERUSER_ID, tools,  _
from odoo.exceptions import AccessError, UserError, ValidationError
from odoo.modules.registry import Registry
from odoo.tools.safe_eval import safe_eval

_logger = logging.getLogger(__name__)

MODULE_UNINSTALL_FLAG = '_force_unlink'


def encode(s):
    """ Return an UTF8-encoded version of ``s``. """
    return s.encode('utf8') if isinstance(s, unicode) else s


# base environment for doing a safe_eval
SAFE_EVAL_BASE = {
    'datetime': datetime,
    'dateutil': dateutil,
    'time': time,
}

def make_compute(text, deps):
    """ Return a compute function from its code body and dependencies. """
    func = lambda self: safe_eval(text, SAFE_EVAL_BASE, {'self': self}, mode="exec")
    deps = [arg.strip() for arg in (deps or "").split(",")]
    return api.depends(*deps)(func)


# generic INSERT and UPDATE queries
INSERT_QUERY = "INSERT INTO {table} ({cols}) VALUES ({vals}) RETURNING id"
UPDATE_QUERY = "UPDATE {table} SET {assignment} WHERE {condition} RETURNING id"

def query_insert(cr, table, values):
    query = INSERT_QUERY.format(
        table=table,
        cols=",".join(values),
        vals=",".join(map("%({0})s".format, values)),
    )
    cr.execute(query, values)

def query_update(cr, table, values, selectors):
    setters = set(values) - set(selectors)
    query = UPDATE_QUERY.format(
        table=table,
        assignment=",".join(map("{0}=%({0})s".format, setters)),
        condition=" AND ".join(map("{0}=%({0})s".format, selectors)),
    )
    cr.execute(query, values)


#
# IMPORTANT: this must be the first model declared in the module
#
class Base(models.AbstractModel):
    """ The base model, which is implicitly inherited by all models. """
    _name = 'base'


class Unknown(models.AbstractModel):
    """
    Abstract model used as a substitute for relational fields with an unknown
    comodel.
    """
    _name = '_unknown'


class IrModel(models.Model):
    _name = 'ir.model'
    _description = "Models"
    _order = 'model'

    name = fields.Char(string='Model Description', translate=True, required=True)
    model = fields.Char(default='x_', required=True, index=True)
    info = fields.Text(string='Information')
    field_id = fields.One2many('ir.model.fields', 'model_id', string='Fields', required=True, copy=True,
        default=lambda self: [(0, 0, {'name': 'x_name', 'field_description': 'Name', 'ttype': 'char'})])
    inherited_model_ids = fields.Many2many('ir.model', compute='_inherited_models', string="Inherited models",
                                           help="The list of models that extends the current model.")
    state = fields.Selection([('manual', 'Custom Object'), ('base', 'Base Object')], string='Type', default='manual', readonly=True)
    access_ids = fields.One2many('ir.model.access', 'model_id', string='Access')
    transient = fields.Boolean(string="Transient Model")
    modules = fields.Char(compute='_in_modules', string='In Apps', help='List of modules in which the object is defined or inherited')
    view_ids = fields.One2many('ir.ui.view', compute='_view_ids', string='Views')

    @api.depends()
    def _inherited_models(self):
        for model in self:
            parent_names = list(self.env[model.model]._inherits)
            if parent_names:
                model.inherited_model_ids = self.search([('model', 'in', parent_names)])

    @api.depends()
    def _in_modules(self):
        installed_modules = self.env['ir.module.module'].search([('state', '=', 'installed')])
        installed_names = set(installed_modules.mapped('name'))
        xml_ids = models.Model._get_external_ids(self)
        for model in self:
            module_names = set(xml_id.split('.')[0] for xml_id in xml_ids[model.id])
            model.modules = ", ".join(sorted(installed_names & module_names))

    @api.depends()
    def _view_ids(self):
        for model in self:
            model.view_ids = self.env['ir.ui.view'].search([('model', '=', model.model)])

    @api.constrains('model')
    def _check_model_name(self):
        for model in self:
            if model.state == 'manual':
                if not model.model.startswith('x_'):
                    raise ValidationError(_("The model name must start with 'x_'."))
            if not models.check_object_name(model.model):
                raise ValidationError(_("The model name can only contain lowercase characters, digits, underscores and dots."))

    _sql_constraints = [
        ('obj_name_uniq', 'unique (model)', 'Each model must be unique!'),
    ]

    def _get(self, name):
        """ Return the (sudoed) `ir.model` record with the given name.
        The result may be an empty recordset if the model is not found.
        """
        model_id = self._get_id(name) if name else False
        return self.sudo().browse(model_id)

    @tools.ormcache('name')
    def _get_id(self, name):
        self.env.cr.execute("SELECT id FROM ir_model WHERE model=%s", (name,))
        result = self.env.cr.fetchone()
        return result and result[0]

    # overridden to allow searching both on model name (field 'model') and model
    # description (field 'name')
    @api.model
    def _name_search(self, name='', args=None, operator='ilike', limit=100):
        if args is None:
            args = []
        domain = args + ['|', ('model', operator, name), ('name', operator, name)]
        return super(IrModel, self).search(domain, limit=limit).name_get()

    def _drop_table(self):
        for model in self:
            table = self.env[model.model]._table
            kind = tools.table_kind(self._cr, table)
            if kind == 'v':
                self._cr.execute('DROP VIEW "%s"' % table)
            elif kind == 'r':
                self._cr.execute('DROP TABLE "%s" CASCADE' % table)
        return True

    @api.multi
    def unlink(self):
        # Prevent manual deletion of module tables
        if not self._context.get(MODULE_UNINSTALL_FLAG):
            for model in self:
                if model.state != 'manual':
                    raise UserError(_("Model '%s' contains module data and cannot be removed!") % model.name)

        # prevent screwing up fields that depend on these models' fields
        for model in self:
            model.field_id._prepare_update()

        self._drop_table()
        res = super(IrModel, self).unlink()

        # Reload registry for normal unlink only. For module uninstall, the
        # reload is done independently in odoo.modules.loading.
        if not self._context.get(MODULE_UNINSTALL_FLAG):
            self._cr.commit()  # must be committed before reloading registry in new cursor
            api.Environment.reset()
            registry = Registry.new(self._cr.dbname)
            registry.signal_registry_change()

        return res

    @api.multi
    def write(self, vals):
        if '__last_update' in self._context:
            self = self.with_context({k: v for k, v in self._context.iteritems() if k != '__last_update'})
        if 'model' in vals and any(rec.model != vals['model'] for rec in self):
            raise UserError(_('Field "Model" cannot be modified on models.'))
        if 'state' in vals and any(rec.state != vals['state'] for rec in self):
            raise UserError(_('Field "Type" cannot be modified on models.'))
        if 'transient' in vals and any(rec.transient != vals['transient'] for rec in self):
            raise UserError(_('Field "Transient Model" cannot be modified on models.'))
        # Filter out operations 4 from field id, because the web client always
        # writes (4,id,False) even for non dirty items.
        if 'field_id' in vals:
            vals['field_id'] = [op for op in vals['field_id'] if op[0] != 4]
        return super(IrModel, self).write(vals)

    @api.model
    def create(self, vals):
        res = super(IrModel, self).create(vals)
        if vals.get('state', 'manual') == 'manual':
            # setup models; this automatically adds model in registry
            self.pool.setup_models(self._cr, partial=(not self.pool.ready))
            # update database schema
            self.pool.init_models(self._cr, [vals['model']], dict(self._context, update_custom_fields=True))
            self.pool.signal_registry_change()
        return res

    @api.model
    def name_create(self, name):
        """ Infer the model from the name. E.g.: 'My New Model' should become 'x_my_new_model'. """
        vals = {
            'name': name,
            'model': 'x_' + '_'.join(name.lower().split(' ')),
        }
        return self.create(vals).name_get()[0]

    def _reflect_model_params(self, model):
        """ Return the values to write to the database for the given model. """
        return {
            'model': model._name,
            'name': model._description,
            'info': next(cls.__doc__ for cls in type(model).mro() if cls.__doc__),
            'state': 'manual' if model._custom else 'base',
            'transient': model._transient,
        }

    def _reflect_model(self, model):
        """ Reflect the given model and return the corresponding record. Also
            create entries in 'ir.model.data'.
        """
        cr = self.env.cr

        # create/update the entries in 'ir.model' and 'ir.model.data'
        params = self._reflect_model_params(model)
        query_update(cr, self._table, params, ['model'])
        if not cr.rowcount:
            query_insert(cr, self._table, params)

        record = self.browse(cr.fetchone())
        self.pool.post_init(record.modified, set(params) - {'model', 'state'})

        if model._module == self._context.get('module'):
            # self._module is the name of the module that last extended self
            xmlid = 'model_' + model._name.replace('.', '_')
            cr.execute("SELECT * FROM ir_model_data WHERE name=%s AND module=%s",
                       (xmlid, self._context['module']))
            if not cr.rowcount:
                cr.execute(""" INSERT INTO ir_model_data (module, name, model, res_id, date_init, date_update)
                               VALUES (%s, %s, %s, %s, (now() at time zone 'UTC'), (now() at time zone 'UTC')) """,
                           (self._context['module'], xmlid, record._name, record.id))

        return record

    @api.model
    def _instanciate(self, model_data):
        """ Return a class for the custom model given by parameters ``model_data``. """
        class CustomModel(models.Model):
            _name = encode(model_data['model'])
            _description = model_data['name']
            _module = False
            _custom = True
            _transient = bool(model_data['transient'])
            __doc__ = model_data['info']

        return CustomModel


# retrieve field types defined by the framework only (not extensions)
FIELD_TYPES = [(key, key) for key in sorted(fields.Field.by_type)]


class IrModelFields(models.Model):
    _name = 'ir.model.fields'
    _description = "Fields"
    _order = "name"
    _rec_name = 'field_description'

    name = fields.Char(string='Field Name', default='x_', required=True, index=True)
    complete_name = fields.Char(index=True)
    model = fields.Char(string='Object Name', required=True, index=True,
                        help="The technical name of the model this field belongs to")
    relation = fields.Char(string='Object Relation',
                           help="For relationship fields, the technical name of the target model")
    relation_field = fields.Char(help="For one2many fields, the field on the target model that implement the opposite many2one relationship")
    model_id = fields.Many2one('ir.model', string='Model', required=True, index=True, ondelete='cascade',
                               help="The model this field belongs to")
    field_description = fields.Char(string='Field Label', default='', required=True, translate=True)
    help = fields.Text(string='Field Help', translate=True)
    ttype = fields.Selection(selection=FIELD_TYPES, string='Field Type', required=True)
    selection = fields.Char(string='Selection Options', default="",
                            help="List of options for a selection field, "
                                 "specified as a Python expression defining a list of (key, label) pairs. "
                                 "For example: [('blue','Blue'),('yellow','Yellow')]")
    copy = fields.Boolean(string='Copied', help="Whether the value is copied when duplicating a record.")
    related = fields.Char(string='Related Field', help="The corresponding related field, if any. This must be a dot-separated list of field names.")
    required = fields.Boolean()
    readonly = fields.Boolean()
    index = fields.Boolean(string='Indexed')
    translate = fields.Boolean(string='Translatable', help="Whether values for this field can be translated (enables the translation mechanism for that field)")
    size = fields.Integer()
    state = fields.Selection([('manual', 'Custom Field'), ('base', 'Base Field')], string='Type', default='manual', required=True, readonly=True, index=True)
    on_delete = fields.Selection([('cascade', 'Cascade'), ('set null', 'Set NULL'), ('restrict', 'Restrict')],
                                 string='On Delete', default='set null', help='On delete property for many2one fields')
    domain = fields.Char(default="[]", help="The optional domain to restrict possible values for relationship fields, "
                                            "specified as a Python expression defining a list of triplets. "
                                            "For example: [('color','=','red')]")
    groups = fields.Many2many('res.groups', 'ir_model_fields_group_rel', 'field_id', 'group_id')
    selectable = fields.Boolean(default=True)
    modules = fields.Char(compute='_in_modules', string='In Apps', help='List of modules in which the field is defined')
    relation_table = fields.Char(help="Used for custom many2many fields to define a custom relation table name")
    column1 = fields.Char(string='Column 1', help="Column referring to the record in the model table")
    column2 = fields.Char(string="Column 2", help="Column referring to the record in the comodel table")
    compute = fields.Text(help="Code to compute the value of the field.\n"
                               "Iterate on the recordset 'self' and assign the field's value:\n\n"
                               "    for record in self:\n"
                               "        record['size'] = len(record.name)\n\n"
                               "Modules time, datetime, dateutil are available.")
    depends = fields.Char(string='Dependencies', help="Dependencies of compute method; "
                                                      "a list of comma-separated field names, like\n\n"
                                                      "    name, partner_id.name")
    store = fields.Boolean(string='Stored', default=True, help="Whether the value is stored in the database.")

    @api.depends()
    def _in_modules(self):
        installed_modules = self.env['ir.module.module'].search([('state', '=', 'installed')])
        installed_names = set(installed_modules.mapped('name'))
        xml_ids = models.Model._get_external_ids(self)
        for field in self:
            module_names = set(xml_id.split('.')[0] for xml_id in xml_ids[field.id])
            field.modules = ", ".join(sorted(installed_names & module_names))

    @api.model
    def _check_selection(self, selection):
        try:
            items = safe_eval(selection)
            if not (isinstance(items, (tuple, list)) and
                    all(isinstance(item, (tuple, list)) and len(item) == 2 for item in items)):
                raise ValueError(selection)
        except Exception:
            _logger.info('Invalid selection list definition for fields.selection', exc_info=True)
            raise UserError(_("The Selection Options expression is not a valid Pythonic expression."
                              "Please provide an expression in the [('key','Label'), ...] format."))

    _sql_constraints = [
        ('size_gt_zero', 'CHECK (size>=0)', 'Size of the field cannot be negative.'),
    ]

    def _related_field(self):
        """ Return the ``Field`` instance corresponding to ``self.related``. """
        names = self.related.split(".")
        last = len(names) - 1
        model = self.env[self.model or self.model_id.model]
        for index, name in enumerate(names):
            field = model._fields.get(name)
            if field is None:
                raise UserError(_("Unknown field name '%s' in related field '%s'") % (name, self.related))
            if index < last and not field.relational:
                raise UserError(_("Non-relational field name '%s' in related field '%s'") % (name, self.related))
            model = model[name]
        return field

    @api.one
    @api.constrains('related')
    def _check_related(self):
        if self.state == 'manual' and self.related:
            field = self._related_field()
            if field.type != self.ttype:
                raise ValidationError(_("Related field '%s' does not have type '%s'") % (self.related, self.ttype))
            if field.relational and field.comodel_name != self.relation:
                raise ValidationError(_("Related field '%s' does not have comodel '%s'") % (self.related, self.relation))

    @api.onchange('related')
    def _onchange_related(self):
        if self.related:
            try:
                field = self._related_field()
            except UserError as e:
                return {'warning': {'title': _("Warning"), 'message': e.message}}
            self.ttype = field.type
            self.relation = field.comodel_name
            self.readonly = True
            self.copy = False

    @api.constrains('depends')
    def _check_depends(self):
        """ Check whether all fields in dependencies are valid. """
        for record in self:
            if not record.depends:
                continue
            for seq in record.depends.split(","):
                if not seq.strip():
                    raise UserError(_("Empty dependency in %r") % (record.depends))
                model = self.env[record.model]
                names = seq.strip().split(".")
                last = len(names) - 1
                for index, name in enumerate(names):
                    field = model._fields.get(name)
                    if field is None:
                        raise UserError(_("Unknown field %r in dependency %r") % (name, seq.strip()))
                    if index < last and not field.relational:
                        raise UserError(_("Non-relational field %r in dependency %r") % (name, seq.strip()))
                    model = model[name]

    @api.onchange('compute')
    def _onchange_compute(self):
        if self.compute:
            self.readonly = True
            self.copy = False

    @api.one
    @api.constrains('relation_table')
    def _check_relation_table(self):
        if self.relation_table:
            models.check_pg_name(self.relation_table)

    @api.model
    def _custom_many2many_names(self, model_name, comodel_name):
        """ Return default names for the table and columns of a custom many2many field. """
        rel1 = self.env[model_name]._table
        rel2 = self.env[comodel_name]._table
        table = 'x_%s_%s_rel' % tuple(sorted([rel1, rel2]))
        if rel1 == rel2:
            return (table, 'id1', 'id2')
        else:
            return (table, '%s_id' % rel1, '%s_id' % rel2)

    @api.onchange('ttype', 'model_id', 'relation')
    def _onchange_ttype(self):
        self.copy = (self.ttype != 'one2many')
        if self.ttype == 'many2many' and self.model_id and self.relation:
            names = self._custom_many2many_names(self.model_id.model, self.relation)
            self.relation_table, self.column1, self.column2 = names
        else:
            self.relation_table = False
            self.column1 = False
            self.column2 = False

    @api.onchange('relation_table')
    def _onchange_relation_table(self):
        if self.relation_table:
            # check whether other fields use the same table
            others = self.search([('ttype', '=', 'many2many'),
                                  ('relation_table', '=', self.relation_table),
                                  ('id', 'not in', self._origin.ids)])
            if others:
                for other in others:
                    if (other.model, other.relation) == (self.relation, self.model):
                        # other is a candidate inverse field
                        self.column1 = other.column2
                        self.column2 = other.column1
                        return
                return {'warning': {
                    'title': _("Warning"),
                    'message': _("The table %r if used for other, possibly incompatible fields.") % self.relation_table,
                }}

    def _get(self, model_name, name):
        """ Return the (sudoed) `ir.model.fields` record with the given model and name.
        The result may be an empty recordset if the model is not found.
        """
        field_id = self._get_id(model_name, name) if model_name and name else False
        return self.sudo().browse(field_id)

    @tools.ormcache('model_name', 'name')
    def _get_id(self, model_name, name):
        self.env.cr.execute("SELECT id FROM ir_model_fields WHERE model=%s AND name=%s",
                            (model_name, name))
        result = self.env.cr.fetchone()
        return result and result[0]

    @api.multi
    def _drop_column(self):
        tables_to_drop = set()

        for field in self:
            if field.name in models.MAGIC_COLUMNS:
                continue
            model = self.env[field.model]
            if tools.column_exists(self._cr, model._table, field.name) and \
                    tools.table_kind(self._cr, model._table) == 'r':
                self._cr.execute('ALTER TABLE "%s" DROP COLUMN "%s" CASCADE' % (model._table, field.name))
            if field.state == 'manual' and field.ttype == 'many2many':
                rel_name = field.relation_table or model._fields[field.name].relation
                tables_to_drop.add(rel_name)
            model._pop_field(field.name)

        if tables_to_drop:
            # drop the relation tables that are not used by other fields
            self._cr.execute("""SELECT relation_table FROM ir_model_fields
                                WHERE relation_table IN %s AND id NOT IN %s""",
                             (tuple(tables_to_drop), tuple(self.ids)))
            tables_to_keep = set(row[0] for row in self._cr.fetchall())
            for rel_name in tables_to_drop - tables_to_keep:
                self._cr.execute('DROP TABLE "%s"' % rel_name)

        return True

    @api.multi
    def _prepare_update(self):
        """ Check whether the fields in ``self`` may be modified or removed.
            This method prevents the modification/deletion of many2one fields
            that have an inverse one2many, for instance.
        """
        for record in self:
            model = self.env[record.model]
            field = model._fields[record.name]
            if field.type == 'many2one' and model._field_inverses.get(field):
                if self._context.get(MODULE_UNINSTALL_FLAG):
                    # automatically unlink the corresponding one2many field(s)
                    inverses = self.search([('relation', '=', field.model_name),
                                            ('relation_field', '=', field.name)])
                    inverses.unlink()
                    continue
                msg = _("The field '%s' cannot be removed because the field '%s' depends on it.")
                raise UserError(msg % (field, model._field_inverses[field][0]))

    @api.multi
    def unlink(self):
        if not self:
            return True

        # Prevent manual deletion of module columns
        if not self._context.get(MODULE_UNINSTALL_FLAG) and \
                any(field.state != 'manual' for field in self):
            raise UserError(_("This column contains module data and cannot be removed!"))

        # prevent screwing up fields that depend on these fields
        self._prepare_update()

        model_names = self.mapped('model')
        self._drop_column()
        res = super(IrModelFields, self).unlink()

        # The field we just deleted might be inherited, and the registry is
        # inconsistent in this case; therefore we reload the registry.
        if not self._context.get(MODULE_UNINSTALL_FLAG):
            self._cr.commit()
            api.Environment.reset()
            registry = Registry.new(self._cr.dbname)
            models = registry.descendants(model_names, '_inherits')
            registry.init_models(self._cr, models, dict(self._context, update_custom_fields=True))
            registry.signal_registry_change()

        return res

    @api.model
    def create(self, vals):
        if 'model_id' in vals:
            model_data = self.env['ir.model'].browse(vals['model_id'])
            vals['model'] = model_data.model
        if vals.get('ttype') == 'selection':
            if not vals.get('selection'):
                raise UserError(_('For selection fields, the Selection Options must be given!'))
            self._check_selection(vals['selection'])

        res = super(IrModelFields, self).create(vals)

        if vals.get('state', 'manual') == 'manual':
            if not vals['name'].startswith('x_'):
                raise UserError(_("Custom fields must have a name that starts with 'x_' !"))

            if vals.get('relation') and not self.env['ir.model'].search([('model', '=', vals['relation'])]):
                raise UserError(_("Model %s does not exist!") % vals['relation'])

            if vals.get('ttype') == 'one2many':
                if not self.search([('model_id', '=', vals['relation']), ('name', '=', vals['relation_field']), ('ttype', '=', 'many2one')]):
                    raise UserError(_("Many2one %s on model %s does not exist!") % (vals['relation_field'], vals['relation']))

            self.pool.clear_manual_fields()

            if vals['model'] in self.pool:
                # setup models; this re-initializes model in registry
                self.pool.setup_models(self._cr, partial=(not self.pool.ready))
                # update database schema of model and its descendant models
                models = self.pool.descendants([vals['model']], '_inherits')
                self.pool.init_models(self._cr, models, dict(self._context, update_custom_fields=True))
                self.pool.signal_registry_change()

        return res

    @api.multi
    def write(self, vals):
        # if set, *one* column can be renamed here
        column_rename = None

        # names of the models to patch
        patched_models = set()

        if vals and self:
            # check selection if given
            if vals.get('selection'):
                self._check_selection(vals['selection'])

            for item in self:
                if item.state != 'manual':
                    raise UserError(_('Properties of base fields cannot be altered in this manner! '
                                      'Please modify them through Python code, '
                                      'preferably through a custom addon!'))

                if vals.get('model_id', item.model_id.id) != item.model_id.id:
                    raise UserError(_("Changing the model of a field is forbidden!"))

                if vals.get('ttype', item.ttype) != item.ttype:
                    raise UserError(_("Changing the type of a field is not yet supported. "
                                      "Please drop it and create it again!"))

                obj = self.pool.get(item.model)
                field = getattr(obj, '_fields', {}).get(item.name)

                if vals.get('name', item.name) != item.name:
                    # We need to rename the column
                    item._prepare_update()
                    if column_rename:
                        raise UserError(_('Can only rename one field at a time!'))
                    if vals['name'] in obj._fields:
                        raise UserError(_('Cannot rename field to %s, because that field already exists!') % vals['name'])
                    if vals.get('state', 'manual') == 'manual' and not vals['name'].startswith('x_'):
                        raise UserError(_('New field name must still start with x_ , because it is a custom field!'))
                    if '\'' in vals['name'] or '"' in vals['name'] or ';' in vals['name']:
                        raise ValueError('Invalid character in column name')
                    column_rename = (obj._table, item.name, vals['name'], item.index)

                # We don't check the 'state', because it might come from the context
                # (thus be set for multiple fields) and will be ignored anyway.
                if obj is not None and field is not None:
                    patched_models.add(obj._name)

        # These shall never be written (modified)
        for column_name in ('model_id', 'model', 'state'):
            if column_name in vals:
                del vals[column_name]

        res = super(IrModelFields, self).write(vals)

        self.pool.clear_manual_fields()

        if column_rename:
            # rename column in database, and its corresponding index if present
            table, oldname, newname, index = column_rename
            self._cr.execute('ALTER TABLE "%s" RENAME COLUMN "%s" TO "%s"' % (table, oldname, newname))
            if index:
                self._cr.execute('ALTER INDEX "%s_%s_index" RENAME TO "%s_%s_index"' % (table, oldname, table, newname))

        if column_rename or patched_models:
            # setup models, this will reload all manual fields in registry
            self.pool.setup_models(self._cr, partial=(not self.pool.ready))

        if patched_models:
            # update the database schema of the models to patch
            models = self.pool.descendants(patched_models, '_inherits')
            self.pool.init_models(self._cr, models, dict(self._context, update_custom_fields=True))

        if column_rename or patched_models:
            self.pool.signal_registry_change()

        return res

    @api.multi
    def name_get(self):
        res = []
        for field in self:
            res.append((field.id, '%s (%s)' % (field.field_description, field.model)))
        return res

    @tools.ormcache('model_name')
    def _existing_field_data(self, model_name):
        """ Return the given model's existing field data. """
        cr = self._cr
        cr.execute("SELECT * FROM ir_model_fields WHERE model=%s", [model_name])
        return {row['name']: row for row in cr.dictfetchall()}

    def _reflect_field_params(self, field):
        """ Return the values to write to the database for the given field. """
        model = self.env['ir.model']._get(field.model_name)
        return {
            'model_id': model.id,
            'model': field.model_name,
            'name': field.name,
            'field_description': field.string,
            'help': field.help or None,
            'ttype': field.type,
            'state': 'manual' if field.manual else 'base',
            'relation': field.comodel_name or None,
            'index': bool(field.index),
            'store': bool(field.store),
            'copy': bool(field.copy),
            'related': ".".join(field.related) if field.related else None,
            'readonly': bool(field.readonly),
            'required': bool(field.required),
            'selectable': bool(field.search or field.store),
            'translate': bool(field.translate),
            'relation_field': field.inverse_name if field.type == 'one2many' else None,
            'relation_table': field.relation if field.type == 'many2many' else None,
            'column1': field.column1 if field.type == 'many2many' else None,
            'column2': field.column2 if field.type == 'many2many' else None,
        }

    def _reflect_field(self, field):
        """ Reflect the given field and return its corresponding record. """
        fields_data = self._existing_field_data(field.model_name)
        field_data = fields_data.get(field.name)
        params = self._reflect_field_params(field)

        if field_data is None:
            cr = self.env.cr
            # create an entry in this table
            query_insert(cr, self._table, params)
            record = self.browse(cr.fetchone())
            self.pool.post_init(record.modified, list(params))
            # create a corresponding xml id
            module = field._module or self._context.get('module')
            if module:
                model = self.env[field.model_name]
                xmlid = 'field_%s_%s' % (model._table, field.name)
                cr.execute("SELECT name FROM ir_model_data WHERE name=%s", (xmlid,))
                if cr.fetchone():
                    xmlid = xmlid + "_" + str(record.id)
                cr.execute(""" INSERT INTO ir_model_data (module, name, model, res_id, date_init, date_update)
                               VALUES (%s, %s, %s, %s, (now() at time zone 'UTC'), (now() at time zone 'UTC')) """,
                           (module, xmlid, record._name, record.id))
            # update fields_data (for recursive calls)
            fields_data[field.name] = dict(params, id=record.id)
            return record

        diff = {key for key, val in params.items() if field_data[key] != val}
        if diff:
            cr = self.env.cr
            # update the entry in this table
            query_update(cr, self._table, params, ['model', 'name'])
            record = self.browse(cr.fetchone())
            self.pool.post_init(record.modified, diff)
            # update fields_data (for recursive calls)
            field_data.update(params)
            return record

        else:
            # nothing to update, simply return the corresponding record
            return self.browse(field_data['id'])

    def _reflect_model(self, model):
        """ Reflect the given model's fields. """
        for field in model._fields.itervalues():
            self._reflect_field(field)

    def _instanciate_attrs(self, field_data, partial):
        """ Return the parameters for a field instance for ``field_data``. """
        attrs = {
            'manual': True,
            'string': field_data['field_description'],
            'help': field_data['help'],
            'index': bool(field_data['index']),
            'copy': bool(field_data['copy']),
            'related': field_data['related'],
            'required': bool(field_data['required']),
            'readonly': bool(field_data['readonly']),
            'store': bool(field_data['store']),
        }
        if field_data['ttype'] in ('char', 'text', 'html'):
            attrs['translate'] = bool(field_data['translate'])
            attrs['size'] = field_data['size'] or None
        elif field_data['ttype'] in ('selection', 'reference'):
            attrs['selection'] = safe_eval(field_data['selection'])
        elif field_data['ttype'] == 'many2one':
            if partial and field_data['relation'] not in self.env:
                return
            attrs['comodel_name'] = field_data['relation']
            attrs['ondelete'] = field_data['on_delete']
            attrs['domain'] = safe_eval(field_data['domain']) if field_data['domain'] else None
        elif field_data['ttype'] == 'one2many':
            if partial and not (
                field_data['relation'] in self.env and (
                    field_data['relation_field'] in self.env[field_data['relation']]._fields or
                    field_data['relation_field'] in self.pool.get_manual_fields(self._cr, field_data['relation'])
            )):
                return
            attrs['comodel_name'] = field_data['relation']
            attrs['inverse_name'] = field_data['relation_field']
            attrs['domain'] = safe_eval(field_data['domain']) if field_data['domain'] else None
        elif field_data['ttype'] == 'many2many':
            if partial and field_data['relation'] not in self.env:
                return
            attrs['comodel_name'] = field_data['relation']
            rel, col1, col2 = self._custom_many2many_names(field_data['model'], field_data['relation'])
            attrs['relation'] = field_data['relation_table'] or rel
            attrs['column1'] = field_data['column1'] or col1
            attrs['column2'] = field_data['column2'] or col2
            attrs['domain'] = safe_eval(field_data['domain']) if field_data['domain'] else None
        # add compute function if given
        if field_data['compute']:
            attrs['compute'] = make_compute(field_data['compute'], field_data['depends'])
        return attrs

    def _instanciate(self, field_data, partial):
        """ Return a field instance corresponding to parameters ``field_data``. """
        attrs = self._instanciate_attrs(field_data, partial)
        return fields.Field.by_type[field_data['ttype']](**attrs)


class IrModelConstraint(models.Model):
    """
    This model tracks PostgreSQL foreign keys and constraints used by Odoo
    models.
    """
    _name = 'ir.model.constraint'

    name = fields.Char(string='Constraint', required=True, index=True,
                       help="PostgreSQL constraint or foreign key name.")
    definition = fields.Char(help="PostgreSQL constraint definition")
    model = fields.Many2one('ir.model', required=True, index=True)
    module = fields.Many2one('ir.module.module', required=True, index=True)
    type = fields.Char(string='Constraint Type', required=True, size=1, index=True,
                       help="Type of the constraint: `f` for a foreign key, "
                            "`u` for other constraints.")
    date_update = fields.Datetime(string='Update Date')
    date_init = fields.Datetime(string='Initialization Date')

    _sql_constraints = [
        ('module_name_uniq', 'unique(name, module)',
         'Constraints with the same name are unique per module.'),
    ]

    @api.multi
    def _module_data_uninstall(self):
        """
        Delete PostgreSQL foreign keys and constraints tracked by this model.
        """
        if not (self._uid == SUPERUSER_ID or self.env.user.has_group('base.group_system')):
            raise AccessError(_('Administrator access is required to uninstall a module'))

        ids_set = set(self.ids)
        for data in self.sorted(key='id', reverse=True):
            name = tools.ustr(data.name)
            if data.model.model in self.env:
                table = self.env[data.model.model]._table    
            else:
                table = data.model.model.replace('.', '_')
            typ = data.type

            # double-check we are really going to delete all the owners of this schema element
            self._cr.execute("""SELECT id from ir_model_constraint where name=%s""", (data.name,))
            external_ids = set(x[0] for x in self._cr.fetchall())
            if external_ids - ids_set:
                # as installed modules have defined this element we must not delete it!
                continue

            if typ == 'f':
                # test if FK exists on this table (it could be on a related m2m table, in which case we ignore it)
                self._cr.execute("""SELECT 1 from pg_constraint cs JOIN pg_class cl ON (cs.conrelid = cl.oid)
                                    WHERE cs.contype=%s and cs.conname=%s and cl.relname=%s""",
                                 ('f', name, table))
                if self._cr.fetchone():
                    self._cr.execute('ALTER TABLE "%s" DROP CONSTRAINT "%s"' % (table, name),)
                    _logger.info('Dropped FK CONSTRAINT %s@%s', name, data.model.model)

            if typ == 'u':
                # test if constraint exists
                self._cr.execute("""SELECT 1 from pg_constraint cs JOIN pg_class cl ON (cs.conrelid = cl.oid)
                                    WHERE cs.contype=%s and cs.conname=%s and cl.relname=%s""",
                                 ('u', name, table))
                if self._cr.fetchone():
                    self._cr.execute('ALTER TABLE "%s" DROP CONSTRAINT "%s"' % (table, name),)
                    _logger.info('Dropped CONSTRAINT %s@%s', name, data.model.model)

        self.unlink()

    @api.multi
    def copy(self, default=None):
        default = dict(default or {})
        default['name'] = self.name + '_copy'
        return super(IrModelConstraint, self).copy(default)

    def _reflect_constraint(self, model, conname, type, definition, module):
        """ Reflect the given constraint, to make it possible to delete it later
            when the module is uninstalled. ``type`` is either 'f' or 'u'
            depending on the constraint being a foreign key or not.
        """
        if not module:
            # no need to save constraints for custom models as they're not part
            # of any module
            return
        assert type in ('f', 'u')
        cr = self._cr
        query = """ SELECT type, definition
                    FROM ir_model_constraint c, ir_module_module m
                    WHERE c.module=m.id AND c.name=%s AND m.name=%s """
        cr.execute(query, (conname, module))
        cons = cr.dictfetchone()
        if not cons:
            query = """ INSERT INTO ir_model_constraint
                            (name, date_init, date_update, module, model, type, definition)
                        VALUES (%s, now() AT TIME ZONE 'UTC', now() AT TIME ZONE 'UTC',
                            (SELECT id FROM ir_module_module WHERE name=%s),
                            (SELECT id FROM ir_model WHERE model=%s), %s, %s) """
            cr.execute(query, (conname, module, model._name, type, definition))
        elif cons['type'] != type or (definition and cons['definition'] != definition):
            query = """ UPDATE ir_model_constraint
                        SET date_update=now() AT TIME ZONE 'UTC', type=%s, definition=%s
                        WHERE name=%s AND module=(SELECT id FROM ir_module_module WHERE name=%s) """
            cr.execute(query, (type, definition, conname, module))

    def _reflect_model(self, model):
        """ Reflect the _sql_constraints of the given model. """
        def cons_text(txt):
            return txt.lower().replace(', ',',').replace(' (','(')

        # map each constraint on the name of the module where it is defined
        constraint_module = {
            constraint[0]: cls._module
            for cls in reversed(type(model).mro())
            if not getattr(cls, 'pool', None)
            for constraint in getattr(cls, '_local_sql_constraints', ())
        }

        for (key, definition, _) in model._sql_constraints:
            conname = '%s_%s' % (model._table, key)
            module = constraint_module.get(key)
            self._reflect_constraint(model, conname, 'u', cons_text(definition), module)


class IrModelRelation(models.Model):
    """
    This model tracks PostgreSQL tables used to implement Odoo many2many
    relations.
    """
    _name = 'ir.model.relation'

    name = fields.Char(string='Relation Name', required=True, index=True,
                       help="PostgreSQL table name implementing a many2many relation.")
    model = fields.Many2one('ir.model', required=True, index=True)
    module = fields.Many2one('ir.module.module', required=True, index=True)
    date_update = fields.Datetime(string='Update Date')
    date_init = fields.Datetime(string='Initialization Date')

    @api.multi
    def _module_data_uninstall(self):
        """
        Delete PostgreSQL many2many relations tracked by this model.
        """
        if not (self._uid == SUPERUSER_ID or self.env.user.has_group('base.group_system')):
            raise AccessError(_('Administrator access is required to uninstall a module'))

        ids_set = set(self.ids)
        to_drop = tools.OrderedSet()
        for data in self.sorted(key='id', reverse=True):
            name = tools.ustr(data.name)

            # double-check we are really going to delete all the owners of this schema element
            self._cr.execute("""SELECT id from ir_model_relation where name = %s""", (data.name,))
            external_ids = set(x[0] for x in self._cr.fetchall())
            if external_ids - ids_set:
                # as installed modules have defined this element we must not delete it!
                continue

            if tools.table_exists(self._cr, name):
                to_drop.add(name)

        self.unlink()

        # drop m2m relation tables
        for table in to_drop:
            self._cr.execute('DROP TABLE "%s" CASCADE' % table,)
            _logger.info('Dropped table %s', table)

<<<<<<< HEAD
        self._cr.commit()

    def _reflect_relation(self, model, table, module):
        """ Reflect the table of a many2many field for the given model, to make
            it possible to delete it later when the module is uninstalled.
        """
        cr = self._cr
        query = """ SELECT 1 FROM ir_model_relation r, ir_module_module m
                    WHERE r.module=m.id AND r.name=%s AND m.name=%s """
        cr.execute(query, (table, module))
        if not cr.rowcount:
            query = """ INSERT INTO ir_model_relation (name, date_init, date_update, module, model)
                        VALUES (%s, now() AT TIME ZONE 'UTC', now() AT TIME ZONE 'UTC',
                                (SELECT id FROM ir_module_module WHERE name=%s),
                                (SELECT id FROM ir_model WHERE model=%s)) """
            cr.execute(query, (table, module, model._name))
            self.invalidate_cache()

=======
>>>>>>> eddefc99

class IrModelAccess(models.Model):
    _name = 'ir.model.access'

    name = fields.Char(required=True, index=True)
    active = fields.Boolean(default=True, help='If you uncheck the active field, it will disable the ACL without deleting it (if you delete a native ACL, it will be re-created when you reload the module).')
    model_id = fields.Many2one('ir.model', string='Object', required=True, domain=[('transient', '=', False)], index=True, ondelete='cascade')
    group_id = fields.Many2one('res.groups', string='Group', ondelete='cascade', index=True)
    perm_read = fields.Boolean(string='Read Access')
    perm_write = fields.Boolean(string='Write Access')
    perm_create = fields.Boolean(string='Create Access')
    perm_unlink = fields.Boolean(string='Delete Access')

    @api.model
    def check_groups(self, group):
        """ Check whether the current user has the given group. """
        grouparr = group.split('.')
        if not grouparr:
            return False
        self._cr.execute("""SELECT 1 FROM res_groups_users_rel
                            WHERE uid=%s AND gid IN (
                                SELECT res_id FROM ir_model_data WHERE module=%s AND name=%s)""",
                         (self._uid, grouparr[0], grouparr[1],))
        return bool(self._cr.fetchone())

    @api.model
    def check_group(self, model, mode, group_ids):
        """ Check if a specific group has the access mode to the specified model"""
        assert mode in ('read', 'write', 'create', 'unlink'), 'Invalid access mode'

        if isinstance(model, models.BaseModel):
            assert model._name == 'ir.model', 'Invalid model object'
            model_name = model.name
        else:
            model_name = model

        if isinstance(group_ids, (int, long)):
            group_ids = [group_ids]

        query = """ SELECT 1 FROM ir_model_access a
                    JOIN ir_model m ON (m.id = a.model_id)
                    WHERE a.active AND a.perm_{mode} AND
                        m.model=%s AND (a.group_id IN %s OR a.group_id IS NULL)
                """.format(mode=mode)
        self._cr.execute(query, (model_name, tuple(group_ids)))
        return bool(self._cr.rowcount)

    @api.model_cr
    def group_names_with_access(self, model_name, access_mode):
        """ Return the names of visible groups which have been granted
            ``access_mode`` on the model ``model_name``.
           :rtype: list
        """
        assert access_mode in ('read', 'write', 'create', 'unlink'), 'Invalid access mode'
        self._cr.execute("""SELECT c.name, g.name
                            FROM ir_model_access a
                                JOIN ir_model m ON (a.model_id=m.id)
                                JOIN res_groups g ON (a.group_id=g.id)
                                LEFT JOIN ir_module_category c ON (c.id=g.category_id)
                            WHERE m.model=%s AND a.active IS TRUE AND a.perm_""" + access_mode,
                         (model_name,))
        return [('%s/%s' % x) if x[0] else x[1] for x in self._cr.fetchall()]

    # The context parameter is useful when the method translates error messages.
    # But as the method raises an exception in that case,  the key 'lang' might
    # not be really necessary as a cache key, unless the `ormcache_context`
    # decorator catches the exception (it does not at the moment.)
    @api.model
    @tools.ormcache_context('self._uid', 'model', 'mode', 'raise_exception', keys=('lang',))
    def check(self, model, mode='read', raise_exception=True):
        if self._uid == 1:
            # User root have all accesses
            return True

        assert isinstance(model, basestring), 'Not a model name: %s' % (model,)
        assert mode in ('read', 'write', 'create', 'unlink'), 'Invalid access mode'

        # TransientModel records have no access rights, only an implicit access rule
        if model not in self.env:
            _logger.error('Missing model %s', model)
        elif self.env[model].is_transient():
            return True

        # We check if a specific rule exists
        self._cr.execute("""SELECT MAX(CASE WHEN perm_{mode} THEN 1 ELSE 0 END)
                              FROM ir_model_access a
                              JOIN ir_model m ON (m.id = a.model_id)
                              JOIN res_groups_users_rel gu ON (gu.gid = a.group_id)
                             WHERE m.model = %s
                               AND gu.uid = %s
                               AND a.active IS TRUE""".format(mode=mode),
                         (model, self._uid,))
        r = self._cr.fetchone()[0]

        if not r:
            # there is no specific rule. We check the generic rule
            self._cr.execute("""SELECT MAX(CASE WHEN perm_{mode} THEN 1 ELSE 0 END)
                                  FROM ir_model_access a
                                  JOIN ir_model m ON (m.id = a.model_id)
                                 WHERE a.group_id IS NULL
                                   AND m.model = %s
                                   AND a.active IS TRUE""".format(mode=mode),
                             (model,))
            r = self._cr.fetchone()[0]

        if not r and raise_exception:
            groups = '\n\t'.join('- %s' % g for g in self.group_names_with_access(model, mode))
            msg_heads = {
                # Messages are declared in extenso so they are properly exported in translation terms
                'read': _("Sorry, you are not allowed to access this document."),
                'write':  _("Sorry, you are not allowed to modify this document."),
                'create': _("Sorry, you are not allowed to create this kind of document."),
                'unlink': _("Sorry, you are not allowed to delete this document."),
            }
            if groups:
                msg_tail = _("Only users with the following access level are currently allowed to do that") + ":\n%s\n\n(" + _("Document model") + ": %s)"
                msg_params = (groups, model)
            else:
                msg_tail = _("Please contact your system administrator if you think this is an error.") + "\n\n(" + _("Document model") + ": %s)"
                msg_params = (model,)
            _logger.info('Access Denied by ACLs for operation: %s, uid: %s, model: %s', mode, self._uid, model)
            msg = '%s %s' % (msg_heads[mode], msg_tail)
            raise AccessError(msg % msg_params)

        return bool(r)

    __cache_clearing_methods = set()

    @classmethod
    def register_cache_clearing_method(cls, model, method):
        cls.__cache_clearing_methods.add((model, method))

    @classmethod
    def unregister_cache_clearing_method(cls, model, method):
        cls.__cache_clearing_methods.discard((model, method))

    @api.model_cr
    def call_cache_clearing_methods(self):
        self.invalidate_cache()
        self.check.clear_cache(self)    # clear the cache of check function
        for model, method in self.__cache_clearing_methods:
            if model in self.env:
                getattr(self.env[model], method)()

    #
    # Check rights on actions
    #
    @api.model
    def create(self, values):
        self.call_cache_clearing_methods()
        return super(IrModelAccess, self).create(values)

    @api.multi
    def write(self, values):
        self.call_cache_clearing_methods()
        return super(IrModelAccess, self).write(values)

    @api.multi
    def unlink(self):
        self.call_cache_clearing_methods()
        return super(IrModelAccess, self).unlink()


class IrModelData(models.Model):
    """Holds external identifier keys for records in the database.
       This has two main uses:

           * allows easy data integration with third-party systems,
             making import/export/sync of data possible, as records
             can be uniquely identified across multiple systems
           * allows tracking the origin of data installed by Odoo
             modules themselves, thus making it possible to later
             update them seamlessly.
    """
    _name = 'ir.model.data'
    _order = 'module, model, name'

    name = fields.Char(string='External Identifier', required=True,
                       help="External Key/Identifier that can be used for "
                            "data integration with third-party systems")
    complete_name = fields.Char(compute='_compute_complete_name', string='Complete ID')
    model = fields.Char(string='Model Name', required=True)
    module = fields.Char(default='', required=True)
    res_id = fields.Integer(string='Record ID', help="ID of the target record in the database")
    noupdate = fields.Boolean(string='Non Updatable', default=False)
    date_update = fields.Datetime(string='Update Date', default=fields.Datetime.now)
    date_init = fields.Datetime(string='Init Date', default=fields.Datetime.now)
    reference = fields.Char(string='Reference', compute='_compute_reference', readonly=True, store=False)

    @api.depends('module', 'name')
    def _compute_complete_name(self):
        for res in self:
            res.complete_name = ".".join(filter(None, [res.module, res.name]))

    @api.depends('model', 'res_id')
    def _compute_reference(self):
        for res in self:
            res.reference = "%s,%s" % (res.model, res.res_id)

    def __init__(self, pool, cr):
        models.Model.__init__(self, pool, cr)
        # also stored in pool to avoid being discarded along with this osv instance
        if getattr(pool, 'model_data_reference_ids', None) is None:
            self.pool.model_data_reference_ids = {}
        # put loads on the class, in order to share it among all instances
        type(self).loads = self.pool.model_data_reference_ids

    @api.model_cr_context
    def _auto_init(self):
        res = super(IrModelData, self)._auto_init()
        tools.create_unique_index(self._cr, 'ir_model_data_module_name_uniq_index',
                                  self._table, ['module', 'name'])
        tools.create_index(self._cr, 'ir_model_data_model_res_id_index',
                           self._table, ['model', 'res_id'])
        return res

    @api.multi
    def name_get(self):
        model_id_name = defaultdict(dict)       # {res_model: {res_id: name}}
        for xid in self:
            model_id_name[xid.model][xid.res_id] = None

        # fill in model_id_name with name_get() of corresponding records
        for model, id_name in model_id_name.iteritems():
            try:
                ng = self.env[model].browse(id_name).name_get()
                id_name.update(ng)
            except Exception:
                pass

        # return results, falling back on complete_name
        return [(xid.id, model_id_name[xid.model][xid.res_id] or xid.complete_name)
                for xid in self]

    # NEW V8 API
    @api.model
    @tools.ormcache('xmlid')
    def xmlid_lookup(self, xmlid):
        """Low level xmlid lookup
        Return (id, res_model, res_id) or raise ValueError if not found
        """
        module, name = xmlid.split('.', 1)
        xid = self.sudo().search([('module', '=', module), ('name', '=', name)])
        if not xid:
            raise ValueError('External ID not found in the system: %s' % xmlid)
        # the sql constraints ensure us we have only one result
        res = xid.read(['model', 'res_id'])[0]
        if not res['res_id']:
            raise ValueError('External ID not found in the system: %s' % xmlid)
        return res['id'], res['model'], res['res_id']

    @api.model
    def xmlid_to_res_model_res_id(self, xmlid, raise_if_not_found=False):
        """ Return (res_model, res_id)"""
        try:
            return self.xmlid_lookup(xmlid)[1:3]
        except ValueError:
            if raise_if_not_found:
                raise
            return (False, False)

    @api.model
    def xmlid_to_res_id(self, xmlid, raise_if_not_found=False):
        """ Returns res_id """
        return self.xmlid_to_res_model_res_id(xmlid, raise_if_not_found)[1]

    @api.model
    def xmlid_to_object(self, xmlid, raise_if_not_found=False):
        """ Return a browse_record
        if not found and raise_if_not_found is False return None
        """
        t = self.xmlid_to_res_model_res_id(xmlid, raise_if_not_found)
        res_model, res_id = t

        if res_model and res_id:
            record = self.env[res_model].browse(res_id)
            if record.exists():
                return record
            if raise_if_not_found:
                raise ValueError('No record found for unique ID %s. It may have been deleted.' % (xmlid))
        return None

    @api.model
    def _get_id(self, module, xml_id):
        """Returns the id of the ir.model.data record corresponding to a given module and xml_id (cached) or raise a ValueError if not found"""
        return self.xmlid_lookup("%s.%s" % (module, xml_id))[0]

    @api.model
    def get_object_reference(self, module, xml_id):
        """Returns (model, res_id) corresponding to a given module and xml_id (cached) or raise ValueError if not found"""
        return self.xmlid_lookup("%s.%s" % (module, xml_id))[1:3]

    @api.model
    def check_object_reference(self, module, xml_id, raise_on_access_error=False):
        """Returns (model, res_id) corresponding to a given module and xml_id (cached), if and only if the user has the necessary access rights
        to see that object, otherwise raise a ValueError if raise_on_access_error is True or returns a tuple (model found, False)"""
        model, res_id = self.get_object_reference(module, xml_id)
        #search on id found in result to check if current user has read access right
        if self.env[model].search([('id', '=', res_id)]):
            return model, res_id
        if raise_on_access_error:
            raise AccessError('Not enough access rights on the external ID: %s.%s' % (module, xml_id))
        return model, False

    @api.model
    def get_object(self, module, xml_id):
        """ Returns a browsable record for the given module name and xml_id.
            If not found, raise a ValueError or return None, depending
            on the value of `raise_exception`.
        """
        return self.xmlid_to_object("%s.%s" % (module, xml_id), raise_if_not_found=True)

    @api.model
    def _update_dummy(self, model, module, xml_id=False, store=True):
        if xml_id:
            try:
                # One step to check the ID is defined and the record actually exists
                record = self.get_object(module, xml_id)
                if record:
                    self.loads[(module, xml_id)] = (model, record.id)
                    for parent_model, parent_field in self.env[model]._inherits.iteritems():
                        parent = record[parent_field]
                        parent_xid = '%s_%s' % (xml_id, parent_model.replace('.', '_'))
                        self.loads[(module, parent_xid)] = (parent_model, parent.id)
                return record.id
            except Exception:
                pass
        return False

    @api.multi
    def unlink(self):
        """ Regular unlink method, but make sure to clear the caches. """
        self.clear_caches()
        return super(IrModelData, self).unlink()

    @api.model
    def _update(self, model, module, values, xml_id=False, store=True, noupdate=False, mode='init', res_id=False):
        # records created during module install should not display the messages of OpenChatter
        self = self.with_context(install_mode=True)
        current_module = module

        if xml_id and ('.' in xml_id):
            assert len(xml_id.split('.')) == 2, _("'%s' contains too many dots. XML ids should not contain dots ! These are used to refer to other modules data, as in module.reference_id") % xml_id
            module, xml_id = xml_id.split('.')

        action = self.browse()
        record = self.env[model].browse(res_id)

        if xml_id:
            self._cr.execute("""SELECT imd.id, imd.res_id, md.id, imd.model, imd.noupdate
                                FROM ir_model_data imd LEFT JOIN %s md ON (imd.res_id = md.id)
                                WHERE imd.module=%%s AND imd.name=%%s""" % record._table,
                             (module, xml_id))
            results = self._cr.fetchall()
            for imd_id, imd_res_id, real_id, imd_model, imd_noupdate in results:
                # In update mode, do not update a record if it's ir.model.data is flagged as noupdate
                if mode == 'update' and imd_noupdate:
                    return imd_res_id
                if not real_id:
                    self.clear_caches()
                    self._cr.execute('DELETE FROM ir_model_data WHERE id=%s', (imd_id,))
                    record = record.browse()
                else:
                    assert model == imd_model, "External ID conflict, %s already refers to a `%s` record,"\
                        " you can't define a `%s` record with this ID." % (xml_id, imd_model, model)
                    action = self.browse(imd_id)
                    record = record.browse(imd_res_id)

        if action and record:
            record.write(values)
            action.sudo().write({'date_update': fields.Datetime.now()})

        elif record:
            record.write(values)
            if xml_id:
                for parent_model, parent_field in record._inherits.iteritems():
                    self.sudo().create({
                        'name': xml_id + '_' + parent_model.replace('.', '_'),
                        'model': parent_model,
                        'module': module,
                        'res_id': record[parent_field].id,
                        'noupdate': noupdate,
                    })
                self.sudo().create({
                    'name': xml_id,
                    'model': model,
                    'module': module,
                    'res_id': record.id,
                    'noupdate': noupdate,
                })

        elif mode == 'init' or (mode == 'update' and xml_id):
            existing_parents = set()            # {parent_model, ...}
            if xml_id:
                for parent_model, parent_field in record._inherits.iteritems():
                    xid = self.sudo().search([
                        ('module', '=', module),
                        ('name', '=', xml_id + '_' + parent_model.replace('.', '_')),
                    ])
                    # XML ID found in the database, try to recover an existing record
                    if xid:
                        parent = self.env[xid.model].browse(xid.res_id)
                        if parent.exists():
                            existing_parents.add(xid.model)
                            values[parent_field] = parent.id
                        else:
                            xid.unlink()

            record = record.create(values)
            if xml_id:
                for parent_model, parent_field in record._inherits.iteritems():
                    if parent_model in existing_parents:
                        continue
                    self.sudo().create({
                        'name': xml_id + '_' + parent_model.replace('.', '_'),
                        'model': parent_model,
                        'module': module,
                        'res_id': record[parent_field].id,
                        'noupdate': noupdate,
                    })
                self.sudo().create({
                    'name': xml_id,
                    'model': model,
                    'module': module,
                    'res_id': record.id,
                    'noupdate': noupdate
                })
                if current_module and module != current_module:
                    _logger.warning("Creating the ir.model.data %s in module %s instead of %s.",
                                    xml_id, module, current_module)


        if xml_id and record:
            self.loads[(module, xml_id)] = (model, record.id)
            for parent_model, parent_field in record._inherits.iteritems():
                parent_xml_id = xml_id + '_' + parent_model.replace('.', '_')
                self.loads[(module, parent_xml_id)] = (parent_model, record[parent_field].id)

        return record.id

    @api.model
    def _module_data_uninstall(self, modules_to_remove):
        """Deletes all the records referenced by the ir.model.data entries
        ``ids`` along with their corresponding database backed (including
        dropping tables, columns, FKs, etc, as long as there is no other
        ir.model.data entry holding a reference to them (which indicates that
        they are still owned by another module). 
        Attempts to perform the deletion in an appropriate order to maximize
        the chance of gracefully deleting all records.
        This step is performed as part of the full uninstallation of a module.
        """ 
        if not (self._uid == SUPERUSER_ID or self.env.user.has_group('base.group_system')):
            raise AccessError(_('Administrator access is required to uninstall a module'))

        # enable model/field deletion
        self = self.with_context(**{MODULE_UNINSTALL_FLAG: True})

        datas = self.search([('module', 'in', modules_to_remove)])
        to_unlink = tools.OrderedSet()
        undeletable = self.browse([])

        for data in datas.sorted(key='id', reverse=True):
            model = data.model
            res_id = data.res_id
            to_unlink.add((model, res_id))

        def unlink_if_refcount(to_unlink):
            undeletable = self.browse()
            for model, res_id in to_unlink:
                external_ids = self.search([('model', '=', model), ('res_id', '=', res_id)])
                if external_ids - datas:
                    # if other modules have defined this record, we must not delete it
                    continue
                if model == 'ir.model.fields':
                    # Don't remove the LOG_ACCESS_COLUMNS unless _log_access
                    # has been turned off on the model.
                    field = self.env[model].browse(res_id)
                    if not field.exists():
                        _logger.info('Deleting orphan external_ids %s', external_ids)
                        external_ids.unlink()
                        continue
                    if field.name in models.LOG_ACCESS_COLUMNS and field.model in self.env and self.env[field.model]._log_access:
                        continue
                    if field.name == 'id':
                        continue
                _logger.info('Deleting %s@%s', res_id, model)
                try:
                    self._cr.execute('SAVEPOINT record_unlink_save')
                    self.env[model].browse(res_id).unlink()
                except Exception:
                    _logger.info('Unable to delete %s@%s', res_id, model, exc_info=True)
                    undeletable += external_ids
                    self._cr.execute('ROLLBACK TO SAVEPOINT record_unlink_save')
                else:
                    self._cr.execute('RELEASE SAVEPOINT record_unlink_save')
            return undeletable

        # Remove non-model records first, then model fields, and finish with models
        undeletable += unlink_if_refcount(item for item in to_unlink if item[0] not in ('ir.model', 'ir.model.fields', 'ir.model.constraint'))
        undeletable += unlink_if_refcount(item for item in to_unlink if item[0] == 'ir.model.constraint')

        modules = self.env['ir.module.module'].search([('name', 'in', modules_to_remove)])
        constraints = self.env['ir.model.constraint'].search([('module', 'in', modules.ids)])
        constraints._module_data_uninstall()

        undeletable += unlink_if_refcount(item for item in to_unlink if item[0] == 'ir.model.fields')

        relations = self.env['ir.model.relation'].search([('module', 'in', modules.ids)])
        relations._module_data_uninstall()

        undeletable += unlink_if_refcount(item for item in to_unlink if item[0] == 'ir.model')


        (datas - undeletable).unlink()

    @api.model
    def _process_end(self, modules):
        """ Clear records removed from updated module data.
        This method is called at the end of the module loading process.
        It is meant to removed records that are no longer present in the
        updated data. Such records are recognised as the one with an xml id
        and a module in ir_model_data and noupdate set to false, but not
        present in self.loads.
        """
        if not modules or tools.config.get('import_partial'):
            return True

        bad_imd_ids = []
        self = self.with_context({MODULE_UNINSTALL_FLAG: True})

        query = """ SELECT id, name, model, res_id, module FROM ir_model_data
                    WHERE module IN %s AND res_id IS NOT NULL AND noupdate=%s ORDER BY id DESC
                """
        self._cr.execute(query, (tuple(modules), False))
        for (id, name, model, res_id, module) in self._cr.fetchall():
            if (module, name) not in self.loads:
                if model in self.env:
                    _logger.info('Deleting %s@%s (%s.%s)', res_id, model, module, name)
                    record = self.env[model].browse(res_id)
                    if record.exists():
                        record.unlink()
                    else:
                        bad_imd_ids.append(id)
        if bad_imd_ids:
            self.browse(bad_imd_ids).unlink()
        self.loads.clear()


class WizardModelMenu(models.TransientModel):
    _name = 'wizard.ir.model.menu.create'

    menu_id = fields.Many2one('ir.ui.menu', string='Parent Menu', required=True, ondelete='cascade')
    name = fields.Char(string='Menu Name', required=True)

    @api.multi
    def menu_create(self):
        for menu in self:
            model = self.env['ir.model'].browse(self._context.get('model_id'))
            vals = {
                'name': menu.name,
                'res_model': model.model,
                'view_mode': 'tree,form',
            }
            action_id = self.env['ir.actions.act_window'].create(vals)
            self.env['ir.ui.menu'].create({
                'name': menu.name,
                'parent_id': menu.menu_id.id,
                'action': 'ir.actions.act_window,%d' % (action_id,)
            })
        return {'type': 'ir.actions.act_window_close'}<|MERGE_RESOLUTION|>--- conflicted
+++ resolved
@@ -965,9 +965,6 @@
             self._cr.execute('DROP TABLE "%s" CASCADE' % table,)
             _logger.info('Dropped table %s', table)
 
-<<<<<<< HEAD
-        self._cr.commit()
-
     def _reflect_relation(self, model, table, module):
         """ Reflect the table of a many2many field for the given model, to make
             it possible to delete it later when the module is uninstalled.
@@ -984,8 +981,6 @@
             cr.execute(query, (table, module, model._name))
             self.invalidate_cache()
 
-=======
->>>>>>> eddefc99
 
 class IrModelAccess(models.Model):
     _name = 'ir.model.access'
