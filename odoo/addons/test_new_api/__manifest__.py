--- conflicted
+++ resolved
@@ -10,12 +10,7 @@
     'data': [
         'ir.model.access.csv',
         'views.xml',
-<<<<<<< HEAD
-        'demo_data.xml',
         'assets.xml',
-=======
-        'template.xml',
->>>>>>> 48a9f5a6
     ],
     'demo': [
         'demo_data.xml',
