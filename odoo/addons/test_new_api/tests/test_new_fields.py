#
# test cases for new-style fields
#
from datetime import date, datetime

from odoo.exceptions import AccessError, except_orm
from odoo.tests import common
from odoo.tools import mute_logger, float_repr


class TestFields(common.TransactionCase):

    def test_00_basics(self):
        """ test accessing new fields """
        # find a discussion
        discussion = self.env.ref('test_new_api.discussion_0')

        # read field as a record attribute or as a record item
        self.assertIsInstance(discussion.name, basestring)
        self.assertIsInstance(discussion['name'], basestring)
        self.assertEqual(discussion['name'], discussion.name)

        # read it with method read()
        values = discussion.read(['name'])[0]
        self.assertEqual(values['name'], discussion.name)

    def test_01_basic_get_assertion(self):
        """ test item getter """
        # field access works on single record
        record = self.env.ref('test_new_api.message_0_0')
        self.assertEqual(len(record), 1)
        ok = record.body

        # field access fails on multiple records
        records = self.env['test_new_api.message'].search([])
        assert len(records) > 1
        with self.assertRaises(ValueError):
            faulty = records.body

    def test_01_basic_set_assertion(self):
        """ test item setter """
        # field assignment works on single record
        record = self.env.ref('test_new_api.message_0_0')
        self.assertEqual(len(record), 1)
        record.body = 'OK'

        # field assignment fails on multiple records
        records = self.env['test_new_api.message'].search([])
        assert len(records) > 1
        with self.assertRaises(ValueError):
            records.body = 'Faulty'

    def test_10_computed(self):
        """ check definition of computed fields """
        # by default function fields are not stored and readonly
        field = self.env['test_new_api.message']._fields['size']
        self.assertFalse(field.store)
        self.assertTrue(field.readonly)

        field = self.env['test_new_api.message']._fields['name']
        self.assertTrue(field.store)
        self.assertTrue(field.readonly)

    def test_10_computed_custom(self):
        """ check definition of custom computed fields """
        self.env['ir.model.fields'].create({
            'name': 'x_bool_false_computed',
            'model_id': self.env.ref('test_new_api.model_test_new_api_message').id,
            'field_description': 'A boolean computed to false',
            'compute': "for r in self: r['x_bool_false_computed'] = False",
            'store': False,
            'ttype': 'boolean'
        })
        field = self.env['test_new_api.message']._fields['x_bool_false_computed']
        self.assertFalse(field.depends)

    def test_10_non_stored(self):
        """ test non-stored fields """
        # a field declared with store=False should not have a column
        field = self.env['test_new_api.category']._fields['dummy']
        self.assertFalse(field.store)
        self.assertFalse(field.compute)
        self.assertFalse(field.inverse)

        # find messages
        for message in self.env['test_new_api.message'].search([]):
            # check definition of field
            self.assertEqual(message.size, len(message.body or ''))

            # check recomputation after record is modified
            size = message.size
            message.write({'body': (message.body or '') + "!!!"})
            self.assertEqual(message.size, size + 3)

        # special case: computed field without dependency must be computed
        record = self.env['test_new_api.mixed'].create({})
        self.assertTrue(record.now)

    def test_11_stored(self):
        """ test stored fields """
        def check_stored(disc):
            """ Check the stored computed field on disc.messages """
            for msg in disc.messages:
                self.assertEqual(msg.name, "[%s] %s" % (disc.name, msg.author.name))

        # find the demo discussion, and check messages
        discussion1 = self.env.ref('test_new_api.discussion_0')
        self.assertTrue(discussion1.messages)
        check_stored(discussion1)

        # modify discussion name, and check again messages
        discussion1.name = 'Talking about stuff...'
        check_stored(discussion1)

        # switch message from discussion, and check again
        discussion2 = discussion1.copy({'name': 'Another discussion'})
        message2 = discussion1.messages[0]
        message2.discussion = discussion2
        check_stored(discussion2)

        # create a new discussion with messages, and check their name
        user_root = self.env.ref('base.user_root')
        user_demo = self.env.ref('base.user_demo')
        discussion3 = self.env['test_new_api.discussion'].create({
            'name': 'Stuff',
            'participants': [(4, user_root.id), (4, user_demo.id)],
            'messages': [
                (0, 0, {'author': user_root.id, 'body': 'one'}),
                (0, 0, {'author': user_demo.id, 'body': 'two'}),
                (0, 0, {'author': user_root.id, 'body': 'three'}),
            ],
        })
        check_stored(discussion3)

        # modify the discussion messages: edit the 2nd one, remove the last one
        # (keep modifications in that order, as they reproduce a former bug!)
        discussion3.write({
            'messages': [
                (4, discussion3.messages[0].id),
                (1, discussion3.messages[1].id, {'author': user_root.id}),
                (2, discussion3.messages[2].id),
            ],
        })
        check_stored(discussion3)

    def test_11_computed_access(self):
        """ test computed fields with access right errors """
        User = self.env['res.users']
        user1 = User.create({'name': 'Aaaah', 'login': 'a'})
        user2 = User.create({'name': 'Boooh', 'login': 'b'})
        user3 = User.create({'name': 'Crrrr', 'login': 'c'})
        # add a rule to not give access to user2
        self.env['ir.rule'].create({
            'model_id': self.env['ir.model'].search([('model', '=', 'res.users')]).id,
            'domain_force': "[('id', '!=', %d)]" % user2.id,
        })
        # group users as a recordset, and read them as user demo
        users = (user1 + user2 + user3).sudo(self.env.ref('base.user_demo'))
        user1, user2, user3 = users
        # regression test: a bug invalidated the field's value from cache
        user1.company_type
        with self.assertRaises(AccessError):
            user2.company_type
        user3.company_type

    def test_12_recursive(self):
        """ test recursively dependent fields """
        Category = self.env['test_new_api.category']
        abel = Category.create({'name': 'Abel'})
        beth = Category.create({'name': 'Bethany'})
        cath = Category.create({'name': 'Catherine'})
        dean = Category.create({'name': 'Dean'})
        ewan = Category.create({'name': 'Ewan'})
        finn = Category.create({'name': 'Finnley'})
        gabe = Category.create({'name': 'Gabriel'})

        cath.parent = finn.parent = gabe
        abel.parent = beth.parent = cath
        dean.parent = ewan.parent = finn

        self.assertEqual(abel.display_name, "Gabriel / Catherine / Abel")
        self.assertEqual(beth.display_name, "Gabriel / Catherine / Bethany")
        self.assertEqual(cath.display_name, "Gabriel / Catherine")
        self.assertEqual(dean.display_name, "Gabriel / Finnley / Dean")
        self.assertEqual(ewan.display_name, "Gabriel / Finnley / Ewan")
        self.assertEqual(finn.display_name, "Gabriel / Finnley")
        self.assertEqual(gabe.display_name, "Gabriel")

        ewan.parent = cath
        self.assertEqual(ewan.display_name, "Gabriel / Catherine / Ewan")

        cath.parent = finn
        self.assertEqual(ewan.display_name, "Gabriel / Finnley / Catherine / Ewan")

    def test_12_recursive_recompute(self):
        """ test recomputation on recursively dependent field """
        a = self.env['test_new_api.recursive'].create({'name': 'A'})
        b = self.env['test_new_api.recursive'].create({'name': 'B', 'parent': a.id})
        c = self.env['test_new_api.recursive'].create({'name': 'C', 'parent': b.id})
        d = self.env['test_new_api.recursive'].create({'name': 'D', 'parent': c.id})
        self.assertEqual(a.display_name, 'A')
        self.assertEqual(b.display_name, 'A / B')
        self.assertEqual(c.display_name, 'A / B / C')
        self.assertEqual(d.display_name, 'A / B / C / D')

        b.parent = False
        self.assertEqual(a.display_name, 'A')
        self.assertEqual(b.display_name, 'B')
        self.assertEqual(c.display_name, 'B / C')
        self.assertEqual(d.display_name, 'B / C / D')

        b.name = 'X'
        self.assertEqual(a.display_name, 'A')
        self.assertEqual(b.display_name, 'X')
        self.assertEqual(c.display_name, 'X / C')
        self.assertEqual(d.display_name, 'X / C / D')

    def test_12_cascade(self):
        """ test computed field depending on computed field """
        message = self.env.ref('test_new_api.message_0_0')
        message.invalidate_cache()
        double_size = message.double_size
        self.assertEqual(double_size, message.size)

    def test_13_inverse(self):
        """ test inverse computation of fields """
        Category = self.env['test_new_api.category']
        abel = Category.create({'name': 'Abel'})
        beth = Category.create({'name': 'Bethany'})
        cath = Category.create({'name': 'Catherine'})
        dean = Category.create({'name': 'Dean'})
        ewan = Category.create({'name': 'Ewan'})
        finn = Category.create({'name': 'Finnley'})
        gabe = Category.create({'name': 'Gabriel'})
        self.assertEqual(ewan.display_name, "Ewan")

        ewan.display_name = "Abel / Bethany / Catherine / Erwan"

        self.assertEqual(beth.parent, abel)
        self.assertEqual(cath.parent, beth)
        self.assertEqual(ewan.parent, cath)
        self.assertEqual(ewan.name, "Erwan")

        # write on non-stored inverse field on severals records
        foo1 = Category.create({'name': 'Foo'})
        foo2 = Category.create({'name': 'Foo'})
        (foo1 + foo2).write({'display_name': 'Bar'})
        self.assertEqual(foo1.name, 'Bar')
        self.assertEqual(foo2.name, 'Bar')

        record = self.env['test_new_api.compute.inverse']

        # create/write on 'foo' should only invoke the compute method
        record.counts.update(compute=0, inverse=0)
        record = record.create({'foo': 'Hi'})
        self.assertEqual(record.foo, 'Hi')
        self.assertEqual(record.bar, 'Hi')
        self.assertEqual(record.counts, {'compute': 1, 'inverse': 0})

        record.counts.update(compute=0, inverse=0)
        record.write({'foo': 'Ho'})
        self.assertEqual(record.foo, 'Ho')
        self.assertEqual(record.bar, 'Ho')
        self.assertEqual(record.counts, {'compute': 1, 'inverse': 0})

        # create/write on 'bar' should only invoke the inverse method
        record.counts.update(compute=0, inverse=0)
        record = record.create({'bar': 'Hi'})
        self.assertEqual(record.foo, 'Hi')
        self.assertEqual(record.bar, 'Hi')
        self.assertEqual(record.counts, {'compute': 0, 'inverse': 1})

        record.counts.update(compute=0, inverse=0)
        record.write({'bar': 'Ho'})
        self.assertEqual(record.foo, 'Ho')
        self.assertEqual(record.bar, 'Ho')
        self.assertEqual(record.counts, {'compute': 0, 'inverse': 1})

    def test_13_inverse_access(self):
        """ test access rights on inverse fields """
        foo = self.env['test_new_api.category'].create({'name': 'Foo'})
        user = self.env['res.users'].create({'name': 'Foo', 'login': 'foo'})
        self.assertFalse(user.has_group('base.group_system'))
        # add group on non-stored inverse field
        self.patch(type(foo).display_name, 'groups', 'base.group_system')
        with self.assertRaises(AccessError):
            foo.sudo(user).display_name = 'Forbidden'

    def test_14_search(self):
        """ test search on computed fields """
        discussion = self.env.ref('test_new_api.discussion_0')

        # determine message sizes
        sizes = set(message.size for message in discussion.messages)

        # search for messages based on their size
        for size in sizes:
            messages0 = self.env['test_new_api.message'].search(
                [('discussion', '=', discussion.id), ('size', '<=', size)])

            messages1 = self.env['test_new_api.message'].browse()
            for message in discussion.messages:
                if message.size <= size:
                    messages1 += message

            self.assertEqual(messages0, messages1)

    def test_15_constraint(self):
        """ test new-style Python constraints """
        discussion = self.env.ref('test_new_api.discussion_0')

        # remove oneself from discussion participants: we can no longer create
        # messages in discussion
        discussion.participants -= self.env.user
        with self.assertRaises(Exception):
            self.env['test_new_api.message'].create({'discussion': discussion.id, 'body': 'Whatever'})

        # make sure that assertRaises() does not leave fields to recompute
        self.assertFalse(self.env.has_todo())

        # put back oneself into discussion participants: now we can create
        # messages in discussion
        discussion.participants += self.env.user
        self.env['test_new_api.message'].create({'discussion': discussion.id, 'body': 'Whatever'})

    def test_20_float(self):
        """ test float fields """
        record = self.env['test_new_api.mixed'].create({})

        # assign value, and expect rounding
        record.write({'number': 2.4999999999999996})
        self.assertEqual(record.number, 2.50)

        # same with field setter
        record.number = 2.4999999999999996
        self.assertEqual(record.number, 2.50)

    def check_monetary(self, record, amount, currency, msg=None):
        # determine the possible roundings of amount
        if currency:
            ramount = currency.round(amount)
            samount = float(float_repr(ramount, currency.decimal_places))
        else:
            ramount = samount = amount

        # check the currency on record
        self.assertEqual(record.currency_id, currency)

        # check the value on the record
        self.assertIn(record.amount, [ramount, samount], msg)

        # check the value in the database
        self.cr.execute('SELECT amount FROM test_new_api_mixed WHERE id=%s', [record.id])
        value = self.cr.fetchone()[0]
        self.assertEqual(value, samount, msg)

    def test_20_monetary(self):
        """ test monetary fields """
        model = self.env['test_new_api.mixed']
        currency = self.env['res.currency'].with_context(active_test=False)
        amount = 14.70126

        for rounding in [0.01, 0.0001, 1.0, 0]:
            # first retrieve a currency corresponding to rounding
            if rounding:
                currency = currency.search([('rounding', '=', rounding)], limit=1)
                self.assertTrue(currency, "No currency found for rounding %s" % rounding)
            else:
                # rounding=0 corresponds to currency=False
                currency = currency.browse()

            # case 1: create with amount and currency
            record = model.create({'amount': amount, 'currency_id': currency.id})
            self.check_monetary(record, amount, currency, 'create(amount, currency)')

            # case 2: assign amount
            record.amount = 0
            record.amount = amount
            self.check_monetary(record, amount, currency, 'assign(amount)')

            # case 3: write with amount and currency
            record.write({'amount': 0, 'currency_id': False})
            record.write({'amount': amount, 'currency_id': currency.id})
            self.check_monetary(record, amount, currency, 'write(amount, currency)')

            # case 4: write with amount only
            record.write({'amount': 0})
            record.write({'amount': amount})
            self.check_monetary(record, amount, currency, 'write(amount)')

            # case 5: write with amount on several records
            records = record + model.create({'currency_id': currency.id})
            records.write({'amount': 0})
            records.write({'amount': amount})
            for record in records:
                self.check_monetary(record, amount, currency, 'multi write(amount)')

    def test_21_date(self):
        """ test date fields """
        record = self.env['test_new_api.mixed'].create({})

        # one may assign False or None
        record.date = None
        self.assertFalse(record.date)

        # one may assign date and datetime objects
        record.date = date(2012, 05, 01)
        self.assertEqual(record.date, '2012-05-01')

        record.date = datetime(2012, 05, 01, 10, 45, 00)
        self.assertEqual(record.date, '2012-05-01')

        # one may assign dates in the default format, and it must be checked
        record.date = '2012-05-01'
        self.assertEqual(record.date, '2012-05-01')

        with self.assertRaises(ValueError):
            record.date = '12-5-1'

    def test_22_selection(self):
        """ test selection fields """
        record = self.env['test_new_api.mixed'].create({})

        # one may assign False or None
        record.lang = None
        self.assertFalse(record.lang)

        # one may assign a value, and it must be checked
        for language in self.env['res.lang'].search([]):
            record.lang = language.code
        with self.assertRaises(ValueError):
            record.lang = 'zz_ZZ'

    def test_23_relation(self):
        """ test relation fields """
        demo = self.env.ref('base.user_demo')
        message = self.env.ref('test_new_api.message_0_0')

        # check environment of record and related records
        self.assertEqual(message.env, self.env)
        self.assertEqual(message.discussion.env, self.env)

        demo_env = self.env(user=demo)
        self.assertNotEqual(demo_env, self.env)

        # check environment of record and related records
        self.assertEqual(message.env, self.env)
        self.assertEqual(message.discussion.env, self.env)

        # "migrate" message into demo_env, and check again
        demo_message = message.sudo(demo)
        self.assertEqual(demo_message.env, demo_env)
        self.assertEqual(demo_message.discussion.env, demo_env)

        # assign record's parent to a record in demo_env
        message.discussion = message.discussion.copy({'name': 'Copy'})

        # both message and its parent field must be in self.env
        self.assertEqual(message.env, self.env)
        self.assertEqual(message.discussion.env, self.env)

    def test_24_reference(self):
        """ test reference fields. """
        record = self.env['test_new_api.mixed'].create({})

        # one may assign False or None
        record.reference = None
        self.assertFalse(record.reference)

        # one may assign a user or a partner...
        record.reference = self.env.user
        self.assertEqual(record.reference, self.env.user)
        record.reference = self.env.user.partner_id
        self.assertEqual(record.reference, self.env.user.partner_id)
        # ... but no record from a model that starts with 'ir.'
        with self.assertRaises(ValueError):
            record.reference = self.env['ir.model'].search([], limit=1)

    def test_25_related(self):
        """ test related fields. """
        message = self.env.ref('test_new_api.message_0_0')
        discussion = message.discussion

        # by default related fields are not stored
        field = message._fields['discussion_name']
        self.assertFalse(field.store)
        self.assertFalse(field.readonly)

        # check value of related field
        self.assertEqual(message.discussion_name, discussion.name)

        # change discussion name, and check result
        discussion.name = 'Foo'
        self.assertEqual(message.discussion_name, 'Foo')

        # change discussion name via related field, and check result
        message.discussion_name = 'Bar'
        self.assertEqual(discussion.name, 'Bar')
        self.assertEqual(message.discussion_name, 'Bar')

        # change discussion name via related field on several records
        discussion1 = discussion.create({'name': 'X1'})
        discussion2 = discussion.create({'name': 'X2'})
        discussion1.participants = discussion2.participants = self.env.user
        message1 = message.create({'discussion': discussion1.id})
        message2 = message.create({'discussion': discussion2.id})
        self.assertEqual(message1.discussion_name, 'X1')
        self.assertEqual(message2.discussion_name, 'X2')

        (message1 + message2).write({'discussion_name': 'X3'})
        self.assertEqual(discussion1.name, 'X3')
        self.assertEqual(discussion2.name, 'X3')

        # search on related field, and check result
        search_on_related = self.env['test_new_api.message'].search([('discussion_name', '=', 'Bar')])
        search_on_regular = self.env['test_new_api.message'].search([('discussion.name', '=', 'Bar')])
        self.assertEqual(search_on_related, search_on_regular)

        # check that field attributes are copied
        message_field = message.fields_get(['discussion_name'])['discussion_name']
        discussion_field = discussion.fields_get(['name'])['name']
        self.assertEqual(message_field['help'], discussion_field['help'])

    def test_25_related_single(self):
        """ test related fields with a single field in the path. """
        record = self.env['test_new_api.related'].create({'name': 'A'})
        self.assertEqual(record.related_name, record.name)
        self.assertEqual(record.related_related_name, record.name)

        # check searching on related fields
        records0 = record.search([('name', '=', 'A')])
        self.assertIn(record, records0)
        records1 = record.search([('related_name', '=', 'A')])
        self.assertEqual(records1, records0)
        records2 = record.search([('related_related_name', '=', 'A')])
        self.assertEqual(records2, records0)

        # check writing on related fields
        record.write({'related_name': 'B'})
        self.assertEqual(record.name, 'B')
        record.write({'related_related_name': 'C'})
        self.assertEqual(record.name, 'C')

    def test_25_related_multi(self):
        """ test write() on several related fields based on a common computed field. """
        foo = self.env['test_new_api.foo'].create({'name': 'A', 'value1': 1, 'value2': 2})
        bar = self.env['test_new_api.bar'].create({'name': 'A'})
        self.assertEqual(bar.foo, foo)
        self.assertEqual(bar.value1, 1)
        self.assertEqual(bar.value2, 2)

        foo.invalidate_cache()
        bar.write({'value1': 3, 'value2': 4})
        self.assertEqual(foo.value1, 3)
        self.assertEqual(foo.value2, 4)

    def test_26_inherited(self):
        """ test inherited fields. """
        # a bunch of fields are inherited from res_partner
        for user in self.env['res.users'].search([]):
            partner = user.partner_id
            for field in ('is_company', 'name', 'email', 'country_id'):
                self.assertEqual(getattr(user, field), getattr(partner, field))
                self.assertEqual(user[field], partner[field])

    def test_27_company_dependent(self):
        """ test company-dependent fields. """
        # consider three companies
        company0 = self.env.ref('base.main_company')
        company1 = self.env['res.company'].create({'name': 'A', 'parent_id': company0.id})
        company2 = self.env['res.company'].create({'name': 'B', 'parent_id': company1.id})
        # create one user per company
        user0 = self.env['res.users'].create({'name': 'Foo', 'login': 'foo',
                                              'company_id': company0.id, 'company_ids': []})
        user1 = self.env['res.users'].create({'name': 'Bar', 'login': 'bar',
                                              'company_id': company1.id, 'company_ids': []})
        user2 = self.env['res.users'].create({'name': 'Baz', 'login': 'baz',
                                              'company_id': company2.id, 'company_ids': []})
        # create a default value for the company-dependent field
        field = self.env['ir.model.fields'].search([('model', '=', 'test_new_api.company'),
                                                    ('name', '=', 'foo')])
        self.env['ir.property'].create({'name': 'foo', 'fields_id': field.id,
                                        'value': 'default', 'type': 'char'})

        # assumption: users don't have access to 'ir.property'
        accesses = self.env['ir.model.access'].search([('model_id.model', '=', 'ir.property')])
        accesses.write(dict.fromkeys(['perm_read', 'perm_write', 'perm_create', 'perm_unlink'], False))

        # create/modify a record, and check the value for each user
        record = self.env['test_new_api.company'].create({'foo': 'main'})
        record.invalidate_cache()
        self.assertEqual(record.sudo(user0).foo, 'main')
        self.assertEqual(record.sudo(user1).foo, 'default')
        self.assertEqual(record.sudo(user2).foo, 'default')

        record.sudo(user1).foo = 'alpha'
        record.invalidate_cache()
        self.assertEqual(record.sudo(user0).foo, 'main')
        self.assertEqual(record.sudo(user1).foo, 'alpha')
        self.assertEqual(record.sudo(user2).foo, 'default')

        record.sudo(user1).foo = False
        record.invalidate_cache()
        self.assertEqual(record.sudo(user0).foo, 'main')
        self.assertEqual(record.sudo(user1).foo, False)
        self.assertEqual(record.sudo(user2).foo, 'default')

        # set field with 'force_company' in context
        record.sudo(user0).with_context(force_company=company1.id).foo = 'beta'
        record.invalidate_cache()
        self.assertEqual(record.sudo(user0).foo, 'main')
        self.assertEqual(record.sudo(user1).foo, 'beta')
        self.assertEqual(record.sudo(user2).foo, 'default')

        # create company record and attribute
        company_record = self.env['test_new_api.company'].create({'foo': 'ABC'})
        attribute_record = self.env['test_new_api.company.attr'].create({
            'company': company_record.id,
            'quantity': 1,
        })
        self.assertEqual(attribute_record.bar, 'ABC')

        # change quantity, 'bar' should recompute to 'ABCABC'
        attribute_record.quantity = 2
        self.assertEqual(attribute_record.bar, 'ABCABC')
        self.assertFalse(self.env.has_todo())

        # change company field 'foo', 'bar' should recompute to 'DEFDEF'
        company_record.foo = 'DEF'
        self.assertEqual(attribute_record.company.foo, 'DEF')
        self.assertEqual(attribute_record.bar, 'DEFDEF')
        self.assertFalse(self.env.has_todo())

<<<<<<< HEAD
=======
        # add group on company-dependent field
        self.assertFalse(user0.has_group('base.group_system'))
        self.patch(type(record).foo, 'groups', 'base.group_system')
        with self.assertRaises(AccessError):
            record.sudo(user0).foo = 'forbidden'

        user0.write({'groups_id': [(4, self.env.ref('base.group_system').id)]})
        record.sudo(user0).foo = 'yes we can'

        # add ir.rule to prevent access on record
        self.assertTrue(user0.has_group('base.group_user'))
        model_id = self.env['ir.model'].search([('model', '=', record._name)]).id
        rule = self.env['ir.rule'].create({
            'model_id': model_id,
            'groups': [self.env.ref('base.group_user').id],
            'domain_force': str([('id', '!=', record.id)]),
        })
        with self.assertRaises(AccessError):
            record.sudo(user0).foo = 'forbidden'

    def test_28_sparse(self):
        """ test sparse fields. """
        record = self.env['test_new_api.sparse'].create({})
        self.assertFalse(record.data)

        partner = self.env.ref('base.main_partner')
        values = [
            ('boolean', True),
            ('integer', 42),
            ('float', 3.14),
            ('char', 'John'),
            ('selection', 'two'),
            ('partner', partner.id),
        ]
        for n, (key, val) in enumerate(values):
            record.write({key: val})
            self.assertEqual(record.data, dict(values[:n+1]))

        for key, val in values[:-1]:
            self.assertEqual(record[key], val)
        self.assertEqual(record.partner, partner)

        for n, (key, val) in enumerate(values):
            record.write({key: False})
            self.assertEqual(record.data, dict(values[n+1:]))

        # check reflection of sparse fields in 'ir.model.fields'
        names = [name for name, _ in values]
        domain = [('model', '=', 'test_new_api.sparse'), ('name', 'in', names)]
        fields = self.env['ir.model.fields'].search(domain)
        self.assertEqual(len(fields), len(names))
        for field in fields:
            self.assertEqual(field.serialization_field_id.name, 'data')

>>>>>>> c1fe9f18
    def test_30_read(self):
        """ test computed fields as returned by read(). """
        discussion = self.env.ref('test_new_api.discussion_0')

        for message in discussion.messages:
            display_name = message.display_name
            size = message.size

            data = message.read(['display_name', 'size'])[0]
            self.assertEqual(data['display_name'], display_name)
            self.assertEqual(data['size'], size)

    def test_31_prefetch(self):
        """ test prefetch of records handle AccessError """
        Category = self.env['test_new_api.category']
        cat1 = Category.create({'name': 'NOACCESS'})
        cat2 = Category.create({'name': 'ACCESS', 'parent': cat1.id})
        cats = cat1 + cat2

        self.env.clear()

        cat1, cat2 = cats
        self.assertEqual(cat2.name, 'ACCESS')
        # both categories should be ready for prefetching
        self.assertItemsEqual(cat2._prefetch[Category._name], cats.ids)
        # but due to our (lame) overwrite of `read`, it should not forbid us to read records we have access to
        self.assertFalse(cat2.discussions)
        self.assertEqual(cat2.parent, cat1)
        with self.assertRaises(AccessError):
            cat1.name

    def test_40_new(self):
        """ test new records. """
        discussion = self.env.ref('test_new_api.discussion_0')

        # create a new message
        message = self.env['test_new_api.message'].new()
        self.assertFalse(message.id)

        # assign some fields; should have no side effect
        message.discussion = discussion
        message.body = BODY = "May the Force be with you."
        self.assertEqual(message.discussion, discussion)
        self.assertEqual(message.body, BODY)
        self.assertFalse(message.author)
        self.assertNotIn(message, discussion.messages)

        # check computed values of fields
        self.assertEqual(message.name, "[%s] %s" % (discussion.name, ''))
        self.assertEqual(message.size, len(BODY))

    @mute_logger('odoo.addons.base.ir.ir_model')
    def test_41_new_related(self):
        """ test the behavior of related fields starting on new records. """
        # make discussions unreadable for demo user
        access = self.env.ref('test_new_api.access_discussion')
        access.write({'perm_read': False})

        # create an environment for demo user
        env = self.env(user=self.env.ref('base.user_demo'))
        self.assertEqual(env.user.login, "demo")

        # create a new message as demo user
        discussion = self.env.ref('test_new_api.discussion_0')
        message = env['test_new_api.message'].new({'discussion': discussion})
        self.assertEqual(message.discussion, discussion)

        # read the related field discussion_name
        self.assertEqual(message.discussion.env, env)
        self.assertEqual(message.discussion_name, discussion.name)
        with self.assertRaises(AccessError):
            message.discussion.name

    @mute_logger('odoo.addons.base.ir.ir_model')
    def test_42_new_related(self):
        """ test the behavior of related fields traversing new records. """
        # make discussions unreadable for demo user
        access = self.env.ref('test_new_api.access_discussion')
        access.write({'perm_read': False})

        # create an environment for demo user
        env = self.env(user=self.env.ref('base.user_demo'))
        self.assertEqual(env.user.login, "demo")

        # create a new discussion and a new message as demo user
        discussion = env['test_new_api.discussion'].new({'name': 'Stuff'})
        message = env['test_new_api.message'].new({'discussion': discussion})
        self.assertEqual(message.discussion, discussion)

        # read the related field discussion_name
        self.assertNotEqual(message.sudo().env, message.env)
        self.assertEqual(message.discussion_name, discussion.name)

    def test_50_defaults(self):
        """ test default values. """
        fields = ['discussion', 'body', 'author', 'size']
        defaults = self.env['test_new_api.message'].default_get(fields)
        self.assertEqual(defaults, {'author': self.env.uid})

        defaults = self.env['test_new_api.mixed'].default_get(['number'])
        self.assertEqual(defaults, {'number': 3.14})

    def test_50_search_many2one(self):
        """ test search through a path of computed fields"""
        messages = self.env['test_new_api.message'].search(
            [('author_partner.name', '=', 'Demo User')])
        self.assertEqual(messages, self.env.ref('test_new_api.message_0_1'))

    def test_60_x2many_domain(self):
        """ test the cache consistency of a x2many field with a domain """
        discussion = self.env.ref('test_new_api.discussion_0')
        message = discussion.messages[0]
        self.assertNotIn(message, discussion.important_messages)

        message.important = True
        self.assertIn(message, discussion.important_messages)

        # writing on very_important_messages should call its domain method
        self.assertIn(message, discussion.very_important_messages)
        discussion.write({'very_important_messages': [(5,)]})
        self.assertFalse(discussion.very_important_messages)
        self.assertFalse(message.exists())

    def test_70_x2many_write(self):
        discussion = self.env.ref('test_new_api.discussion_0')
        Message = self.env['test_new_api.message']
        # There must be 3 messages, 0 important
        self.assertEqual(len(discussion.messages), 3)
        self.assertEqual(len(discussion.important_messages), 0)
        self.assertEqual(len(discussion.very_important_messages), 0)
        discussion.important_messages = [(0, 0, {
            'body': 'What is the answer?',
            'important': True,
        })]
        # There must be 4 messages, 1 important
        self.assertEqual(len(discussion.messages), 4)
        self.assertEqual(len(discussion.important_messages), 1)
        self.assertEqual(len(discussion.very_important_messages), 1)
        discussion.very_important_messages |= Message.new({
            'body': '42',
            'important': True,
        })
        # There must be 5 messages, 2 important
        self.assertEqual(len(discussion.messages), 5)
        self.assertEqual(len(discussion.important_messages), 2)
        self.assertEqual(len(discussion.very_important_messages), 2)

    def test_70_x2many_write(self):
        discussion = self.env.ref('test_new_api.discussion_0')
        Message = self.env['test_new_api.message']
        # There must be 3 messages, 0 important
        self.assertEqual(len(discussion.messages), 3)
        self.assertEqual(len(discussion.important_messages), 0)
        self.assertEqual(len(discussion.very_important_messages), 0)
        discussion.important_messages = [(0, 0, {
            'body': 'What is the answer?',
            'important': True,
        })]
        # There must be 4 messages, 1 important
        self.assertEqual(len(discussion.messages), 4)
        self.assertEqual(len(discussion.important_messages), 1)
        self.assertEqual(len(discussion.very_important_messages), 1)
        discussion.very_important_messages |= Message.new({
            'body': '42',
            'important': True,
        })
        # There must be 5 messages, 2 important
        self.assertEqual(len(discussion.messages), 5)
        self.assertEqual(len(discussion.important_messages), 2)
        self.assertEqual(len(discussion.very_important_messages), 2)


class TestHtmlField(common.TransactionCase):

    def setUp(self):
        super(TestHtmlField, self).setUp()
        self.model = self.env['test_new_api.mixed']

    def test_00_sanitize(self):
        self.assertEqual(self.model._fields['comment1'].sanitize, False)
        self.assertEqual(self.model._fields['comment2'].sanitize_attributes, True)
        self.assertEqual(self.model._fields['comment2'].strip_classes, False)
        self.assertEqual(self.model._fields['comment3'].sanitize_attributes, True)
        self.assertEqual(self.model._fields['comment3'].strip_classes, True)

        some_ugly_html = """<p>Oops this should maybe be sanitized
% if object.some_field and not object.oriented:
<table>
    % if object.other_field:
    <tr style="margin: 0px; border: 10px solid black;">
        ${object.mako_thing}
        <td>
    </tr>
    <tr class="custom_class">
        This is some html.
    </tr>
    % endif
    <tr>
%if object.dummy_field:
        <p>Youpie</p>
%endif"""

        record = self.model.create({
            'comment1': some_ugly_html,
            'comment2': some_ugly_html,
            'comment3': some_ugly_html,
            'comment4': some_ugly_html,
        })

        self.assertEqual(record.comment1, some_ugly_html, 'Error in HTML field: content was sanitized but field has sanitize=False')

        self.assertIn('<tr class="', record.comment2)

        # sanitize should have closed tags left open in the original html
        self.assertIn('</table>', record.comment3, 'Error in HTML field: content does not seem to have been sanitized despise sanitize=True')
        self.assertIn('</td>', record.comment3, 'Error in HTML field: content does not seem to have been sanitized despise sanitize=True')
        self.assertIn('<tr style="', record.comment3, 'Style attr should not have been stripped')
        # sanitize does not keep classes if asked to
        self.assertNotIn('<tr class="', record.comment3)

        self.assertNotIn('<tr style="', record.comment4, 'Style attr should have been stripped')


class TestMagicFields(common.TransactionCase):

    def test_write_date(self):
        record = self.env['test_new_api.discussion'].create({'name': 'Booba'})
        self.assertEqual(record.create_uid, self.env.user)
        self.assertEqual(record.write_uid, self.env.user)<|MERGE_RESOLUTION|>--- conflicted
+++ resolved
@@ -631,8 +631,6 @@
         self.assertEqual(attribute_record.bar, 'DEFDEF')
         self.assertFalse(self.env.has_todo())
 
-<<<<<<< HEAD
-=======
         # add group on company-dependent field
         self.assertFalse(user0.has_group('base.group_system'))
         self.patch(type(record).foo, 'groups', 'base.group_system')
@@ -644,50 +642,14 @@
 
         # add ir.rule to prevent access on record
         self.assertTrue(user0.has_group('base.group_user'))
-        model_id = self.env['ir.model'].search([('model', '=', record._name)]).id
         rule = self.env['ir.rule'].create({
-            'model_id': model_id,
+            'model_id': self.env['ir.model']._get_id(record._name),
             'groups': [self.env.ref('base.group_user').id],
             'domain_force': str([('id', '!=', record.id)]),
         })
         with self.assertRaises(AccessError):
             record.sudo(user0).foo = 'forbidden'
 
-    def test_28_sparse(self):
-        """ test sparse fields. """
-        record = self.env['test_new_api.sparse'].create({})
-        self.assertFalse(record.data)
-
-        partner = self.env.ref('base.main_partner')
-        values = [
-            ('boolean', True),
-            ('integer', 42),
-            ('float', 3.14),
-            ('char', 'John'),
-            ('selection', 'two'),
-            ('partner', partner.id),
-        ]
-        for n, (key, val) in enumerate(values):
-            record.write({key: val})
-            self.assertEqual(record.data, dict(values[:n+1]))
-
-        for key, val in values[:-1]:
-            self.assertEqual(record[key], val)
-        self.assertEqual(record.partner, partner)
-
-        for n, (key, val) in enumerate(values):
-            record.write({key: False})
-            self.assertEqual(record.data, dict(values[n+1:]))
-
-        # check reflection of sparse fields in 'ir.model.fields'
-        names = [name for name, _ in values]
-        domain = [('model', '=', 'test_new_api.sparse'), ('name', 'in', names)]
-        fields = self.env['ir.model.fields'].search(domain)
-        self.assertEqual(len(fields), len(names))
-        for field in fields:
-            self.assertEqual(field.serialization_field_id.name, 'data')
-
->>>>>>> c1fe9f18
     def test_30_read(self):
         """ test computed fields as returned by read(). """
         discussion = self.env.ref('test_new_api.discussion_0')
