import unittest2

import openerp.tests.common as common
from openerp.osv.orm import except_orm

class test_base(common.TransactionCase):

    def setUp(self):
        super(test_base,self).setUp()
        self.res_partner = self.registry('res.partner')

        # samples use effective TLDs from the Mozilla public suffix
        # list at http://publicsuffix.org
        self.samples = [
            ('"Raoul Grosbedon" <raoul@chirurgiens-dentistes.fr> ', 'Raoul Grosbedon', 'raoul@chirurgiens-dentistes.fr'),
            ('ryu+giga-Sushi@aizubange.fukushima.jp', '', 'ryu+giga-Sushi@aizubange.fukushima.jp'),
            ('Raoul chirurgiens-dentistes.fr', 'Raoul chirurgiens-dentistes.fr', ''),
            (" Raoul O'hara  <!@historicalsociety.museum>", "Raoul O'hara", '!@historicalsociety.museum')
        ]

    def test_00_res_partner_name_create(self):
        cr, uid = self.cr, self.uid
        parse = self.res_partner._parse_partner_name
        for text, name, mail in self.samples:
            self.assertEqual((name,mail), parse(text), 'Partner name parsing failed')
            partner_id, dummy = self.res_partner.name_create(cr, uid, text)
            partner = self.res_partner.browse(cr, uid, partner_id)
            self.assertEqual(name or mail, partner.name, 'Partner name incorrect')
            self.assertEqual(mail or False, partner.email, 'Partner email incorrect')

    def test_10_res_partner_find_or_create(self):
        cr,uid = self.cr, self.uid
        email = self.samples[0][0]
        partner_id, dummy = self.res_partner.name_create(cr, uid, email)
        found_id = self.res_partner.find_or_create(cr, uid, email)
        self.assertEqual(partner_id, found_id, 'find_or_create failed')
        new_id = self.res_partner.find_or_create(cr, uid, self.samples[1][0])
        self.assertTrue(new_id > partner_id, 'find_or_create failed - should have created new one')
        new_id2 = self.res_partner.find_or_create(cr, uid, self.samples[2][0])
        self.assertTrue(new_id2 > new_id, 'find_or_create failed - should have created new one again')


<<<<<<< HEAD
    def test_20_res_partner_address_sync(self):
        cr, uid = self.cr, self.uid
        ghoststep = self.res_partner.browse(cr, uid, self.res_partner.create(cr, uid,
                                                                             {'name': 'GhostStep',
                                                                              'is_company': True,
                                                                              'street': 'Main Street, 10',
                                                                              'phone': '123456789',
                                                                              'email': 'info@ghoststep.com',
                                                                              'vat': 'BE0477472701',
                                                                              'type': 'default'}))
        p1 = self.res_partner.browse(cr, uid, self.res_partner.name_create(cr, uid, 'Denis Bladesmith <denis.bladesmith@ghoststep.com>')[0])
        self.assertEqual(p1.type, 'contact', 'Default type must be "contact"')
        p1phone = '123456789#34'
        p1.write({'phone': p1phone,
                  'parent_id': ghoststep.id,
                  'use_parent_address': True})
        p1.refresh()
        self.assertEqual(p1.street, ghoststep.street, 'Address fields must be synced')
        self.assertEqual(p1.phone, p1phone, 'Phone should be preserved after address sync')
        self.assertEqual(p1.type, 'contact', 'Type should be preserved after address sync')
        self.assertEqual(p1.email, 'denis.bladesmith@ghoststep.com', 'Email should be preserved after sync')
        ghoststreet = 'South Street, 25'
        ghoststep.write({'street': ghoststreet})
        p1.refresh()
        self.assertEqual(p1.street, ghoststreet, 'Address fields must be synced automatically')
        self.assertEqual(p1.phone, p1phone, 'Phone should not be synced')
        self.assertEqual(p1.email, 'denis.bladesmith@ghoststep.com', 'Email should be preserved after sync')

        p1street = 'My Street, 11'
        p1.write({'street': p1street})
        ghoststep.refresh()
        self.assertEqual(ghoststep.street, ghoststreet, 'Touching contact should never alter parent')


    def test_30_res_partner_first_contact_sync(self):
        """ Test initial creation of company/contact pair where contact address gets copied to
        company """
        cr, uid = self.cr, self.uid
        ironshield = self.res_partner.browse(cr, uid, self.res_partner.name_create(cr, uid, 'IronShield')[0])
        self.assertFalse(ironshield.is_company, 'Partners are not companies by default')
        self.assertFalse(ironshield.use_parent_address, 'use_parent_address defaults to False')
        self.assertEqual(ironshield.type, 'contact', 'Default type must be "contact"')
        ironshield.write({'type': 'default'}) # force default type to double-check sync 
        p1 = self.res_partner.browse(cr, uid, self.res_partner.create(cr, uid,
                                                                      {'name': 'Isen Hardearth',
                                                                       'street': 'Strongarm Avenue, 12',
                                                                       'parent_id': ironshield.id}))
        self.assertEquals(p1.type, 'contact', 'Default type must be "contact", not the copied parent type')
        ironshield.refresh()
        self.assertEqual(ironshield.street, p1.street, 'Address fields should be copied to company')
        self.assertTrue(ironshield.is_company, 'Company flag should be turned on after first contact creation')

    def test_40_res_partner_address_getc(self):
        """ Test address_get address resolution mechanism: it should first go down through descendants,
        stopping when encountering another is_copmany entity, then go up, stopping again at the first
        is_company entity or the root ancestor and if nothing matches, it should use the provided partner
        itself """
        cr, uid = self.cr, self.uid
        elmtree = self.res_partner.browse(cr, uid, self.res_partner.name_create(cr, uid, 'Elmtree')[0])
        branch1 = self.res_partner.browse(cr, uid, self.res_partner.create(cr, uid, {'name': 'Branch 1',
                                                                                     'parent_id': elmtree.id,
                                                                                     'is_company': True}))
        leaf10 = self.res_partner.browse(cr, uid, self.res_partner.create(cr, uid, {'name': 'Leaf 10',
                                                                                    'parent_id': branch1.id,
                                                                                    'type': 'invoice'}))
        branch11 = self.res_partner.browse(cr, uid, self.res_partner.create(cr, uid, {'name': 'Branch 11',
                                                                                      'parent_id': branch1.id,
                                                                                      'type': 'other'}))
        leaf111 = self.res_partner.browse(cr, uid, self.res_partner.create(cr, uid, {'name': 'Leaf 111',
                                                                                    'parent_id': branch11.id,
                                                                                    'type': 'delivery'}))
        branch11.write({'is_company': False}) # force is_company after creating 1rst child
        branch2 = self.res_partner.browse(cr, uid, self.res_partner.create(cr, uid, {'name': 'Branch 2',
                                                                                     'parent_id': elmtree.id,
                                                                                     'is_company': True}))
        leaf21 = self.res_partner.browse(cr, uid, self.res_partner.create(cr, uid, {'name': 'Leaf 21',
                                                                                    'parent_id': branch2.id,
                                                                                    'type': 'delivery'}))
        leaf22 = self.res_partner.browse(cr, uid, self.res_partner.create(cr, uid, {'name': 'Leaf 22',
                                                                                    'parent_id': branch2.id}))
        leaf23 = self.res_partner.browse(cr, uid, self.res_partner.create(cr, uid, {'name': 'Leaf 23',
                                                                                    'parent_id': branch2.id,
                                                                                    'type': 'default'}))
        # go up, stop at branch1
        self.assertEqual(self.res_partner.address_get(cr, uid, [leaf111.id], ['delivery', 'invoice', 'contact', 'other', 'default']),
                         {'delivery': leaf111.id,
                          'invoice': leaf10.id,
                          'contact': branch1.id,
                          'other': branch11.id,
                          'default': leaf111.id}, 'Invalid address resolution')
        self.assertEqual(self.res_partner.address_get(cr, uid, [branch11.id], ['delivery', 'invoice', 'contact', 'other', 'default']),
                         {'delivery': leaf111.id,
                          'invoice': leaf10.id,
                          'contact': branch1.id,
                          'other': branch11.id,
                          'default': branch11.id}, 'Invalid address resolution')

        # go down, stop at at all child companies
        self.assertEqual(self.res_partner.address_get(cr, uid, [elmtree.id], ['delivery', 'invoice', 'contact', 'other', 'default']),
                         {'delivery': elmtree.id,
                          'invoice': elmtree.id,
                          'contact': elmtree.id,
                          'other': elmtree.id,
                          'default': elmtree.id}, 'Invalid address resolution')

        # go down through children
        self.assertEqual(self.res_partner.address_get(cr, uid, [branch1.id], ['delivery', 'invoice', 'contact', 'other', 'default']),
                         {'delivery': leaf111.id,
                          'invoice': leaf10.id,
                          'contact': branch1.id,
                          'other': branch11.id,
                          'default': branch1.id}, 'Invalid address resolution')
        self.assertEqual(self.res_partner.address_get(cr, uid, [branch2.id], ['delivery', 'invoice', 'contact', 'other', 'default']),
                         {'delivery': leaf21.id,
                          'invoice': leaf23.id,
                          'contact': branch2.id,
                          'other': leaf23.id,
                          'default': leaf23.id}, 'Invalid address resolution')

        # go up then down through siblings
        self.assertEqual(self.res_partner.address_get(cr, uid, [leaf21.id], ['delivery', 'invoice', 'contact', 'other', 'default']),
                         {'delivery': leaf21.id,
                          'invoice': leaf23.id,
                          'contact': branch2.id,
                          'other': leaf23.id,
                          'default': leaf23.id
                          }, 'Invalid address resolution, should scan commercial entity ancestor and its descendants')
        self.assertEqual(self.res_partner.address_get(cr, uid, [leaf22.id], ['delivery', 'invoice', 'contact', 'other', 'default']),
                         {'delivery': leaf21.id,
                          'invoice': leaf23.id,
                          'contact': leaf22.id,
                          'other': leaf23.id,
                          'default': leaf23.id}, 'Invalid address resolution, should scan commercial entity ancestor and its descendants')
        self.assertEqual(self.res_partner.address_get(cr, uid, [leaf23.id], ['delivery', 'invoice', 'contact', 'other', 'default']),
                         {'delivery': leaf21.id,
                          'invoice': leaf23.id,
                          'contact': branch2.id,
                          'other': leaf23.id,
                          'default': leaf23.id}, 'Invalid address resolution, `default` should only override if no partner with specific type exists')

        # empty adr_pref means only 'default'
        self.assertEqual(self.res_partner.address_get(cr, uid, [elmtree.id], []),
                        {'default': elmtree.id}, 'Invalid address resolution, no default means commercial entity ancestor')
        self.assertEqual(self.res_partner.address_get(cr, uid, [leaf111.id], []),
                        {'default': leaf111.id}, 'Invalid address resolution, no default means contact itself')
        branch11.write({'type': 'default'})
        self.assertEqual(self.res_partner.address_get(cr, uid, [leaf111.id], []),
                        {'default': branch11.id}, 'Invalid address resolution, branch11 should now be default')


    def test_50_res_partner_commercial_sync(self):    
        cr, uid = self.cr, self.uid
        p0 = self.res_partner.browse(cr, uid, self.res_partner.create(cr, uid,
                                                                      {'name': 'Sigurd Sunknife',
                                                                       'email': 'ssunknife@gmail.com'}))
        sunhelm = self.res_partner.browse(cr, uid, self.res_partner.create(cr, uid,
                                                                           {'name': 'Sunhelm',
                                                                            'is_company': True,
                                                                            'street': 'Rainbow Street, 13',
                                                                            'phone': '1122334455',
                                                                            'email': 'info@sunhelm.com',
                                                                            'vat': 'BE0477472701',
                                                                            'child_ids': [(4, p0.id),
                                                                                          (0, 0, {'name': 'Alrik Greenthorn',
                                                                                                  'email': 'agr@sunhelm.com'})],
                                                                            }))
        p1 = self.res_partner.browse(cr, uid, self.res_partner.create(cr, uid,
                                                                      {'name': 'Otto Blackwood',
                                                                       'email': 'otto.blackwood@sunhelm.com',
                                                                       'parent_id': sunhelm.id}))
        p11 = self.res_partner.browse(cr, uid, self.res_partner.create(cr, uid,
                                                                      {'name': 'Gini Graywool',
                                                                       'email': 'ggr@sunhelm.com',
                                                                       'parent_id': p1.id}))
        p2 = self.res_partner.browse(cr, uid, self.res_partner.search(cr, uid,
                                                                      [('email', '=', 'agr@sunhelm.com')])[0])

        for p in (p0, p1, p11, p2):
            p.refresh()
            self.assertEquals(p.commercial_id, sunhelm, 'Incorrect commercial entity resolution')
            self.assertEquals(p.vat, sunhelm.vat, 'Commercial fields must be automatically synced')
        sunhelmvat = 'BE0123456789'
        sunhelm.write({'vat': sunhelmvat})
        for p in (p0, p1, p11, p2):
            p.refresh()
            self.assertEquals(p.vat, sunhelmvat, 'Commercial fields must be automatically and recursively synced')

        p1vat = 'BE0987654321'
        p1.write({'vat': p1vat})
        for p in (sunhelm, p0, p11, p2):
            p.refresh()
            self.assertEquals(p.vat, sunhelmvat, 'Sync to children should only work downstream and on commercial entities')

        # promote p1 to commercial entity
        vals = p1.onchange_type(is_company=True)['value']
        p1.write(dict(vals, parent_id=sunhelm.id,
                      is_company=True,
                      name='Sunhelm Subsidiary'))
        p1.refresh()
        self.assertEquals(p1.vat, p1vat, 'Setting is_company should stop auto-sync of commercial fields')
        self.assertEquals(p1.commercial_id, p1, 'Incorrect commercial entity resolution after setting is_company')

        # writing on parent should not touch child commercial entities
        sunhelmvat2 = 'BE0112233445'
        sunhelm.write({'vat': sunhelmvat2})
        p1.refresh()
        self.assertEquals(p1.vat, p1vat, 'Setting is_company should stop auto-sync of commercial fields')
        p0.refresh()
        self.assertEquals(p0.vat, sunhelmvat2, 'Commercial fields must be automatically synced')
=======
class test_partner_recursion(common.TransactionCase):

    def setUp(self):
        super(test_partner_recursion,self).setUp()
        self.res_partner = self.registry('res.partner')
        cr, uid = self.cr, self.uid
        self.p1 = self.res_partner.name_create(cr, uid, 'Elmtree')[0]
        self.p2 = self.res_partner.create(cr, uid, {'name': 'Elmtree Child 1', 'parent_id': self.p1})
        self.p3 = self.res_partner.create(cr, uid, {'name': 'Elmtree Grand-Child 1.1', 'parent_id': self.p2})

    # split 101, 102, 103 tests to force SQL rollback between them

    def test_101_res_partner_recursion(self):
        cr, uid, p1, p3 = self.cr, self.uid, self.p1, self.p3
        self.assertRaises(except_orm, self.res_partner.write, cr, uid, [p1], {'parent_id': p3})

    def test_102_res_partner_recursion(self):
        cr, uid, p2, p3 = self.cr, self.uid, self.p2, self.p3
        self.assertRaises(except_orm, self.res_partner.write, cr, uid, [p2], {'parent_id': p3})

    def test_103_res_partner_recursion(self):
        cr, uid, p3 = self.cr, self.uid, self.p3
        self.assertRaises(except_orm, self.res_partner.write, cr, uid, [p3], {'parent_id': p3})

    def test_104_res_partner_recursion_indirect_cycle(self):
        """ Indirect hacky write to create cycle in children """
        cr, uid, p2, p3 = self.cr, self.uid, self.p2, self.p3
        p3b = self.res_partner.create(cr, uid, {'name': 'Elmtree Grand-Child 1.2', 'parent_id': self.p2})
        self.assertRaises(except_orm, self.res_partner.write, cr, uid, [p2],
                          {'child_ids': [(1, p3, {'parent_id': p3b}), (1, p3b, {'parent_id': p3})]})

    def test_110_res_partner_recursion_multi_update(self):
        """ multi-write on several partners in same hierarchy must not trigger a false cycle detection """
        cr, uid, p1, p2, p3 = self.cr, self.uid, self.p1, self.p2, self.p3
        self.assertTrue(self.res_partner.write(cr, uid, [p1,p2,p3], {'phone': '123456'}))
>>>>>>> 8d03cf77

if __name__ == '__main__':
    unittest2.main()<|MERGE_RESOLUTION|>--- conflicted
+++ resolved
@@ -40,7 +40,6 @@
         self.assertTrue(new_id2 > new_id, 'find_or_create failed - should have created new one again')
 
 
-<<<<<<< HEAD
     def test_20_res_partner_address_sync(self):
         cr, uid = self.cr, self.uid
         ghoststep = self.res_partner.browse(cr, uid, self.res_partner.create(cr, uid,
@@ -250,7 +249,7 @@
         self.assertEquals(p1.vat, p1vat, 'Setting is_company should stop auto-sync of commercial fields')
         p0.refresh()
         self.assertEquals(p0.vat, sunhelmvat2, 'Commercial fields must be automatically synced')
-=======
+
 class test_partner_recursion(common.TransactionCase):
 
     def setUp(self):
@@ -286,7 +285,6 @@
         """ multi-write on several partners in same hierarchy must not trigger a false cycle detection """
         cr, uid, p1, p2, p3 = self.cr, self.uid, self.p1, self.p2, self.p3
         self.assertTrue(self.res_partner.write(cr, uid, [p1,p2,p3], {'phone': '123456'}))
->>>>>>> 8d03cf77
 
 if __name__ == '__main__':
     unittest2.main()