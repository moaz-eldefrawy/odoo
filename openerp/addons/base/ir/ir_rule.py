--- conflicted
+++ resolved
@@ -78,40 +78,6 @@
 
         if self._uid == SUPERUSER_ID:
             return None
-<<<<<<< HEAD
-=======
-        cr.execute("""SELECT r.id
-                FROM ir_rule r
-                JOIN ir_model m ON (r.model_id = m.id)
-                WHERE m.model = %s
-                AND r.active is True
-                AND r.perm_""" + mode + """
-                AND (r.id IN (SELECT rule_group_id FROM rule_group_rel g_rel
-                            JOIN res_groups_users_rel u_rel ON (g_rel.group_id = u_rel.gid)
-                            WHERE u_rel.uid = %s) OR r.global)""", (model_name, uid))
-        rule_ids = [x[0] for x in cr.fetchall()]
-        if rule_ids:
-            # browse user as super-admin root to avoid access errors!
-            user = self.pool.get('res.users').browse(cr, SUPERUSER_ID, uid)
-            global_domains = []                 # list of domains
-            group_domains = {}                  # map: group -> list of domains
-            for rule in self.browse(cr, SUPERUSER_ID, rule_ids):
-                # read 'domain' as UID to have the correct eval context for the rule.
-                rule_domain = self.read(cr, uid, [rule.id], ['domain'])[0]['domain']
-                dom = expression.normalize_domain(rule_domain)
-                if rule.groups & user.groups_id:
-                    group_domains.setdefault(rule.groups[0], []).append(dom)
-                if not rule.groups:
-                    global_domains.append(dom)
-            # combine global domains and group domains
-            if group_domains:
-                group_domain = expression.OR(map(expression.OR, group_domains.values()))
-            else:
-                group_domain = []
-            domain = expression.AND(global_domains + [group_domain])
-            return domain
-        return []
->>>>>>> f10ef71f
 
         query = """ SELECT r.id FROM ir_rule r JOIN ir_model m ON (r.model_id=m.id)
                     WHERE m.model=%s AND r.active AND r.perm_{mode}
@@ -135,9 +101,8 @@
         group_domains = defaultdict(list)       # {group: list of domains}
         for rule in rules.sudo():
             dom = expression.normalize_domain(rule_domain[rule.id])
-            for group in rule.groups:
-                if group in user.groups_id:
-                    group_domains[group].append(dom)
+            if rule.groups & user.groups_id:
+                group_domains[rule.groups[0]].append(dom)
             if not rule.groups:
                 global_domains.append(dom)
 
