# -*- coding: utf-8 -*-
##############################################################################
#
#    OpenERP, Open Source Management Solution
#    Copyright (C) 2004-2009 Tiny SPRL (<http://tiny.be>).
#
#    This program is free software: you can redistribute it and/or modify
#    it under the terms of the GNU Affero General Public License as
#    published by the Free Software Foundation, either version 3 of the
#    License, or (at your option) any later version.
#
#    This program is distributed in the hope that it will be useful,
#    but WITHOUT ANY WARRANTY; without even the implied warranty of
#    MERCHANTABILITY or FITNESS FOR A PARTICULAR PURPOSE.  See the
#    GNU Affero General Public License for more details.
#
#    You should have received a copy of the GNU Affero General Public License
#    along with this program.  If not, see <http://www.gnu.org/licenses/>.
#
##############################################################################

from osv import fields, osv, expression
import time
from operator import itemgetter
from functools import partial
import tools
from tools.safe_eval import safe_eval as eval
from tools.misc import unquote as unquote

SUPERUSER_UID = 1

class ir_rule(osv.osv):
    _name = 'ir.rule'
    _order = 'name'
    _MODES = ['read', 'write', 'create', 'unlink']

    def _eval_context_for_combinations(self):
        """Returns a dictionary to use as evaluation context for
           ir.rule domains, when the goal is to obtain python lists
           that are easier to parse and combine, but not to
           actually execute them."""
        return {'user': unquote('user'),
                'time': unquote('time')}

    def _eval_context(self, cr, uid):
        """Returns a dictionary to use as evaluation context for
           ir.rule domains."""
        return {'user': self.pool.get('res.users').browse(cr, 1, uid),
                'time':time}

    def _domain_force_get(self, cr, uid, ids, field_name, arg, context=None):
        res = {}
        eval_context = self._eval_context(cr, uid)
        for rule in self.browse(cr, uid, ids, context):
            if rule.domain_force:
                res[rule.id] = expression.normalize(eval(rule.domain_force, eval_context))
            else:
                res[rule.id] = []
        return res

    def _get_value(self, cr, uid, ids, field_name, arg, context=None):
        res = {}
        for rule in self.browse(cr, uid, ids, context):
            if not rule.groups:
                res[rule.id] = True
            else:
                res[rule.id] = False
        return res

    def _check_model_obj(self, cr, uid, ids, context=None):
        return not any(isinstance(self.pool.get(rule.model_id.model), osv.osv_memory) for rule in self.browse(cr, uid, ids, context))

    _columns = {
        'name': fields.char('Name', size=128, select=1),
        'model_id': fields.many2one('ir.model', 'Object',select=1, required=True),
        'global': fields.function(_get_value, method=True, string='Global', type='boolean', store=True, help="If no group is specified the rule is global and applied to everyone"),
        'groups': fields.many2many('res.groups', 'rule_group_rel', 'rule_group_id', 'group_id', 'Groups'),
        'domain_force': fields.text('Domain'),
        'domain': fields.function(_domain_force_get, method=True, string='Domain', type='text'),
        'perm_read': fields.boolean('Apply For Read'),
        'perm_write': fields.boolean('Apply For Write'),
        'perm_create': fields.boolean('Apply For Create'),
        'perm_unlink': fields.boolean('Apply For Delete')
    }

    _order = 'model_id DESC'

    _defaults = {
        'perm_read': True,
        'perm_write': True,
        'perm_create': True,
        'perm_unlink': True,
        'global': True,
    }
    _sql_constraints = [
        ('no_access_rights', 'CHECK (perm_read!=False or perm_write!=False or perm_create!=False or perm_unlink!=False)', 'Rule must have at least one checked access right !'),
    ]
    _constraints = [
        (_check_model_obj, 'Rules are not supported for osv_memory objects !', ['model_id'])
    ]

<<<<<<< HEAD
    def domain_create(self, cr, uid, rule_ids):
        count = 0
        dom = []
        for rule in self.browse(cr, uid, rule_ids):
            if rule.domain:
                dom += rule.domain
                count += 1
        if count:
            return ['&'] * (count-1) + dom
        return []

    @tools.ormcache()
=======
    @tools.cache()
>>>>>>> 764de992
    def _compute_domain(self, cr, uid, model_name, mode="read"):
        if mode not in self._MODES:
            raise ValueError('Invalid mode: %r' % (mode,))

        if uid == SUPERUSER_UID:
            return None
        cr.execute("""SELECT r.id
                FROM ir_rule r
                JOIN ir_model m ON (r.model_id = m.id)
                WHERE m.model = %s
                AND r.perm_""" + mode + """
                AND (r.id IN (SELECT rule_group_id FROM rule_group_rel g_rel
                            JOIN res_groups_users_rel u_rel ON (g_rel.group_id = u_rel.gid)
                            WHERE u_rel.uid = %s) OR r.global)""", (model_name, uid))
        rule_ids = [x[0] for x in cr.fetchall()]
        if rule_ids:
            # browse user as super-admin root to avoid access errors!
            user = self.pool.get('res.users').browse(cr, SUPERUSER_UID, uid)
            global_domains = []                 # list of domains
            group_domains = {}                  # map: group -> list of domains
            for rule in self.browse(cr, SUPERUSER_UID, rule_ids):
                # read 'domain' as UID to have the correct eval context for the rule.
                rule_domain = self.read(cr, uid, rule.id, ['domain'])['domain']
                dom = expression.normalize(rule_domain)
                for group in rule.groups:
                    if group in user.groups_id:
                        group_domains.setdefault(group, []).append(dom)
                if not rule.groups:
                    global_domains.append(dom)
            # combine global domains and group domains
            if group_domains:
                group_domain = expression.OR(map(expression.OR, group_domains.values()))
            else:
                group_domain = []
            domain = expression.AND(global_domains + [group_domain])
            return domain
        return []

    def clear_cache(self, cr, uid):
        self._compute_domain.clear_cache(self)

    def domain_get(self, cr, uid, model_name, mode='read', context=None):
        dom = self._compute_domain(cr, uid, model_name, mode)
        if dom:
            # _where_calc is called as superuser. This means that rules can
            # involve objects on which the real uid has no acces rights.
            # This means also there is no implicit restriction (e.g. an object
            # references another object the user can't see).
            query = self.pool.get(model_name)._where_calc(cr, 1, dom, active_test=False)
            return query.where_clause, query.where_clause_params, query.tables
        return [], [], ['"'+self.pool.get(model_name)._table+'"']

    def unlink(self, cr, uid, ids, context=None):
        res = super(ir_rule, self).unlink(cr, uid, ids, context=context)
        self.clear_cache()
        return res

    def create(self, cr, uid, vals, context=None):
        res = super(ir_rule, self).create(cr, uid, vals, context=context)
        self.clear_cache(cr, uid)
        return res

    def write(self, cr, uid, ids, vals, context=None):
        res = super(ir_rule, self).write(cr, uid, ids, vals, context=context)
        self.clear_cache(cr,uid)
        return res

ir_rule()

# vim:expandtab:smartindent:tabstop=4:softtabstop=4:shiftwidth=4:
<|MERGE_RESOLUTION|>--- conflicted
+++ resolved
@@ -99,22 +99,7 @@
         (_check_model_obj, 'Rules are not supported for osv_memory objects !', ['model_id'])
     ]
 
-<<<<<<< HEAD
-    def domain_create(self, cr, uid, rule_ids):
-        count = 0
-        dom = []
-        for rule in self.browse(cr, uid, rule_ids):
-            if rule.domain:
-                dom += rule.domain
-                count += 1
-        if count:
-            return ['&'] * (count-1) + dom
-        return []
-
     @tools.ormcache()
-=======
-    @tools.cache()
->>>>>>> 764de992
     def _compute_domain(self, cr, uid, model_name, mode="read"):
         if mode not in self._MODES:
             raise ValueError('Invalid mode: %r' % (mode,))
