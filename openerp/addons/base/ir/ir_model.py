# -*- coding: utf-8 -*-

# Part of Odoo. See LICENSE file for full copyright and licensing details.
from collections import defaultdict
import logging
import re
import time
import types

import openerp
from openerp import SUPERUSER_ID
from openerp import models, tools, api
from openerp.modules.registry import RegistryManager
from openerp.osv import fields, osv
from openerp.osv.orm import BaseModel, Model, MAGIC_COLUMNS
from openerp.exceptions import UserError, AccessError
from openerp.tools import config
from openerp.tools.safe_eval import safe_eval as eval
from openerp.tools.translate import _

_logger = logging.getLogger(__name__)

MODULE_UNINSTALL_FLAG = '_force_unlink'

def _get_fields_type(self, cr, uid, context=None):
    # Avoid too many nested `if`s below, as RedHat's Python 2.6
    # break on it. See bug 939653.
    return sorted([(k,k) for k,v in fields.__dict__.iteritems()
                      if type(v) == types.TypeType and \
                         issubclass(v, fields._column) and \
                         v != fields._column and \
                         not v._deprecated and \
                         not issubclass(v, fields.function)])

def _in_modules(self, cr, uid, ids, field_name, arg, context=None):
    #pseudo-method used by fields.function in ir.model/ir.model.fields
    module_pool = self.pool["ir.module.module"]
    installed_module_ids = module_pool.search(cr, uid, [('state','=','installed')])
    installed_module_names = module_pool.read(cr, uid, installed_module_ids, ['name'], context=context)
    installed_modules = set(x['name'] for x in installed_module_names)

    result = {}
    xml_ids = osv.osv._get_xml_ids(self, cr, uid, ids)
    for k,v in xml_ids.iteritems():
        result[k] = ', '.join(sorted(installed_modules & set(xml_id.split('.')[0] for xml_id in v)))
    return result

class unknown(models.AbstractModel):
    """
    Abstract model used as a substitute for relational fields with an unknown
    comodel.
    """
    _name = '_unknown'

class ir_model(osv.osv):
    _name = 'ir.model'
    _description = "Models"
    _order = 'model'

    def _view_ids(self, cr, uid, ids, field_name, arg, context=None):
        models = self.browse(cr, uid, ids)
        res = {}
        for model in models:
            res[model.id] = self.pool["ir.ui.view"].search(cr, uid, [('model', '=', model.model)])
        return res

    def _inherited_models(self, cr, uid, ids, field_name, arg, context=None):
        res = {}
        for model in self.browse(cr, uid, ids, context=context):
            res[model.id] = []
            inherited_models = [model_name for model_name in self.pool[model.model]._inherits]
            if inherited_models:
                res[model.id] = self.search(cr, uid, [('model', 'in', inherited_models)], context=context)
        return res

    _columns = {
        'name': fields.char('Model Description', translate=True, required=True),
        'model': fields.char('Model', required=True, select=1),
        'info': fields.text('Information'),
        'field_id': fields.one2many('ir.model.fields', 'model_id', 'Fields', required=True, copy=True),
        'inherited_model_ids': fields.function(_inherited_models, type="many2many", obj="ir.model", string="Inherited models",
            help="The list of models that extends the current model."),
        'state': fields.selection([('manual','Custom Object'),('base','Base Object')],'Type', readonly=True),
        'access_ids': fields.one2many('ir.model.access', 'model_id', 'Access'),
        'transient': fields.boolean(string="Transient Model"),
        'modules': fields.function(_in_modules, type='char', string='In Apps', help='List of modules in which the object is defined or inherited'),
        'view_ids': fields.function(_view_ids, type='one2many', obj='ir.ui.view', string='Views'),
    }

    _defaults = {
        'model': 'x_',
        'state': 'manual',
    }

    def _check_model_name(self, cr, uid, ids, context=None):
        for model in self.browse(cr, uid, ids, context=context):
            if model.state=='manual':
                if not model.model.startswith('x_'):
                    return False
            if not re.match('^[a-z_A-Z0-9.]+$',model.model):
                return False
        return True

    def _model_name_msg(self, cr, uid, ids, context=None):
        return _('The Object name must start with x_ and not contain any special character !')

    _constraints = [
        (_check_model_name, _model_name_msg, ['model']),
    ]
    _sql_constraints = [
        ('obj_name_uniq', 'unique (model)', 'Each model must be unique!'),
    ]

    # overridden to allow searching both on model name (model field)
    # and model description (name field)
    def _name_search(self, cr, uid, name='', args=None, operator='ilike', context=None, limit=100, name_get_uid=None):
        if args is None:
            args = []
        domain = args + ['|', ('model', operator, name), ('name', operator, name)]
        return self.name_get(cr, name_get_uid or uid,
                             super(ir_model, self).search(cr, uid, domain, limit=limit, context=context),
                             context=context)

    def _drop_table(self, cr, uid, ids, context=None):
        for model in self.browse(cr, uid, ids, context):
            model_pool = self.pool[model.model]
            cr.execute('select relkind from pg_class where relname=%s', (model_pool._table,))
            result = cr.fetchone()
            if result and result[0] == 'v':
                cr.execute('DROP view %s' % (model_pool._table,))
            elif result and result[0] == 'r':
                cr.execute('DROP TABLE %s CASCADE' % (model_pool._table,))
        return True

    def unlink(self, cr, user, ids, context=None):
        # Prevent manual deletion of module tables
        if context is None: context = {}
        if isinstance(ids, (int, long)):
            ids = [ids]
        if not context.get(MODULE_UNINSTALL_FLAG):
            for model in self.browse(cr, user, ids, context):
                if model.state != 'manual':
                    raise UserError(_("Model '%s' contains module data and cannot be removed!") % (model.name,))

        self._drop_table(cr, user, ids, context)
        res = super(ir_model, self).unlink(cr, user, ids, context)
        if not context.get(MODULE_UNINSTALL_FLAG):
            # only reload pool for normal unlink. For module uninstall the
            # reload is done independently in openerp.modules.loading
            cr.commit() # must be committed before reloading registry in new cursor
            api.Environment.reset()
            RegistryManager.new(cr.dbname)
            RegistryManager.signal_registry_change(cr.dbname)

        return res

    def write(self, cr, user, ids, vals, context=None):
        if context:
            context = dict(context)
            context.pop('__last_update', None)
        if 'model' in vals:
            raise UserError(_('Field "Model" cannot be modified on models.'))
        if 'state' in vals:
            raise UserError(_('Field "Type" cannot be modified on models.'))
        if 'transient' in vals:
            raise UserError(_('Field "Transient Model" cannot be modified on models.'))
        # Filter out operations 4 link from field id, because openerp-web
        # always write (4,id,False) even for non dirty items
        if 'field_id' in vals:
            vals['field_id'] = [op for op in vals['field_id'] if op[0] != 4]
        return super(ir_model,self).write(cr, user, ids, vals, context)

    def create(self, cr, user, vals, context=None):
        if  context is None:
            context = {}
        res = super(ir_model,self).create(cr, user, vals, context)
        if vals.get('state','manual')=='manual':
            # setup models; this automatically adds model in registry
            self.pool.setup_models(cr, partial=(not self.pool.ready))
            # update database schema
            model = self.pool[vals['model']]
            ctx = dict(context, update_custom_fields=True)
            model._auto_init(cr, ctx)
            model._auto_end(cr, ctx) # actually create FKs!
            RegistryManager.signal_registry_change(cr.dbname)
        return res

    def instanciate(self, cr, user, model, transient, context=None):
        if isinstance(model, unicode):
            model = model.encode('utf-8')

        class CustomModel(models.Model):
            _name = model
            _module = False
            _custom = True
            _transient = bool(transient)

        CustomModel._build_model(self.pool, cr)

class ir_model_fields(osv.osv):
    _name = 'ir.model.fields'
    _description = "Fields"
    _rec_name = 'field_description'

    _columns = {
        'name': fields.char('Field Name', required=True, select=1),
        'complete_name': fields.char('Complete Name', select=1),
        'model': fields.char('Object Name', required=True, select=1,
            help="The technical name of the model this field belongs to"),
        'relation': fields.char('Object Relation',
            help="For relationship fields, the technical name of the target model"),
        'relation_field': fields.char('Relation Field',
            help="For one2many fields, the field on the target model that implement the opposite many2one relationship"),
        'model_id': fields.many2one('ir.model', 'Model', required=True, select=True, ondelete='cascade',
            help="The model this field belongs to"),
        'field_description': fields.char('Field Label', required=True, translate=True),
        'help': fields.text('Field Help', translate=True),
        'ttype': fields.selection(_get_fields_type, 'Field Type', required=True),
        'selection': fields.char('Selection Options', help="List of options for a selection field, "
            "specified as a Python expression defining a list of (key, label) pairs. "
            "For example: [('blue','Blue'),('yellow','Yellow')]"),
        'copy': fields.boolean('Copied', help="Whether the value is copied when duplicating a record."),
        'related': fields.char('Related Field', help="The corresponding related field, if any. This must be a dot-separated list of field names."),
        'required': fields.boolean('Required'),
        'readonly': fields.boolean('Readonly'),
        'index': fields.boolean('Indexed'),
        'translate': fields.boolean('Translatable', help="Whether values for this field can be translated (enables the translation mechanism for that field)"),
        'size': fields.integer('Size'),
        'state': fields.selection([('manual','Custom Field'),('base','Base Field')],'Type', required=True, readonly=True, select=1),
        'on_delete': fields.selection([('cascade', 'Cascade'), ('set null', 'Set NULL'), ('restrict', 'Restrict')],
                                      'On Delete', help='On delete property for many2one fields'),
        'domain': fields.char('Domain', help="The optional domain to restrict possible values for relationship fields, "
            "specified as a Python expression defining a list of triplets. "
            "For example: [('color','=','red')]"),
        'groups': fields.many2many('res.groups', 'ir_model_fields_group_rel', 'field_id', 'group_id', 'Groups'),
        'selectable': fields.boolean('Selectable'),
        'modules': fields.function(_in_modules, type='char', string='In Apps', help='List of modules in which the field is defined'),
        'serialization_field_id': fields.many2one('ir.model.fields', 'Serialization Field', domain = "[('ttype','=','serialized')]",
                                                  ondelete='cascade', help="If set, this field will be stored in the sparse "
                                                                           "structure of the serialization field, instead "
                                                                           "of having its own database column. This cannot be "
                                                                           "changed after creation."),
        'relation_table': fields.char("Relation Table", help="Used for custom many2many fields to define a custom relation table name"),
        'column1': fields.char("Column 1", help="Column referring to the record in the model table"),
        'column2': fields.char("Column 2", help="Column referring to the record in the comodel table"),
        'compute': fields.text("Compute", help="Code to compute the value of the field.\n"
                        "Iterate on the recordset 'self' and assign the field's value:\n\n"
                        "    for record in self:\n"
                        "        record['size'] = len(record.name)\n\n"
                        "Modules time, datetime, dateutil are available."),
        'depends': fields.char("Dependencies", help="Dependencies of compute method; "
                        "a list of comma-separated field names, like\n\n"
                        "    name, partner_id.name"),
    }
    _rec_name='field_description'
    _defaults = {
        'selection': "",
        'domain': "[]",
        'name': 'x_',
        'state': 'manual',
        'on_delete': 'set null',
        'field_description': '',
        'selectable': 1,
    }
    _order = "name"

    def _check_selection(self, cr, uid, selection, context=None):
        try:
            selection_list = eval(selection)
        except Exception:
            _logger.info('Invalid selection list definition for fields.selection', exc_info=True)
            raise UserError(_("The Selection Options expression is not a valid Pythonic expression."
                                "Please provide an expression in the [('key','Label'), ...] format."))

        check = True
        if not (isinstance(selection_list, list) and selection_list):
            check = False
        else:
            for item in selection_list:
                if not (isinstance(item, (tuple,list)) and len(item) == 2):
                    check = False
                    break

        if not check:
                raise UserError(_("The Selection Options expression is must be in the [('key','Label'), ...] format!"))
        return True

    def _size_gt_zero_msg(self, cr, user, ids, context=None):
        return _('Size of the field can never be less than 0 !')

    _sql_constraints = [
        ('size_gt_zero', 'CHECK (size>=0)',_size_gt_zero_msg ),
    ]

    def _related_field(self):
        """ Return the ``Field`` instance corresponding to ``self.related``. """
        names = self.related.split(".")
        last = len(names) - 1
        model = self.env[self.model or self.model_id.model]
        for index, name in enumerate(names):
            field = model._fields.get(name)
            if field is None:
                raise UserError(_("Unknown field name '%s' in related field '%s'") % (name, self.related))
            if index < last and not field.relational:
                raise UserError(_("Non-relational field name '%s' in related field '%s'") % (name, self.related))
            model = model[name]
        return field

    @api.one
    @api.constrains('related')
    def _check_related(self):
        if self.state == 'manual' and self.related:
            field = self._related_field()
            if field.type != self.ttype:
                raise UserError(_("Related field '%s' does not have type '%s'") % (self.related, self.ttype))
            if field.relational and field.comodel_name != self.relation:
                raise UserError(_("Related field '%s' does not have comodel '%s'") % (self.related, self.relation))

    @api.onchange('related')
    def _onchange_related(self):
        if self.related:
            try:
                field = self._related_field()
            except UserError as e:
                return {'warning': {'title': _("Warning"), 'message': e.message}}
            self.ttype = field.type
            self.relation = field.comodel_name
            self.readonly = True
            self.copy = False

    @api.constrains('depends')
    def _check_depends(self):
        """ Check whether all fields in dependencies are valid. """
        for record in self:
            if not record.depends:
                continue
            for seq in record.depends.split(","):
                if not seq.strip():
                    raise UserError(_("Empty dependency in %r") % (record.depends))
                model = self.env[record.model]
                names = seq.strip().split(".")
                last = len(names) - 1
                for index, name in enumerate(names):
                    field = model._fields.get(name)
                    if field is None:
                        raise UserError(_("Unknown field %r in dependency %r") % (name, seq.strip()))
                    if index < last and not field.relational:
                        raise UserError(_("Non-relational field %r in dependency %r") % (name, seq.strip()))
                    model = model[name]

    @api.onchange('compute')
    def _onchange_compute(self):
        if self.compute:
            self.readonly = True
            self.copy = False

    @api.one
    @api.constrains('relation_table')
    def _check_relation_table(self):
        models.check_pg_name(self.relation_table)

    @api.model
    def _custom_many2many_names(self, model_name, comodel_name):
        """ Return default names for the table and columns of a custom many2many field. """
        rel1 = self.env[model_name]._table
        rel2 = self.env[comodel_name]._table
        table = 'x_%s_%s_rel' % tuple(sorted([rel1, rel2]))
        if rel1 == rel2:
            return (table, 'id1', 'id2')
        else:
            return (table, '%s_id' % rel1, '%s_id' % rel2)

    @api.onchange('ttype', 'model_id', 'relation')
    def _onchange_ttype(self):
        self.copy = (self.ttype != 'one2many')
        if self.ttype == 'many2many' and self.model_id and self.relation:
            names = self._custom_many2many_names(self.model_id.model, self.relation)
            self.relation_table, self.column1, self.column2 = names
        else:
            self.relation_table = False
            self.column1 = False
            self.column2 = False

    @api.onchange('relation_table')
    def _onchange_relation_table(self):
        if self.relation_table:
            # check whether other fields use the same table
            others = self.search([('ttype', '=', 'many2many'),
                                  ('relation_table', '=', self.relation_table),
                                  ('id', 'not in', self._origin.ids)])
            if others:
                for other in others:
                    if (other.model, other.relation) == (self.relation, self.model):
                        # other is a candidate inverse field
                        self.column1 = other.column2
                        self.column2 = other.column1
                        return
                return {'warning':{
                    'title': _("Warning"),
                    'message': _("The table %r if used for other, possibly incompatible fields.") % self.relation_table,
                }}

    def _drop_column(self, cr, uid, ids, context=None):
        tables_to_drop = set()

        for field in self.browse(cr, uid, ids, context):
            if field.name in MAGIC_COLUMNS:
                continue
            model = self.pool[field.model]
            cr.execute('SELECT relkind FROM pg_class WHERE relname=%s', (model._table,))
            result = cr.fetchone()
            cr.execute("""SELECT column_name FROM information_schema.columns
                          WHERE table_name=%s AND column_name=%s""",
                       (model._table, field.name))
            column_name = cr.fetchone()
            if column_name and (result and result[0] == 'r'):
                cr.execute('ALTER table "%s" DROP column "%s" cascade' % (model._table, field.name))
            if field.state == 'manual' and field.ttype == 'many2many':
                rel_name = field.relation_table or model._fields[field.name].relation
                tables_to_drop.add(rel_name)
            model._pop_field(cr, uid, field.name, context=context)

        if tables_to_drop:
            # drop the relation tables that are not used by other fields
            cr.execute("""SELECT relation_table FROM ir_model_fields
                          WHERE relation_table IN %s AND id NOT IN %s""",
                       (tuple(tables_to_drop), tuple(ids)))
            tables_to_keep = set(row[0] for row in cr.fetchall())
            for rel_name in tables_to_drop - tables_to_keep:
                cr.execute('DROP TABLE "%s"' % rel_name)

        return True

    def unlink(self, cr, user, ids, context=None):
        # Prevent manual deletion of module columns
        if context is None: context = {}
        if isinstance(ids, (int, long)):
            ids = [ids]
        if not context.get(MODULE_UNINSTALL_FLAG) and \
                any(field.state != 'manual' for field in self.browse(cr, user, ids, context)):
            raise UserError(_("This column contains module data and cannot be removed!"))

        self._drop_column(cr, user, ids, context)
        res = super(ir_model_fields, self).unlink(cr, user, ids, context)
        if not context.get(MODULE_UNINSTALL_FLAG):
            # The field we just deleted might be inherited, and the registry is
            # inconsistent in this case; therefore we reload the registry.
            cr.commit()
            api.Environment.reset()
            RegistryManager.new(cr.dbname)
            RegistryManager.signal_registry_change(cr.dbname)
        return res

    def create(self, cr, user, vals, context=None):
        if 'model_id' in vals:
            model_data = self.pool['ir.model'].browse(cr, user, vals['model_id'])
            vals['model'] = model_data.model
        if context is None:
            context = {}
        if vals.get('ttype', False) == 'selection':
            if not vals.get('selection',False):
                raise UserError(_('For selection fields, the Selection Options must be given!'))
            self._check_selection(cr, user, vals['selection'], context=context)
        res = super(ir_model_fields,self).create(cr, user, vals, context)
        if vals.get('state','manual') == 'manual':
            if not vals['name'].startswith('x_'):
                raise UserError(_("Custom fields must have a name that starts with 'x_' !"))

            if vals.get('relation',False) and not self.pool['ir.model'].search(cr, user, [('model','=',vals['relation'])]):
                raise UserError(_("Model %s does not exist!") % vals['relation'])

            if vals.get('ttype', False) == 'one2many':
                if not self.search(cr, user, [('model_id','=',vals['relation']), ('name','=',vals['relation_field']), ('ttype','=','many2one')]):
                    raise UserError(_("Many2one %s on model %s does not exist!") % (vals['relation_field'], vals['relation']))

            self.pool.clear_manual_fields()

            if vals['model'] in self.pool:
                # setup models; this re-initializes model in registry
                self.pool.setup_models(cr, partial=(not self.pool.ready))
                # update database schema
                model = self.pool[vals['model']]
                ctx = dict(context, update_custom_fields=True)
                model._auto_init(cr, ctx)
                model._auto_end(cr, ctx) # actually create FKs!
                RegistryManager.signal_registry_change(cr.dbname)

        return res

    def write(self, cr, user, ids, vals, context=None):
        if context is None:
            context = {}

        #For the moment renaming a sparse field or changing the storing system is not allowed. This may be done later
        if 'serialization_field_id' in vals or 'name' in vals:
            for field in self.browse(cr, user, ids, context=context):
                if 'serialization_field_id' in vals and field.serialization_field_id.id != vals['serialization_field_id']:
                    raise UserError(_('Changing the storing system for field "%s" is not allowed.') % field.name)
                if field.serialization_field_id and (field.name != vals['name']):
                    raise UserError(_('Renaming sparse field "%s" is not allowed') % field.name)

        # if set, *one* column can be renamed here
        column_rename = None

        # names of the models to patch
        patched_models = set()

        if vals and ids:
            # check selection if given
            if vals.get('selection'):
                self._check_selection(cr, user, vals['selection'], context=context)

            for item in self.browse(cr, user, ids, context=context):
                if item.state != 'manual':
                    raise UserError(_('Properties of base fields cannot be altered in this manner! '
                                        'Please modify them through Python code, '
                                        'preferably through a custom addon!'))

                if vals.get('model_id', item.model_id.id) != item.model_id.id:
                    raise UserError(_("Changing the model of a field is forbidden!"))

                if vals.get('ttype', item.ttype) != item.ttype:
                    raise UserError(_("Changing the type of a field is not yet supported. "
                                      "Please drop it and create it again!"))

                obj = self.pool.get(item.model)
                field = getattr(obj, '_fields', {}).get(item.name)

                if vals.get('name', item.name) != item.name:
                    # We need to rename the column
                    if column_rename:
                        raise UserError(_('Can only rename one field at a time!'))
                    if vals['name'] in obj._fields:
                        raise UserError(_('Cannot rename field to %s, because that field already exists!') % vals['name'])
                    if vals.get('state', 'manual') == 'manual' and not vals['name'].startswith('x_'):
                        raise UserError(_('New field name must still start with x_ , because it is a custom field!'))
                    if '\'' in vals['name'] or '"' in vals['name'] or ';' in vals['name']:
                        raise ValueError('Invalid character in column name')
                    column_rename = (obj._table, item.name, vals['name'], item.index)

                # We don't check the 'state', because it might come from the context
                # (thus be set for multiple fields) and will be ignored anyway.
                if obj is not None and field is not None:
                    patched_models.add(obj._name)

        # These shall never be written (modified)
        for column_name in ('model_id', 'model', 'state'):
            if column_name in vals:
                del vals[column_name]

        res = super(ir_model_fields,self).write(cr, user, ids, vals, context=context)

        self.pool.clear_manual_fields()

        if column_rename:
            # rename column in database, and its corresponding index if present
            table, oldname, newname, index = column_rename
            cr.execute('ALTER TABLE "%s" RENAME COLUMN "%s" TO "%s"' % (table, oldname, newname))
            if index:
                cr.execute('ALTER INDEX "%s_%s_index" RENAME TO "%s_%s_index"' % (table, oldname, table, newname))

        if column_rename or patched_models:
            # setup models, this will reload all manual fields in registry
            self.pool.setup_models(cr, partial=(not self.pool.ready))

        if patched_models:
            # update the database schema of the models to patch
            ctx = dict(context, update_custom_fields=True)
            for model_name in patched_models:
                obj = self.pool[model_name]
                obj._auto_init(cr, ctx)
                obj._auto_end(cr, ctx) # actually create FKs!

        if column_rename or patched_models:
            RegistryManager.signal_registry_change(cr.dbname)

        return res

class ir_model_constraint(Model):
    """
    This model tracks PostgreSQL foreign keys and constraints used by OpenERP
    models.
    """
    _name = 'ir.model.constraint'
    _columns = {
        'name': fields.char('Constraint', required=True, select=1,
            help="PostgreSQL constraint or foreign key name."),
        'definition': fields.char('Definition', help="PostgreSQL constraint definition"),
        'model': fields.many2one('ir.model', string='Model',
            required=True, select=1),
        'module': fields.many2one('ir.module.module', string='Module',
            required=True, select=1),
        'type': fields.char('Constraint Type', required=True, size=1, select=1,
            help="Type of the constraint: `f` for a foreign key, "
                "`u` for other constraints."),
        'date_update': fields.datetime('Update Date'),
        'date_init': fields.datetime('Initialization Date')
    }

    _sql_constraints = [
        ('module_name_uniq', 'unique(name, module)',
            'Constraints with the same name are unique per module.'),
    ]

    def _module_data_uninstall(self, cr, uid, ids, context=None):
        """
        Delete PostgreSQL foreign keys and constraints tracked by this model.
        """ 

        if uid != SUPERUSER_ID and not self.pool['ir.model.access'].check_groups(cr, uid, "base.group_system"):
            raise AccessError(_('Administrator access is required to uninstall a module'))

        context = dict(context or {})

        ids_set = set(ids)
        ids.sort()
        ids.reverse()
        for data in self.browse(cr, uid, ids, context):
            model = data.model.model
<<<<<<< HEAD
            model_obj = self.pool.get(model)
            if not model_obj:
                continue
=======
            if model in self.pool:
                table = self.pool[model]._table
            else:
                table = model.replace('.', '_')
>>>>>>> 826472dc
            name = openerp.tools.ustr(data.name)
            typ = data.type

            # double-check we are really going to delete all the owners of this schema element
            cr.execute("""SELECT id from ir_model_constraint where name=%s""", (data.name,))
            external_ids = [x[0] for x in cr.fetchall()]
            if set(external_ids)-ids_set:
                # as installed modules have defined this element we must not delete it!
                continue

            if typ == 'f':
                # test if FK exists on this table (it could be on a related m2m table, in which case we ignore it)
                cr.execute("""SELECT 1 from pg_constraint cs JOIN pg_class cl ON (cs.conrelid = cl.oid)
                              WHERE cs.contype=%s and cs.conname=%s and cl.relname=%s""", ('f', name, table))
                if cr.fetchone():
                    cr.execute('ALTER TABLE "%s" DROP CONSTRAINT "%s"' % (table, name),)
                    _logger.info('Dropped FK CONSTRAINT %s@%s', name, model)

            if typ == 'u':
                # test if constraint exists
                cr.execute("""SELECT 1 from pg_constraint cs JOIN pg_class cl ON (cs.conrelid = cl.oid)
                              WHERE cs.contype=%s and cs.conname=%s and cl.relname=%s""", ('u', name, table))
                if cr.fetchone():
                    cr.execute('ALTER TABLE "%s" DROP CONSTRAINT "%s"' % (table, name),)
                    _logger.info('Dropped CONSTRAINT %s@%s', name, model)

        self.unlink(cr, uid, ids, context)

class ir_model_relation(Model):
    """
    This model tracks PostgreSQL tables used to implement OpenERP many2many
    relations.
    """
    _name = 'ir.model.relation'
    _columns = {
        'name': fields.char('Relation Name', required=True, select=1,
            help="PostgreSQL table name implementing a many2many relation."),
        'model': fields.many2one('ir.model', string='Model',
            required=True, select=1),
        'module': fields.many2one('ir.module.module', string='Module',
            required=True, select=1),
        'date_update': fields.datetime('Update Date'),
        'date_init': fields.datetime('Initialization Date')
    }

    def _module_data_uninstall(self, cr, uid, ids, context=None):
        """
        Delete PostgreSQL many2many relations tracked by this model.
        """ 

        if uid != SUPERUSER_ID and not self.pool['ir.model.access'].check_groups(cr, uid, "base.group_system"):
            raise AccessError(_('Administrator access is required to uninstall a module'))

        ids_set = set(ids)
        to_drop_table = []
        ids.sort()
        ids.reverse()
        for data in self.browse(cr, uid, ids, context):
            model = data.model
            name = openerp.tools.ustr(data.name)

            # double-check we are really going to delete all the owners of this schema element
            cr.execute("""SELECT id from ir_model_relation where name = %s""", (data.name,))
            external_ids = [x[0] for x in cr.fetchall()]
            if set(external_ids)-ids_set:
                # as installed modules have defined this element we must not delete it!
                continue

            cr.execute("SELECT 1 FROM information_schema.tables WHERE table_name=%s", (name,))
            if cr.fetchone() and not name in to_drop_table:
                to_drop_table.append(name)

        self.unlink(cr, uid, ids, context)

        # drop m2m relation tables
        for table in to_drop_table:
            cr.execute('DROP TABLE %s CASCADE'% table,)
            _logger.info('Dropped table %s', table)

        cr.commit()

class ir_model_access(osv.osv):
    _name = 'ir.model.access'
    _columns = {
        'name': fields.char('Name', required=True, select=True),
        'active': fields.boolean('Active', help='If you uncheck the active field, it will disable the ACL without deleting it (if you delete a native ACL, it will be re-created when you reload the module.'),
        'model_id': fields.many2one('ir.model', 'Object', required=True, domain=[('transient','=', False)], select=True, ondelete='cascade'),
        'group_id': fields.many2one('res.groups', 'Group', ondelete='cascade', select=True),
        'perm_read': fields.boolean('Read Access'),
        'perm_write': fields.boolean('Write Access'),
        'perm_create': fields.boolean('Create Access'),
        'perm_unlink': fields.boolean('Delete Access'),
    }
    _defaults = {
        'active': True,
    }

    def check_groups(self, cr, uid, group):
        grouparr  = group.split('.')
        if not grouparr:
            return False
        cr.execute("select 1 from res_groups_users_rel where uid=%s and gid IN (select res_id from ir_model_data where module=%s and name=%s)", (uid, grouparr[0], grouparr[1],))
        return bool(cr.fetchone())

    def check_group(self, cr, uid, model, mode, group_ids):
        """ Check if a specific group has the access mode to the specified model"""
        assert mode in ['read','write','create','unlink'], 'Invalid access mode'

        if isinstance(model, BaseModel):
            assert model._name == 'ir.model', 'Invalid model object'
            model_name = model.name
        else:
            model_name = model

        if isinstance(group_ids, (int, long)):
            group_ids = [group_ids]
        for group_id in group_ids:
            cr.execute("SELECT perm_" + mode + " "
                   "  FROM ir_model_access a "
                   "  JOIN ir_model m ON (m.id = a.model_id) "
                   " WHERE m.model = %s AND a.active IS True "
                   " AND a.group_id = %s", (model_name, group_id)
                   )
            r = cr.fetchone()
            if r is None:
                cr.execute("SELECT perm_" + mode + " "
                       "  FROM ir_model_access a "
                       "  JOIN ir_model m ON (m.id = a.model_id) "
                       " WHERE m.model = %s AND a.active IS True "
                       " AND a.group_id IS NULL", (model_name, )
                       )
                r = cr.fetchone()

            access = bool(r and r[0])
            if access:
                return True
        # pass no groups -> no access
        return False

    def group_names_with_access(self, cr, model_name, access_mode):
        """Returns the names of visible groups which have been granted ``access_mode`` on
           the model ``model_name``.
           :rtype: list
        """
        assert access_mode in ['read','write','create','unlink'], 'Invalid access mode: %s' % access_mode
        cr.execute('''SELECT
                        c.name, g.name
                      FROM
                        ir_model_access a
                        JOIN ir_model m ON (a.model_id=m.id)
                        JOIN res_groups g ON (a.group_id=g.id)
                        LEFT JOIN ir_module_category c ON (c.id=g.category_id)
                      WHERE
                        m.model=%s AND
                        a.active IS True AND
                        a.perm_''' + access_mode, (model_name,))
        return [('%s/%s' % x) if x[0] else x[1] for x in cr.fetchall()]

    # The context parameter is useful when the method translates error messages.
    # But as the method raises an exception in that case,  the key 'lang' might
    # not be really necessary as a cache key, unless the `ormcache_context`
    # decorator catches the exception (it does not at the moment.)
    @tools.ormcache_context('uid', 'model', 'mode', 'raise_exception', keys=('lang',))
    def check(self, cr, uid, model, mode='read', raise_exception=True, context=None):
        if uid==1:
            # User root have all accesses
            # TODO: exclude xml-rpc requests
            return True

        assert mode in ['read','write','create','unlink'], 'Invalid access mode'

        if isinstance(model, BaseModel):
            assert model._name == 'ir.model', 'Invalid model object'
            model_name = model.model
        else:
            model_name = model

        # TransientModel records have no access rights, only an implicit access rule
        if model_name not in self.pool:
            _logger.error('Missing model %s' % (model_name, ))
        elif self.pool[model_name].is_transient():
            return True

        # We check if a specific rule exists
        cr.execute('SELECT MAX(CASE WHEN perm_' + mode + ' THEN 1 ELSE 0 END) '
                   '  FROM ir_model_access a '
                   '  JOIN ir_model m ON (m.id = a.model_id) '
                   '  JOIN res_groups_users_rel gu ON (gu.gid = a.group_id) '
                   ' WHERE m.model = %s '
                   '   AND gu.uid = %s '
                   '   AND a.active IS True '
                   , (model_name, uid,)
                   )
        r = cr.fetchone()[0]

        if r is None:
            # there is no specific rule. We check the generic rule
            cr.execute('SELECT MAX(CASE WHEN perm_' + mode + ' THEN 1 ELSE 0 END) '
                       '  FROM ir_model_access a '
                       '  JOIN ir_model m ON (m.id = a.model_id) '
                       ' WHERE a.group_id IS NULL '
                       '   AND m.model = %s '
                       '   AND a.active IS True '
                       , (model_name,)
                       )
            r = cr.fetchone()[0]

        if not r and raise_exception:
            groups = '\n\t'.join('- %s' % g for g in self.group_names_with_access(cr, model_name, mode))
            msg_heads = {
                # Messages are declared in extenso so they are properly exported in translation terms
                'read': _("Sorry, you are not allowed to access this document."),
                'write':  _("Sorry, you are not allowed to modify this document."),
                'create': _("Sorry, you are not allowed to create this kind of document."),
                'unlink': _("Sorry, you are not allowed to delete this document."),
            }
            if groups:
                msg_tail = _("Only users with the following access level are currently allowed to do that") + ":\n%s\n\n(" + _("Document model") + ": %s)"
                msg_params = (groups, model_name)
            else:
                msg_tail = _("Please contact your system administrator if you think this is an error.") + "\n\n(" + _("Document model") + ": %s)"
                msg_params = (model_name,)
            _logger.info('Access Denied by ACLs for operation: %s, uid: %s, model: %s', mode, uid, model_name)
            msg = '%s %s' % (msg_heads[mode], msg_tail)
            raise openerp.exceptions.AccessError(msg % msg_params)
        return bool(r)

    __cache_clearing_methods = []

    def register_cache_clearing_method(self, model, method):
        self.__cache_clearing_methods.append((model, method))

    def unregister_cache_clearing_method(self, model, method):
        try:
            i = self.__cache_clearing_methods.index((model, method))
            del self.__cache_clearing_methods[i]
        except ValueError:
            pass

    def call_cache_clearing_methods(self, cr):
        self.invalidate_cache(cr, SUPERUSER_ID)
        self.check.clear_cache(self)    # clear the cache of check function
        for model, method in self.__cache_clearing_methods:
            if model in self.pool:
                getattr(self.pool[model], method)()

    #
    # Check rights on actions
    #
    def write(self, cr, uid, ids, values, context=None):
        self.call_cache_clearing_methods(cr)
        res = super(ir_model_access, self).write(cr, uid, ids, values, context=context)
        return res

    def create(self, cr, uid, values, context=None):
        self.call_cache_clearing_methods(cr)
        res = super(ir_model_access, self).create(cr, uid, values, context=context)
        return res

    def unlink(self, cr, uid, ids, context=None):
        self.call_cache_clearing_methods(cr)
        res = super(ir_model_access, self).unlink(cr, uid, ids, context=context)
        return res

class ir_model_data(osv.osv):
    """Holds external identifier keys for records in the database.
       This has two main uses:

           * allows easy data integration with third-party systems,
             making import/export/sync of data possible, as records
             can be uniquely identified across multiple systems
           * allows tracking the origin of data installed by OpenERP
             modules themselves, thus making it possible to later
             update them seamlessly.
    """
    _name = 'ir.model.data'
    _order = 'module,model,name'

    def name_get(self, cr, uid, ids, context=None):
        bymodel = defaultdict(dict)
        names = {}

        for res in self.browse(cr, uid, ids, context=context):
            bymodel[res.model][res.res_id] = res
            names[res.id] = res.complete_name
            #result[res.model][res.res_id] = res.id

        for model, id_map in bymodel.iteritems():
            try:
                ng = dict(self.pool[model].name_get(cr, uid, id_map.keys(), context=context))
            except Exception:
                pass
            else:
                for r in id_map.itervalues():
                    names[r.id] = ng.get(r.res_id, r.complete_name)

        return [(i, names[i]) for i in ids]

    def _complete_name_get(self, cr, uid, ids, prop, unknow_none, context=None):
        result = {}
        for res in self.browse(cr, uid, ids, context=context):
            result[res.id] = (res.module and (res.module + '.') or '')+res.name
        return result

    _columns = {
        'name': fields.char('External Identifier', required=True,
                            help="External Key/Identifier that can be used for "
                                 "data integration with third-party systems"),
        'complete_name': fields.function(_complete_name_get, type='char', string='Complete ID'),
        'model': fields.char('Model Name', required=True),
        'module': fields.char('Module', required=True),
        'res_id': fields.integer('Record ID', help="ID of the target record in the database"),
        'noupdate': fields.boolean('Non Updatable'),
        'date_update': fields.datetime('Update Date'),
        'date_init': fields.datetime('Init Date')
    }
    _defaults = {
        'date_init': fields.datetime.now,
        'date_update': fields.datetime.now,
        'noupdate': False,
        'module': ''
    }

    def __init__(self, pool, cr):
        osv.osv.__init__(self, pool, cr)
        # also stored in pool to avoid being discarded along with this osv instance
        if getattr(pool, 'model_data_reference_ids', None) is None:
            self.pool.model_data_reference_ids = {}
        # put loads on the class, in order to share it among all instances
        type(self).loads = self.pool.model_data_reference_ids

    def _auto_init(self, cr, context=None):
        res = super(ir_model_data, self)._auto_init(cr, context)
        cr.execute("SELECT indexname FROM pg_indexes WHERE indexname = 'ir_model_data_module_name_uniq_index'")
        if not cr.fetchone():
            cr.execute('CREATE UNIQUE INDEX ir_model_data_module_name_uniq_index ON ir_model_data (module, name)')
        cr.execute("SELECT indexname FROM pg_indexes WHERE indexname = 'ir_model_data_model_res_id_index'")
        if not cr.fetchone():
            cr.execute('CREATE INDEX ir_model_data_model_res_id_index ON ir_model_data (model, res_id)')
        return res

    # NEW V8 API
    @tools.ormcache('xmlid')
    def xmlid_lookup(self, cr, uid, xmlid):
        """Low level xmlid lookup
        Return (id, res_model, res_id) or raise ValueError if not found
        """
        module, name = xmlid.split('.', 1)
        ids = self.search(cr, uid, [('module','=',module), ('name','=', name)])
        if not ids:
            raise ValueError('External ID not found in the system: %s' % (xmlid))
        # the sql constraints ensure us we have only one result
        res = self.read(cr, uid, ids[0], ['model', 'res_id'])
        if not res['res_id']:
            raise ValueError('External ID not found in the system: %s' % (xmlid))
        return ids[0], res['model'], res['res_id']
    
    def xmlid_to_res_model_res_id(self, cr, uid, xmlid, raise_if_not_found=False):
        """ Return (res_model, res_id)"""
        try:
            return self.xmlid_lookup(cr, uid, xmlid)[1:3]
        except ValueError:
            if raise_if_not_found:
                raise
            return (False, False)

    def xmlid_to_res_id(self, cr, uid, xmlid, raise_if_not_found=False):
        """ Returns res_id """
        return self.xmlid_to_res_model_res_id(cr, uid, xmlid, raise_if_not_found)[1]

    def xmlid_to_object(self, cr, uid, xmlid, raise_if_not_found=False, context=None):
        """ Return a browse_record
        if not found and raise_if_not_found is False return None
        """ 
        t = self.xmlid_to_res_model_res_id(cr, uid, xmlid, raise_if_not_found)
        res_model, res_id = t

        if res_model and res_id:
            record = self.pool[res_model].browse(cr, uid, res_id, context=context)
            if record.exists():
                return record
            if raise_if_not_found:
                raise ValueError('No record found for unique ID %s. It may have been deleted.' % (xmlid))
        return None

    # OLD API
    def _get_id(self, cr, uid, module, xml_id):
        """Returns the id of the ir.model.data record corresponding to a given module and xml_id (cached) or raise a ValueError if not found"""
        return self.xmlid_lookup(cr, uid, "%s.%s" % (module, xml_id))[0]

    def get_object_reference(self, cr, uid, module, xml_id):
        """Returns (model, res_id) corresponding to a given module and xml_id (cached) or raise ValueError if not found"""
        return self.xmlid_lookup(cr, uid, "%s.%s" % (module, xml_id))[1:3]

    def check_object_reference(self, cr, uid, module, xml_id, raise_on_access_error=False):
        """Returns (model, res_id) corresponding to a given module and xml_id (cached), if and only if the user has the necessary access rights
        to see that object, otherwise raise a ValueError if raise_on_access_error is True or returns a tuple (model found, False)"""
        model, res_id = self.get_object_reference(cr, uid, module, xml_id)
        #search on id found in result to check if current user has read access right
        check_right = self.pool.get(model).search(cr, uid, [('id', '=', res_id)])
        if check_right:
            return model, res_id
        if raise_on_access_error:
            raise AccessError('Not enough access rights on the external ID: %s.%s' % (module, xml_id))
        return model, False

    def get_object(self, cr, uid, module, xml_id, context=None):
        """ Returns a browsable record for the given module name and xml_id.
            If not found, raise a ValueError or return None, depending
            on the value of `raise_exception`.
        """
        return self.xmlid_to_object(cr, uid, "%s.%s" % (module, xml_id), raise_if_not_found=True, context=context)

    def _update_dummy(self,cr, uid, model, module, xml_id=False, store=True):
        if not xml_id:
            return False
        id = False
        try:
            # One step to check the ID is defined and the record actually exists
            record = self.get_object(cr, uid, module, xml_id)
            if record:
                id = record.id
                self.loads[(module,xml_id)] = (model,id)
                for table, inherit_field in self.pool[model]._inherits.iteritems():
                    parent_id = record[inherit_field].id
                    parent_xid = '%s_%s' % (xml_id, table.replace('.', '_'))
                    self.loads[(module, parent_xid)] = (table, parent_id)
        except Exception:
            pass
        return id

    def clear_caches(self):
        """ Clears all orm caches on the object's methods

        :returns: itself
        """
        self.xmlid_lookup.clear_cache(self)
        return self

    def unlink(self, cr, uid, ids, context=None):
        """ Regular unlink method, but make sure to clear the caches. """
        self.clear_caches()
        return super(ir_model_data,self).unlink(cr, uid, ids, context=context)

    def _update(self,cr, uid, model, module, values, xml_id=False, store=True, noupdate=False, mode='init', res_id=False, context=None):
        model_obj = self.pool[model]
        if not context:
            context = {}
        # records created during module install should not display the messages of OpenChatter
        context = dict(context, install_mode=True)
        if xml_id and ('.' in xml_id):
            assert len(xml_id.split('.'))==2, _("'%s' contains too many dots. XML ids should not contain dots ! These are used to refer to other modules data, as in module.reference_id") % xml_id
            module, xml_id = xml_id.split('.')
        action_id = False
        if xml_id:
            cr.execute('''SELECT imd.id, imd.res_id, md.id, imd.model, imd.noupdate
                          FROM ir_model_data imd LEFT JOIN %s md ON (imd.res_id = md.id)
                          WHERE imd.module=%%s AND imd.name=%%s''' % model_obj._table,
                          (module, xml_id))
            results = cr.fetchall()
            for imd_id2,res_id2,real_id2,real_model,noupdate_imd in results:
                # In update mode, do not update a record if it's ir.model.data is flagged as noupdate
                if mode == 'update' and noupdate_imd:
                    return res_id2
                if not real_id2:
                    self.clear_caches()
                    cr.execute('delete from ir_model_data where id=%s', (imd_id2,))
                    res_id = False
                else:
                    assert model == real_model, "External ID conflict, %s already refers to a `%s` record,"\
                        " you can't define a `%s` record with this ID." % (xml_id, real_model, model)
                    res_id,action_id = res_id2,imd_id2

        if action_id and res_id:
            model_obj.write(cr, uid, [res_id], values, context=context)
            self.write(cr, SUPERUSER_ID, [action_id], {
                'date_update': time.strftime('%Y-%m-%d %H:%M:%S'),
                },context=context)
        elif res_id:
            model_obj.write(cr, uid, [res_id], values, context=context)
            if xml_id:
                if model_obj._inherits:
                    for table in model_obj._inherits:
                        inherit_id = model_obj.browse(cr, uid,
                                res_id,context=context)[model_obj._inherits[table]]
                        self.create(cr, SUPERUSER_ID, {
                            'name': xml_id + '_' + table.replace('.', '_'),
                            'model': table,
                            'module': module,
                            'res_id': inherit_id.id,
                            'noupdate': noupdate,
                            },context=context)
                self.create(cr, SUPERUSER_ID, {
                    'name': xml_id,
                    'model': model,
                    'module':module,
                    'res_id':res_id,
                    'noupdate': noupdate,
                    },context=context)
        else:
            if mode=='init' or (mode=='update' and xml_id):
                inherit_xml_ids = []
                if xml_id:
                    for table, field_name in model_obj._inherits.items():
                        xml_ids = self.pool['ir.model.data'].search(cr, uid, [
                            ('module', '=', module),
                            ('name', '=', xml_id + '_' + table.replace('.', '_')),
                        ], context=context)
                        # XML ID found in the database, try to recover an existing record
                        if xml_ids:
                            found_xml_id = self.pool['ir.model.data'].browse(cr, uid, xml_ids[0], context=context)
                            record = self.pool[found_xml_id.model].browse(cr, uid, [found_xml_id.res_id], context=context)[0]
                            # The record exists, store the id and don't recreate the XML ID
                            if record.exists():
                                inherit_xml_ids.append(found_xml_id.model)
                                values[field_name] = found_xml_id.res_id
                            # Orphan XML ID, delete it
                            else:
                                found_xml_id.unlink()

                res_id = model_obj.create(cr, uid, values, context=context)
                if xml_id:
                    if model_obj._inherits:
                        for table in model_obj._inherits:
                            if table in inherit_xml_ids:
                                continue

                            inherit_id = model_obj.browse(cr, uid,
                                    res_id,context=context)[model_obj._inherits[table]]
                            self.create(cr, SUPERUSER_ID, {
                                'name': xml_id + '_' + table.replace('.', '_'),
                                'model': table,
                                'module': module,
                                'res_id': inherit_id.id,
                                'noupdate': noupdate,
                                },context=context)
                    self.create(cr, SUPERUSER_ID, {
                        'name': xml_id,
                        'model': model,
                        'module': module,
                        'res_id': res_id,
                        'noupdate': noupdate
                        },context=context)
        if xml_id and res_id:
            self.loads[(module, xml_id)] = (model, res_id)
            for table, inherit_field in model_obj._inherits.iteritems():
                inherit_id = model_obj.read(cr, uid, [res_id],
                        [inherit_field])[0][inherit_field]
                self.loads[(module, xml_id + '_' + table.replace('.', '_'))] = (table, inherit_id)
        return res_id

    def ir_set(self, cr, uid, key, key2, name, models, value, replace=True, isobject=False, meta=None, xml_id=False):
        ir_values_obj = openerp.registry(cr.dbname)['ir.values']
        ir_values_obj.set(cr, uid, key, key2, name, models, value, replace, isobject, meta)
        return True

    def _module_data_uninstall(self, cr, uid, modules_to_remove, context=None):
        """Deletes all the records referenced by the ir.model.data entries
        ``ids`` along with their corresponding database backed (including
        dropping tables, columns, FKs, etc, as long as there is no other
        ir.model.data entry holding a reference to them (which indicates that
        they are still owned by another module). 
        Attempts to perform the deletion in an appropriate order to maximize
        the chance of gracefully deleting all records.
        This step is performed as part of the full uninstallation of a module.
        """ 

        ids = self.search(cr, uid, [('module', 'in', modules_to_remove)])

        if uid != 1 and not self.pool['ir.model.access'].check_groups(cr, uid, "base.group_system"):
            raise AccessError(_('Administrator access is required to uninstall a module'))

        context = dict(context or {})
        context[MODULE_UNINSTALL_FLAG] = True # enable model/field deletion

        ids_set = set(ids)
        wkf_todo = []
        to_unlink = []
        ids.sort()
        ids.reverse()
        for data in self.browse(cr, uid, ids, context):
            model = data.model
            res_id = data.res_id

            pair_to_unlink = (model, res_id)
            if pair_to_unlink not in to_unlink:
                to_unlink.append(pair_to_unlink)

            if model == 'workflow.activity':
                # Special treatment for workflow activities: temporarily revert their
                # incoming transition and trigger an update to force all workflow items
                # to move out before deleting them
                cr.execute('select res_type,res_id from wkf_instance where id IN (select inst_id from wkf_workitem where act_id=%s)', (res_id,))
                wkf_todo.extend(cr.fetchall())
                cr.execute("update wkf_transition set condition='True', group_id=NULL, signal=NULL,act_to=act_from,act_from=%s where act_to=%s", (res_id,res_id))
                self.invalidate_cache(cr, uid, context=context)

        for model,res_id in wkf_todo:
            try:
                openerp.workflow.trg_write(uid, model, res_id, cr)
            except Exception:
                _logger.info('Unable to force processing of workflow for item %s@%s in order to leave activity to be deleted', res_id, model, exc_info=True)

        def unlink_if_refcount(to_unlink):
            for model, res_id in to_unlink:
                external_ids = self.search(cr, uid, [('model', '=', model),('res_id', '=', res_id)])
                if set(external_ids)-ids_set:
                    # if other modules have defined this record, we must not delete it
                    continue
                if model == 'ir.model.fields':
                    # Don't remove the LOG_ACCESS_COLUMNS unless _log_access
                    # has been turned off on the model.
                    field = self.pool[model].browse(cr, uid, [res_id], context=context)[0]
                    if not field.exists():
                        _logger.info('Deleting orphan external_ids %s', external_ids)
                        self.unlink(cr, uid, external_ids)
                        continue
                    if field.name in openerp.models.LOG_ACCESS_COLUMNS and field.model in self.pool and self.pool[field.model]._log_access:
                        continue
                    if field.name == 'id':
                        continue
                _logger.info('Deleting %s@%s', res_id, model)
                try:
                    cr.execute('SAVEPOINT record_unlink_save')
                    self.pool[model].unlink(cr, uid, [res_id], context=context)
                except Exception:
                    _logger.info('Unable to delete %s@%s', res_id, model, exc_info=True)
                    cr.execute('ROLLBACK TO SAVEPOINT record_unlink_save')
                else:
                    cr.execute('RELEASE SAVEPOINT record_unlink_save')

        # Remove non-model records first, then model fields, and finish with models
        unlink_if_refcount((model, res_id) for model, res_id in to_unlink
                                if model not in ('ir.model','ir.model.fields','ir.model.constraint'))
        unlink_if_refcount((model, res_id) for model, res_id in to_unlink
                                if model == 'ir.model.constraint')

        ir_module_module = self.pool['ir.module.module']
        ir_model_constraint = self.pool['ir.model.constraint']
        modules_to_remove_ids = ir_module_module.search(cr, uid, [('name', 'in', modules_to_remove)], context=context)
        constraint_ids = ir_model_constraint.search(cr, uid, [('module', 'in', modules_to_remove_ids)], context=context)
        ir_model_constraint._module_data_uninstall(cr, uid, constraint_ids, context)

        unlink_if_refcount((model, res_id) for model, res_id in to_unlink
                                if model == 'ir.model.fields')

        ir_model_relation = self.pool['ir.model.relation']
        relation_ids = ir_model_relation.search(cr, uid, [('module', 'in', modules_to_remove_ids)])
        ir_model_relation._module_data_uninstall(cr, uid, relation_ids, context)

        unlink_if_refcount((model, res_id) for model, res_id in to_unlink
                                if model == 'ir.model')

        cr.commit()

        self.unlink(cr, uid, ids, context)

    def _process_end(self, cr, uid, modules):
        """ Clear records removed from updated module data.
        This method is called at the end of the module loading process.
        It is meant to removed records that are no longer present in the
        updated data. Such records are recognised as the one with an xml id
        and a module in ir_model_data and noupdate set to false, but not
        present in self.loads.
        """
        if not modules or config.get('import_partial'):
            return True

        bad_imd_ids = []
        context = {MODULE_UNINSTALL_FLAG: True}
        cr.execute("""SELECT id,name,model,res_id,module FROM ir_model_data
                      WHERE module IN %s AND res_id IS NOT NULL AND noupdate=%s ORDER BY id DESC
                   """, (tuple(modules), False))
        for (id, name, model, res_id, module) in cr.fetchall():
            if (module, name) not in self.loads:
                if model in self.pool:
                    _logger.info('Deleting %s@%s (%s.%s)', res_id, model, module, name)
                    if self.pool[model].exists(cr, uid, [res_id], context=context):
                        self.pool[model].unlink(cr, uid, [res_id], context=context)
                    else:
                        bad_imd_ids.append(id)
        if bad_imd_ids:
            self.unlink(cr, uid, bad_imd_ids, context=context)
        self.loads.clear()

class wizard_model_menu(osv.osv_memory):
    _name = 'wizard.ir.model.menu.create'
    _columns = {
        'menu_id': fields.many2one('ir.ui.menu', 'Parent Menu', required=True),
        'name': fields.char('Menu Name', required=True),
    }

    def menu_create(self, cr, uid, ids, context=None):
        if not context:
            context = {}
        model_pool = self.pool.get('ir.model')
        for menu in self.browse(cr, uid, ids, context):
            model = model_pool.browse(cr, uid, context.get('model_id'), context=context)
            val = {
                'name': menu.name,
                'res_model': model.model,
                'view_type': 'form',
                'view_mode': 'tree,form'
            }
            action_id = self.pool.get('ir.actions.act_window').create(cr, uid, val)
            self.pool.get('ir.ui.menu').create(cr, uid, {
                'name': menu.name,
                'parent_id': menu.menu_id.id,
                'action': 'ir.actions.act_window,%d' % (action_id,)
            }, context)
        return {'type':'ir.actions.act_window_close'}<|MERGE_RESOLUTION|>--- conflicted
+++ resolved
@@ -617,16 +617,10 @@
         ids.reverse()
         for data in self.browse(cr, uid, ids, context):
             model = data.model.model
-<<<<<<< HEAD
-            model_obj = self.pool.get(model)
-            if not model_obj:
-                continue
-=======
             if model in self.pool:
                 table = self.pool[model]._table
             else:
                 table = model.replace('.', '_')
->>>>>>> 826472dc
             name = openerp.tools.ustr(data.name)
             typ = data.type
 
