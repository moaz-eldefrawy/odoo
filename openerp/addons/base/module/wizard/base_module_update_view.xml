<?xml version="1.0" encoding="utf-8"?>
<openerp>
    <data>

        <record id="view_base_module_update" model="ir.ui.view">
            <field name="name">Module Update</field>
            <field name="model">base.module.update</field>
            <field name="type">form</field>
            <field name="arch" type="xml">
                <form string="Update Module List" version="7.0">
                    <field name="state" invisible="1"/>
<<<<<<< HEAD
                    <separator string="Module Update Result" colspan="4"/>
                    <group states="init" colspan="4">
                        <label string="Click on Update below to start the process..." colspan="4"/>
                    </group>
                    <group states="done" colspan="4">
                        <field name="update" colspan="4"/>
                        <field name="add" colspan="4"/>
                    </group>
                    <footer>
                        <button name="update_module" string="Update" type="object" states="init" class="oe_highlight"/>
                        <label string="or" states="init"/>
                        <button name="action_module_open" string="Open Modules" type="object" states="done" class="oe_highlight"/>
                        <label string="or" states="done"/>
                        <button string="Cancel" class="oe_link" special="cancel" />
=======
                    <separator string="Module Update Result"/>
                    <group states="init">
                        <label string="Click on Update below to start the process..." />
                    </group>
                    <group states="done" >
                        <field name="update"/>
                        <field name="add" />
                    </group>
                    <footer>
                        <div states="init">
                            <button name="update_module" string="Update" type="object" class="oe_highlight"/> or 
                            <button special="cancel" string="Cancel" class="oe_link"/>
                        </div>
                        <div states="done">
                            <button name="action_module_open" string="Open Modules" type="object" class="oe_highlight"/> or 
                            <button special="cancel" string="Close" class="oe_link"/>
                        </div>
>>>>>>> 9559fcd3
                    </footer>
                </form>
            </field>
        </record>        

        <record id="action_view_base_module_update" model="ir.actions.act_window">
            <field name="name">Module Update</field>
            <field name="type">ir.actions.act_window</field>
            <field name="res_model">base.module.update</field>
            <field name="view_type">form</field>
            <field name="view_mode">form</field>
            <field name="target">new</field>
        </record>

        <menuitem
            name="Update Modules List"
            action="action_view_base_module_update"
            id="menu_view_base_module_update"
            groups="base.group_no_one"
            parent="menu_management"
            sequence="2"
            icon="STOCK_CONVERT"/>

    </data>
</openerp><|MERGE_RESOLUTION|>--- conflicted
+++ resolved
@@ -9,22 +9,6 @@
             <field name="arch" type="xml">
                 <form string="Update Module List" version="7.0">
                     <field name="state" invisible="1"/>
-<<<<<<< HEAD
-                    <separator string="Module Update Result" colspan="4"/>
-                    <group states="init" colspan="4">
-                        <label string="Click on Update below to start the process..." colspan="4"/>
-                    </group>
-                    <group states="done" colspan="4">
-                        <field name="update" colspan="4"/>
-                        <field name="add" colspan="4"/>
-                    </group>
-                    <footer>
-                        <button name="update_module" string="Update" type="object" states="init" class="oe_highlight"/>
-                        <label string="or" states="init"/>
-                        <button name="action_module_open" string="Open Modules" type="object" states="done" class="oe_highlight"/>
-                        <label string="or" states="done"/>
-                        <button string="Cancel" class="oe_link" special="cancel" />
-=======
                     <separator string="Module Update Result"/>
                     <group states="init">
                         <label string="Click on Update below to start the process..." />
@@ -42,7 +26,6 @@
                             <button name="action_module_open" string="Open Modules" type="object" class="oe_highlight"/> or 
                             <button special="cancel" string="Close" class="oe_link"/>
                         </div>
->>>>>>> 9559fcd3
                     </footer>
                 </form>
             </field>
