--- conflicted
+++ resolved
@@ -27,11 +27,7 @@
     _name = "base.module.configuration"
 
     def start(self, cr, uid, ids, context=None):
-<<<<<<< HEAD
-        todo_ids = self.pool.get('ir.actions.todo').search(cr, uid, ['|', '|', ('restart','=','always'), ('state', '=', 'open'), '&', ('state', '=', 'skip'), ('restart', '=', 'on_trigger')])
-=======
         todo_ids = self.pool.get('ir.actions.todo').search(cr, uid, ['|', '|', ('type','=','normal_recurring'), ('state', '=', 'open'), '&', ('state', '=', 'skip'), ('type', '=', 'special')])
->>>>>>> 91b91a13
         if not todo_ids:
             # When there is no wizard todo it will display message
             data_obj = self.pool.get('ir.model.data')
