--- conflicted
+++ resolved
@@ -8,23 +8,14 @@
 "Project-Id-Version: openobject-server\n"
 "Report-Msgid-Bugs-To: FULL NAME <EMAIL@ADDRESS>\n"
 "POT-Creation-Date: 2012-02-08 00:44+0000\n"
-<<<<<<< HEAD
-"PO-Revision-Date: 2012-03-28 02:01+0000\n"
-=======
 "PO-Revision-Date: 2012-03-30 02:15+0000\n"
->>>>>>> b6bb8bf5
 "Last-Translator: Akira Hiyama <Unknown>\n"
 "Language-Team: Japanese <ja@li.org>\n"
 "MIME-Version: 1.0\n"
 "Content-Type: text/plain; charset=UTF-8\n"
 "Content-Transfer-Encoding: 8bit\n"
-<<<<<<< HEAD
-"X-Launchpad-Export-Date: 2012-03-28 04:45+0000\n"
-"X-Generator: Launchpad (build 15027)\n"
-=======
 "X-Launchpad-Export-Date: 2012-03-30 04:34+0000\n"
 "X-Generator: Launchpad (build 15032)\n"
->>>>>>> b6bb8bf5
 
 #. module: base
 #: model:res.country,name:base.sh
@@ -10515,11 +10506,32 @@
 "* Maximal difference between timesheet and attendances\n"
 "    "
 msgstr ""
+"\n"
+"このモジュールはタイムシートと出勤のエンコードと検証を同じビューの中で簡易にできるように手助けします。\n"
+"============================================================================="
+"======================\n"
+"\n"
+"ビューの上部は出勤と追跡（Sign In / Sign Out）イベントのためにあります。\n"
+"ビューの下部はタイムシートのためにあります。\n"
+"\n"
+"その他のタブはあなたの時間やあなたのチームの時間を分析を手助けする統計的なビューが含まれています：\n"
+"・ 日別の勤務時間（出勤を含む）\n"
+"・ プロジェクト別の勤務時間\n"
+"\n"
+"このモジュールは完全なタイムシートの検証プロセスも実装されています：\n"
+"・ ドラフトシート\n"
+"・ 従業員による期間の終わりの確認\n"
+"・ プロジェクトマネジャによる検証\n"
+"\n"
+"検証は会社に対して構成されます：\n"
+"・ 期間のサイズ（日、週、月、年）\n"
+"・ タイムシートと出勤の間の最大の相違\n"
+"    "
 
 #. module: base
 #: model:res.country,name:base.bn
 msgid "Brunei Darussalam"
-msgstr ""
+msgstr "ブルネイ・ダルサラーム国"
 
 #. module: base
 #: model:ir.module.module,description:base.module_fetchmail_crm
@@ -10530,6 +10542,8 @@
 "\n"
 "    "
 msgstr ""
+"\n"
+"    "
 
 #. module: base
 #: view:ir.actions.act_window:0
@@ -10538,28 +10552,28 @@
 #: field:ir.ui.view,type:0
 #: field:wizard.ir.model.menu.create.line,view_type:0
 msgid "View Type"
-msgstr ""
+msgstr "ビュータイプ"
 
 #. module: base
 #: model:ir.ui.menu,name:base.next_id_2
 msgid "User Interface"
-msgstr ""
+msgstr "ユーザインタフェース"
 
 #. module: base
 #: field:res.partner,child_ids:0
 #: field:res.request,ref_partner_id:0
 msgid "Partner Ref."
-msgstr ""
+msgstr "パートナの参照"
 
 #. module: base
 #: field:ir.attachment,create_date:0
 msgid "Date Created"
-msgstr ""
+msgstr "作成日"
 
 #. module: base
 #: help:ir.actions.server,trigger_name:0
 msgid "The workflow signal to trigger"
-msgstr ""
+msgstr "トリガのためのワークフローのシグナル"
 
 #. module: base
 #: model:ir.module.module,description:base.module_mrp
@@ -10604,33 +10618,69 @@
 "    * Graph of stock value variation\n"
 "    "
 msgstr ""
+"\n"
+"これはOpenERPの製造プロセスを管理するための基本モジュールです。\n"
+"=======================================================================\n"
+"\n"
+"特徴：\n"
+"---------\n"
+"　・ 在庫の作成 / 注文の作成（ラインによる）\n"
+"　・ 複数レベルのBoMs（Mill of Materials：部品表）、制限なし\n"
+"　・ 複数レベルの経路、制限なし\n"
+"　・ 経路とワークセンターが分析的な会計とともに統合されます。\n"
+"　・ 周期的に計算するスケジューラ / ジャストインタイムモジュール\n"
+"　・ 複数のPOS、複数の倉庫\n"
+"　・ 異なったリオーダリングポリシー\n"
+"　・ 製品別の原価法：標準価格、平均価格\n"
+"　・ トラブルやニーズの簡単な分析\n"
+"　・ 非常に柔軟です。\n"
+"　・ 子やファントムBoMsを含む完全な構造での部品表の参照ができます。\n"
+"\n"
+"完全な統合と在庫可能商品の計画化、サービスの消耗品をサポートします。\n"
+"サービスは完全にソフトウェアの残り部分と統合されています。\n"
+"例えば、製品の組み立てオーダーの上で自動購入するためにBoMの中にサブ契約サービスを設定できます。\n"
+"\n"
+"このモジュールで提供されるレポート：\n"
+"--------------------------------\n"
+"　・ 部品表構造と構成品\n"
+"　・ ワークセンターでの負荷予測\n"
+"　・ 製造オーダーの印刷\n"
+"　・ 在庫の予測\n"
+"\n"
+"このモジュールで提供されるダッシュボード：\n"
+"----------------------------------\n"
+"　・ 次の製造オーダーのリスト\n"
+"　・ 例外的な調達のリスト\n"
+"　・ ワークセンターの負荷グラフ\n"
+"　・ 在庫価値の変動グラフ\n"
+"    "
 
 #. module: base
 #: model:ir.module.module,description:base.module_google_base_account
 msgid "The module adds google user in res user"
-msgstr ""
+msgstr "このモジュールはresユーザの中にGoogleユーザを加えます。"
 
 #. module: base
 #: selection:base.language.install,state:0
 #: selection:base.module.import,state:0
 #: selection:base.module.update,state:0
 msgid "done"
-msgstr ""
+msgstr "完了"
 
 #. module: base
 #: view:ir.actions.act_window:0
 msgid "General Settings"
-msgstr ""
+msgstr "一般設定"
 
 #. module: base
 #: model:ir.module.module,shortdesc:base.module_l10n_uy
 msgid "Uruguay - Chart of Accounts"
-msgstr ""
+msgstr "ウルグアイー会計表"
 
 #. module: base
 #: model:ir.ui.menu,name:base.menu_administration_shortcut
 msgid "Custom Shortcuts"
-msgstr ""
+msgstr "カスタムショートカット"
 
 #. module: base
 #: selection:base.language.install,lang:0
@@ -10640,45 +10690,45 @@
 #. module: base
 #: model:res.country,name:base.dz
 msgid "Algeria"
-msgstr ""
+msgstr "アルジェリア"
 
 #. module: base
 #: model:ir.module.module,shortdesc:base.module_plugin
 msgid "CRM Plugins"
-msgstr ""
+msgstr "CRMプラグイン"
 
 #. module: base
 #: model:ir.actions.act_window,name:base.action_model_model
 #: model:ir.model,name:base.model_ir_model
 #: model:ir.ui.menu,name:base.ir_model_model_menu
 msgid "Models"
-msgstr ""
+msgstr "モデル"
 
 #. module: base
 #: code:addons/base/ir/ir_cron.py:292
 #, python-format
 msgid "Record cannot be modified right now"
-msgstr ""
+msgstr "現在はレコードを修正することができません。"
 
 #. module: base
 #: selection:ir.actions.todo,type:0
 msgid "Launch Manually"
-msgstr ""
+msgstr "手動起動"
 
 #. module: base
 #: model:res.country,name:base.be
 msgid "Belgium"
-msgstr ""
+msgstr "ベルギー"
 
 #. module: base
 #: view:res.company:0
 msgid "Preview Header"
-msgstr ""
+msgstr "ヘッダーのプレビュー"
 
 #. module: base
 #: field:res.company,paper_format:0
 msgid "Paper Format"
-msgstr ""
+msgstr "用紙フォーマット"
 
 #. module: base
 #: field:base.language.export,lang:0
@@ -10688,12 +10738,12 @@
 #: field:res.partner,lang:0
 #: field:res.users,context_lang:0
 msgid "Language"
-msgstr ""
+msgstr "言語"
 
 #. module: base
 #: model:res.country,name:base.gm
 msgid "Gambia"
-msgstr ""
+msgstr "ガンビア"
 
 #. module: base
 #: model:ir.actions.act_window,name:base.action_res_company_form
@@ -10703,7 +10753,7 @@
 #: view:res.company:0
 #: field:res.users,company_ids:0
 msgid "Companies"
-msgstr ""
+msgstr "会社"
 
 #. module: base
 #: help:res.currency,symbol:0
@@ -10713,7 +10763,7 @@
 #. module: base
 #: view:res.lang:0
 msgid "%H - Hour (24-hour clock) [00,23]."
-msgstr ""
+msgstr "%H - 時（24時間表示）[00,23]."
 
 #. module: base
 #: code:addons/base/ir/ir_mail_server.py:451
@@ -10721,7 +10771,7 @@
 msgid ""
 "Your server does not seem to support SSL, you may want to try STARTTLS "
 "instead"
-msgstr ""
+msgstr "あなたのサーバはSSLをサポートしていないように見受けられます。代わりにSTARTTLSを試すことができます。"
 
 #. module: base
 #: model:ir.model,name:base.model_res_widget
@@ -10732,7 +10782,7 @@
 #: code:addons/base/ir/ir_model.py:290
 #, python-format
 msgid "Model %s does not exist!"
-msgstr ""
+msgstr "モデル %s は存在しません。"
 
 #. module: base
 #: model:ir.module.module,description:base.module_plugin
@@ -10742,33 +10792,37 @@
 "=====================================================\n"
 "\n"
 msgstr ""
+"\n"
+"プラグインのための共通インタフェース\n"
+"=====================================================\n"
+"\n"
 
 #. module: base
 #: model:ir.module.module,shortdesc:base.module_mrp_jit
 msgid "Just In Time Scheduling"
-msgstr ""
+msgstr "ジャストインタイムスケジューリング"
 
 #. module: base
 #: model:ir.module.module,shortdesc:base.module_account_bank_statement_extensions
 msgid "Bank Statement extensions to support e-banking"
-msgstr ""
+msgstr "電子バンキングをサポートするための銀行取引明細書の拡張"
 
 #. module: base
 #: view:ir.actions.server:0
 #: field:ir.actions.server,code:0
 #: selection:ir.actions.server,state:0
 msgid "Python Code"
-msgstr ""
+msgstr "Pythonコード"
 
 #. module: base
 #: help:ir.actions.server,state:0
 msgid "Type of the Action that is to be executed"
-msgstr ""
+msgstr "実行されるアクションのタイプ"
 
 #. module: base
 #: model:ir.module.module,description:base.module_base
 msgid "The kernel of OpenERP, needed for all installation."
-msgstr ""
+msgstr "全てのインストールに必要なOpenERPのカーネル"
 
 #. module: base
 #: model:ir.model,name:base.model_osv_memory_autovacuum
@@ -10778,7 +10832,7 @@
 #. module: base
 #: model:ir.module.module,shortdesc:base.module_l10n_us
 msgid "United States - Chart of accounts"
-msgstr ""
+msgstr "アメリカ合衆国－会計表"
 
 #. module: base
 #: view:base.language.install:0
@@ -10794,27 +10848,27 @@
 #: view:res.config.installer:0
 #: view:res.widget.wizard:0
 msgid "Cancel"
-msgstr ""
+msgstr "キャンセル"
 
 #. module: base
 #: selection:base.language.export,format:0
 msgid "PO File"
-msgstr ""
+msgstr "POファイル"
 
 #. module: base
 #: model:res.country,name:base.nt
 msgid "Neutral Zone"
-msgstr ""
+msgstr "中立地帯"
 
 #. module: base
 #: view:ir.model:0
 msgid "Custom"
-msgstr ""
+msgstr "カスタム"
 
 #. module: base
 #: view:res.request:0
 msgid "Current"
-msgstr ""
+msgstr "現在"
 
 #. module: base
 #: model:ir.module.module,description:base.module_crm_fundraising
@@ -10830,11 +10884,20 @@
 "fund status.\n"
 "    "
 msgstr ""
+"\n"
+"募金\n"
+"============\n"
+"\n"
+"あなたの組織やキャンペーンを援助したいと望む時には、あなたのお金を集めるための\n"
+"全ての活動を追跡することができます。メニューは基金の説明、電子メール、歴史、\n"
+"成功の確率といった検索リストを開きます。幾つかのアクションボタンはあなたの\n"
+"他の基金の状態を簡単に変更できます。\n"
+"    "
 
 #. module: base
 #: model:ir.module.module,shortdesc:base.module_sale_margin
 msgid "Margins in Sales Orders"
-msgstr ""
+msgstr "販売注文のマージン"
 
 #. module: base
 #: model:res.partner.category,name:base.res_partner_category_9
@@ -10845,53 +10908,53 @@
 #: model:ir.module.category,name:base.module_category_purchase_management
 #: model:ir.module.module,shortdesc:base.module_purchase
 msgid "Purchase Management"
-msgstr ""
+msgstr "購入管理"
 
 #. module: base
 #: field:ir.module.module,published_version:0
 msgid "Published Version"
-msgstr ""
+msgstr "出版バージョン"
 
 #. module: base
 #: model:res.country,name:base.is
 msgid "Iceland"
-msgstr ""
+msgstr "アイスランド"
 
 #. module: base
 #: model:ir.actions.act_window,name:base.ir_action_window
 #: model:ir.ui.menu,name:base.menu_ir_action_window
 msgid "Window Actions"
-msgstr ""
+msgstr "ウィンドウの操作"
 
 #. module: base
 #: view:res.lang:0
 msgid "%I - Hour (12-hour clock) [01,12]."
-msgstr ""
+msgstr "%I - 時（12時間表示）[01,12]."
 
 #. module: base
 #: selection:publisher_warranty.contract.wizard,state:0
 msgid "Finished"
-msgstr ""
+msgstr "完了"
 
 #. module: base
 #: model:res.country,name:base.de
 msgid "Germany"
-msgstr ""
+msgstr "ドイツ"
 
 #. module: base
 #: view:ir.sequence:0
 msgid "Week of the year: %(woy)s"
-msgstr ""
+msgstr "年の通算週： %(woy)s"
 
 #. module: base
 #: model:res.partner.category,name:base.res_partner_category_14
 msgid "Bad customers"
-msgstr ""
+msgstr "悪質顧客"
 
 #. module: base
 #: report:ir.module.reference.graph:0
 msgid "Reports :"
-msgstr ""
+msgstr "レポート："
 
 #. module: base
 #: model:ir.module.module,description:base.module_multi_company
@@ -10903,11 +10966,17 @@
 "This module is the base module for other multi-company modules.\n"
 "    "
 msgstr ""
+"\n"
+"このモジュールは多角経営環境のためのモジュールです。\n"
+"=======================================================\n"
+"\n"
+"このモジュールは他の複数会社のモジュールのための基本モジュールです。\n"
+"    "
 
 #. module: base
 #: sql_constraint:res.currency:0
 msgid "The currency code must be unique per company!"
-msgstr ""
+msgstr "通貨コードは会社ごとに一意でなければなりません。"
 
 #. module: base
 #: model:ir.model,name:base.model_ir_property
@@ -10950,6 +11019,34 @@
 "mail. \n"
 "    "
 msgstr ""
+"\n"
+"POP/IMAP サーバ上の受信メールを取得します。\n"
+"=============================================\n"
+"\n"
+"あなたのPOP/IMAPアカウントパラメータを入力して下さい。それらのアカウントの全ての\n"
+"受信メールは自動的にOpenERPシステムの中にダウンロードされます。暗号化SSL/TLS通信を含む\n"
+"全てのPOP3/IMAP互換サーバはサポートされています。\n"
+"\n"
+"以下のような多くの電子メール対応のOpenERPドキュメントのために、電子メールベースの\n"
+"ワークフローを簡単に作成するために利用することができます：\n"
+"\n"
+"・ CRMのリード / オポチュニティ\n"
+"・ CRMのクレーム\n"
+"・ プロジェクトの問題\n"
+"・ プロジェクトのタスク\n"
+"・ 人事の人材募集（申請）\n"
+"・ 他\n"
+"\n"
+"関連アプリケーションをインストールしただけで、受信メールアカウントにどんなドキュメント\n"
+"種類（リード、プロジェクトの問題など）も割り当てることができます。新しい電子メールは\n"
+"選択した種類の新しいドキュメントを自動的に生成します。それはメールボックスからOpenERP統合\n"
+"を行うための動作です。さらに良いことに、これらのドキュメントは直接電子メールと同期する\n"
+"小さな会話として機能します。あなたはOpenERPの中から返信することができ、そして、\n"
+"その答えが戻ってきたときに自動的に収集され、同じ会話ドキュメントに添付されます。\n"
+"\n"
+"さらに特定の要求にためにはそれぞれの受信メールをトリガーとするカスタム定義アクション\n"
+"（技術的にはサーバアクション）を割り当てることもできます。 \n"
+"    "
 
 #. module: base
 #: help:ir.actions.server,email:0
@@ -10958,6 +11055,8 @@
 "same values as for the condition field.\n"
 "Example: object.invoice_address_id.email, or 'me@example.com'"
 msgstr ""
+"電子メールを返信するためのアドレスの表現です。状態項目については同じ値に基づきます。\n"
+"例：object.invoice_address_id.email、または 'me@example.com'"
 
 #. module: base
 #: model:ir.module.module,description:base.module_web_hello
@@ -10966,11 +11065,14 @@
 "        OpenERP Web example module.\n"
 "        "
 msgstr ""
+"\n"
+"        OpenERPのWebモジュールの例\n"
+"        "
 
 #. module: base
 #: model:res.country,name:base.gy
 msgid "Guyana"
-msgstr ""
+msgstr "ガイアナ"
 
 #. module: base
 #: model:ir.module.module,shortdesc:base.module_product_expiry
@@ -11015,55 +11117,55 @@
 msgid ""
 "View type: set to 'tree' for a hierarchical tree view, or 'form' for other "
 "views"
-msgstr ""
+msgstr "ビュータイプ：階層的なツリービューの場合は\"ツリー\"、他のビューの場合は\"フォーム\"とセットして下さい。"
 
 #. module: base
 #: code:addons/base/res/res_config.py:385
 #, python-format
 msgid "Click 'Continue' to configure the next addon..."
-msgstr ""
+msgstr "次のアドオンを設定するには\"続行\"をクリックして下さい。"
 
 #. module: base
 #: field:ir.actions.server,record_id:0
 msgid "Create Id"
-msgstr ""
+msgstr "作成ID"
 
 #. module: base
 #: model:res.country,name:base.hn
 msgid "Honduras"
-msgstr ""
+msgstr "ホンジュラス"
 
 #. module: base
 #: help:res.users,menu_tips:0
 msgid ""
 "Check out this box if you want to always display tips on each menu action"
-msgstr ""
+msgstr "常にそれぞれのメニューアクションのヒントを表示したい場合は、このボックスをチェックして下さい。"
 
 #. module: base
 #: model:res.country,name:base.eg
 msgid "Egypt"
-msgstr ""
+msgstr "エジプト"
 
 #. module: base
 #: field:ir.rule,perm_read:0
 msgid "Apply For Read"
-msgstr ""
+msgstr "購読申し込み"
 
 #. module: base
 #: help:ir.actions.server,model_id:0
 msgid ""
 "Select the object on which the action will work (read, write, create)."
-msgstr ""
+msgstr "アクションが動作する（読込、書込、作成）オブジェクトを選択して下さい。"
 
 #. module: base
 #: field:base.language.import,name:0
 msgid "Language Name"
-msgstr ""
+msgstr "言語名"
 
 #. module: base
 #: selection:ir.property,type:0
 msgid "Boolean"
-msgstr ""
+msgstr "ブール値"
 
 #. module: base
 #: help:ir.mail_server,smtp_encryption:0
@@ -11075,11 +11177,15 @@
 "- SSL/TLS: SMTP sessions are encrypted with SSL/TLS through a dedicated port "
 "(default: 465)"
 msgstr ""
+"接続の暗号化方式を選択して下さい：\n"
+"・ なし: SMTPセッションはクリアテキストで行われる。\n"
+"・ TLS（STARTTLS）：TLS暗号化はSMTPセッションの開始において要求されます（推奨）。\n"
+"・ SSL/TLS：SMTPセッションは専用のポート（デフォルト：465）によってSSL/TLSで暗号化されます。"
 
 #. module: base
 #: view:ir.model:0
 msgid "Fields Description"
-msgstr ""
+msgstr "項目の説明"
 
 #. module: base
 #: model:ir.module.module,description:base.module_report_designer
@@ -11093,21 +11199,28 @@
 "modules like base_report_designer and base_report_creator.\n"
 "    "
 msgstr ""
+"\n"
+"隠されたレポーティングのインストーラ\n"
+"==============================\n"
+"\n"
+"レポーティングの隠されたコンフィグレーションを有効にすることで、base_report_designer や base_report_creator "
+"のようなモジュールのインストールが可能です。\n"
+"    "
 
 #. module: base
 #: model:ir.module.module,shortdesc:base.module_base_synchro
 msgid "Multi-DB Synchronization"
-msgstr ""
+msgstr "複数DBの同期"
 
 #. module: base
 #: selection:ir.module.module,complexity:0
 msgid "Expert"
-msgstr ""
+msgstr "専門家"
 
 #. module: base
 #: model:ir.module.module,shortdesc:base.module_hr_holidays
 msgid "Leaves Management"
-msgstr ""
+msgstr "休暇管理"
 
 #. module: base
 #: view:ir.actions.todo:0
@@ -11122,14 +11235,14 @@
 #: view:res.partner.address:0
 #: view:workflow.activity:0
 msgid "Group By..."
-msgstr ""
+msgstr "グループ化"
 
 #. module: base
 #: view:ir.model.fields:0
 #: field:ir.model.fields,readonly:0
 #: field:res.partner.bank.type.field,readonly:0
 msgid "Readonly"
-msgstr ""
+msgstr "リードオンリー"
 
 #. module: base
 #: model:ir.module.module,description:base.module_crm_todo
@@ -11138,6 +11251,9 @@
 "Todo list for CRM leads and opportunities.\n"
 "    "
 msgstr ""
+"\n"
+"CRMのリードとオポチュニティのためのToDoリスト\n"
+"    "
 
 #. module: base
 #: field:ir.actions.act_window.view,view_id:0
@@ -11145,38 +11261,38 @@
 #: selection:ir.translation,type:0
 #: field:wizard.ir.model.menu.create.line,view_id:0
 msgid "View"
-msgstr ""
+msgstr "ビュー"
 
 #. module: base
 #: model:ir.module.module,shortdesc:base.module_wiki_sale_faq
 msgid "Wiki: Sale FAQ"
-msgstr ""
+msgstr "Wiki：販売FAQ"
 
 #. module: base
 #: selection:ir.module.module,state:0
 #: selection:ir.module.module.dependency,state:0
 msgid "To be installed"
-msgstr ""
+msgstr "インストールする"
 
 #. module: base
 #: help:ir.actions.act_window,display_menu_tip:0
 msgid ""
 "It gives the status if the tip has to be displayed or not when a user "
 "executes an action"
-msgstr ""
+msgstr "それは、ユーザがアクションを実行した時に、ヒントが表示されるべきかどうかのステータスを与えます。"
 
 #. module: base
 #: view:ir.model:0
 #: model:ir.module.module,shortdesc:base.module_base
 #: field:res.currency,base:0
 msgid "Base"
-msgstr ""
+msgstr "基本"
 
 #. module: base
 #: field:ir.model.data,model:0
 #: field:ir.values,model:0
 msgid "Model Name"
-msgstr ""
+msgstr "モデル名"
 
 #. module: base
 #: selection:base.language.install,lang:0
@@ -11194,11 +11310,17 @@
 "outlook, Sunbird, ical, ...\n"
 "    "
 msgstr ""
+"\n"
+"他のアプリケーションとのカレンダーの同期ができます。\n"
+"=========================================================\n"
+"\n"
+"OpenERPのカレンダーは携帯電話、Outlook、Sunbird、iCalなどと同期することができます。\n"
+"    "
 
 #. module: base
 #: model:res.country,name:base.lr
 msgid "Liberia"
-msgstr ""
+msgstr "リベリア"
 
 #. module: base
 #: model:ir.module.module,description:base.module_l10n_in
@@ -11225,7 +11347,7 @@
 #: field:res.partner,comment:0
 #: model:res.widget,title:base.note_widget
 msgid "Notes"
-msgstr ""
+msgstr "注釈"
 
 #. module: base
 #: field:ir.config_parameter,value:0
@@ -11239,7 +11361,7 @@
 #: field:ir.server.object.lines,value:0
 #: field:ir.values,value:0
 msgid "Value"
-msgstr ""
+msgstr "値"
 
 #. module: base
 #: field:ir.sequence,code:0
@@ -11247,7 +11369,7 @@
 #: selection:ir.translation,type:0
 #: field:res.partner.bank.type,code:0
 msgid "Code"
-msgstr ""
+msgstr "コード"
 
 #. module: base
 #: model:ir.model,name:base.model_res_config_installer
@@ -11257,33 +11379,33 @@
 #. module: base
 #: model:res.country,name:base.mc
 msgid "Monaco"
-msgstr ""
+msgstr "モナコ"
 
 #. module: base
 #: view:base.module.import:0
 msgid "Please be patient, this operation may take a few minutes..."
-msgstr ""
+msgstr "この操作は時間がかかります。どうぞしばらくお待ち下さい。"
 
 #. module: base
 #: selection:ir.cron,interval_type:0
 msgid "Minutes"
-msgstr ""
+msgstr "分"
 
 #. module: base
 #: view:res.currency:0
 msgid "Display"
-msgstr ""
+msgstr "表示"
 
 #. module: base
 #: selection:ir.translation,type:0
 msgid "Help"
-msgstr ""
+msgstr "ヘルプ"
 
 #. module: base
 #: help:res.users,menu_id:0
 msgid ""
 "If specified, the action will replace the standard menu for this user."
-msgstr ""
+msgstr "もし指定した場合は、このアクションは標準メニューを置き換えます。"
 
 #. module: base
 #: model:ir.module.module,shortdesc:base.module_google_map
@@ -11293,12 +11415,12 @@
 #. module: base
 #: model:ir.actions.report.xml,name:base.preview_report
 msgid "Preview Report"
-msgstr ""
+msgstr "レポートのプレビュー"
 
 #. module: base
 #: model:ir.module.module,shortdesc:base.module_purchase_analytic_plans
 msgid "Purchase Analytic Plans"
-msgstr ""
+msgstr "分析計画の購入"
 
 #. module: base
 #: model:ir.module.module,description:base.module_analytic_journal_billing_rate
@@ -11319,17 +11441,29 @@
 "\n"
 "    "
 msgstr ""
+"\n"
+"このモジュールは所定のアカウントで特定のジャーナルのデフォルト請求レートを定義することができます。\n"
+"============================================================================="
+"=================================\n"
+"\n"
+"これは主にユーザが自身のタイムシートをエンコードする時に使用されています：\n"
+"値は取り出され、そして項目は自動的に埋められます。しかし、これらの値の変更は可能です。\n"
+"\n"
+"現在のアカウントに何のデータも記録されていないことが明らかな場合は、このモジュールは古い構成と完全に互換性があるためアカウントデータによるデフォルト値がい"
+"つものように与えられます。\n"
+"\n"
+"    "
 
 #. module: base
 #: model:ir.ui.menu,name:base.menu_fundrising
 msgid "Fund Raising"
-msgstr ""
+msgstr "資金調達"
 
 #. module: base
 #: model:ir.actions.act_window,name:base.ir_sequence_type
 #: model:ir.ui.menu,name:base.menu_ir_sequence_type
 msgid "Sequence Codes"
-msgstr ""
+msgstr "順序コード"
 
 #. module: base
 #: selection:base.language.install,lang:0
@@ -11342,21 +11476,22 @@
 "All pending configuration wizards have been executed. You may restart "
 "individual wizards via the list of configuration wizards."
 msgstr ""
+"全ての保留中のコンフィギュレーションウィザードは実行されました。あなたはコンフィグレーションウィザードのリストを介して、個別ウィザードの再起動ができます。"
 
 #. module: base
 #: view:ir.sequence:0
 msgid "Current Year with Century: %(year)s"
-msgstr ""
+msgstr "世紀を持つ現在の年：%(year)s"
 
 #. module: base
 #: field:ir.exports,export_fields:0
 msgid "Export ID"
-msgstr ""
+msgstr "エクスポートID"
 
 #. module: base
 #: model:res.country,name:base.fr
 msgid "France"
-msgstr ""
+msgstr "フランス"
 
 #. module: base
 #: model:ir.model,name:base.model_res_log
@@ -11367,12 +11502,12 @@
 #: view:workflow.activity:0
 #: field:workflow.activity,flow_stop:0
 msgid "Flow Stop"
-msgstr ""
+msgstr "フローの停止"
 
 #. module: base
 #: selection:ir.cron,interval_type:0
 msgid "Weeks"
-msgstr ""
+msgstr "週"
 
 #. module: base
 #: code:addons/base/res/res_company.py:157
@@ -11383,71 +11518,71 @@
 #. module: base
 #: model:res.country,name:base.af
 msgid "Afghanistan, Islamic State of"
-msgstr ""
+msgstr "アフガニスタン・イスラム共和国"
 
 #. module: base
 #: code:addons/base/module/wizard/base_module_import.py:60
 #: code:addons/base/module/wizard/base_module_import.py:68
 #, python-format
 msgid "Error !"
-msgstr ""
+msgstr "エラー"
 
 #. module: base
 #: model:ir.module.module,shortdesc:base.module_marketing_campaign_crm_demo
 msgid "Marketing Campaign - Demo"
-msgstr ""
+msgstr "マーケティングキャンペーン－デモ"
 
 #. module: base
 #: model:ir.module.module,shortdesc:base.module_fetchmail_hr_recruitment
 msgid "eMail Gateway for Applicants"
-msgstr ""
+msgstr "応募者のためのEメールゲートウェイ"
 
 #. module: base
 #: model:ir.module.module,shortdesc:base.module_account_coda
 msgid "Belgium - Import bank CODA statements"
-msgstr ""
+msgstr "ベルギー－CODA銀行明細書のインポート"
 
 #. module: base
 #: field:ir.cron,interval_type:0
 msgid "Interval Unit"
-msgstr ""
+msgstr "間隔の単位"
 
 #. module: base
 #: field:publisher_warranty.contract,kind:0
 #: field:workflow.activity,kind:0
 msgid "Kind"
-msgstr ""
+msgstr "種類"
 
 #. module: base
 #: code:addons/orm.py:4368
 #, python-format
 msgid "This method does not exist anymore"
-msgstr ""
+msgstr "この方法はもはや存在していません。"
 
 #. module: base
 #: model:ir.module.module,shortdesc:base.module_import_google
 msgid "Google Import"
-msgstr ""
+msgstr "Googleインポート"
 
 #. module: base
 #: model:res.partner.category,name:base.res_partner_category_12
 msgid "Segmentation"
-msgstr ""
+msgstr "分割"
 
 #. module: base
 #: field:res.lang,thousands_sep:0
 msgid "Thousands Separator"
-msgstr ""
+msgstr "千単位の桁区切り記号"
 
 #. module: base
 #: field:res.request,create_date:0
 msgid "Created Date"
-msgstr ""
+msgstr "作成日"
 
 #. module: base
 #: view:ir.module.module:0
 msgid "Keywords"
-msgstr ""
+msgstr "キーワード"
 
 #. module: base
 #: model:ir.module.module,shortdesc:base.module_l10n_cn
@@ -11459,24 +11594,24 @@
 #: field:ir.model.access,perm_read:0
 #: view:ir.rule:0
 msgid "Read Access"
-msgstr ""
+msgstr "読み込みアクセス"
 
 #. module: base
 #: help:ir.actions.server,loop_action:0
 msgid ""
 "Select the action that will be executed. Loop action will not be avaliable "
 "inside loop."
-msgstr ""
+msgstr "実行するアクションを選択して下さい。ループアクションはループの内側では利用できません。"
 
 #. module: base
 #: help:ir.model.data,res_id:0
 msgid "ID of the target record in the database"
-msgstr ""
+msgstr "データベース内の目的レコードのID"
 
 #. module: base
 #: model:ir.module.module,shortdesc:base.module_account_analytic_analysis
 msgid "Contracts Management"
-msgstr ""
+msgstr "コンタクト管理"
 
 #. module: base
 #: selection:base.language.install,lang:0
@@ -11491,27 +11626,27 @@
 #. module: base
 #: view:ir.model:0
 msgid "In Memory"
-msgstr ""
+msgstr "メモリー内"
 
 #. module: base
 #: view:ir.actions.todo:0
 msgid "Todo"
-msgstr ""
+msgstr "ToDo"
 
 #. module: base
 #: model:ir.module.module,shortdesc:base.module_product_visible_discount
 msgid "Prices Visible Discounts"
-msgstr ""
+msgstr "割引が明示された価格"
 
 #. module: base
 #: field:ir.attachment,datas:0
 msgid "File Content"
-msgstr ""
+msgstr "ファイルの内容"
 
 #. module: base
 #: model:res.country,name:base.pa
 msgid "Panama"
-msgstr ""
+msgstr "パナマ"
 
 #. module: base
 #: model:ir.module.module,description:base.module_account_bank_statement_extensions
@@ -11532,6 +11667,19 @@
 "account numbers\n"
 "    "
 msgstr ""
+"\n"
+"改良された電子バンキングをサポートするため、標準の account_bank_statement_line "
+"オブジェクトを拡張するためのモジュールです。\n"
+"\n"
+"追加項目\n"
+"・ 貨幣交換日付\n"
+"・ バッチ支払い\n"
+"・ 銀行取引明細書行の変更のトレーサビリティ\n"
+"・ 銀行取引明細書行のビュー\n"
+"・ 銀行取引明細書の残高レポート\n"
+"・ 銀行取引明細書のデジタルインポートにおける性能向上（'ebanking_import'コンテキストフラグを通して）\n"
+"・ res.partner.bankの拡張されたname_searchは銀行とIBAN口座番号の検索ができます。\n"
+"    "
 
 #. module: base
 #: code:addons/orm.py:1895
@@ -11570,31 +11718,63 @@
 "            "
 "fields_to_search.update(view_root.xpath(\"//field[@select=1]/@name"
 msgstr ""
+"%s のために、カレンダービューを作成するために不十分な項目です。date_stop あるいは date_delay が欠けています。 \" % "
+"(self._name)))\n"
+"\n"
+"        return view\n"
+"\n"
+"    def _get_default_search_view(self, cr, uid, context=None):\n"
+"        \"\n"
+"        :param cr: database cursor\n"
+"        :param int user: user id\n"
+"        :param dict context: connection context\n"
+"        :returns: an lxml document of the view\n"
+"        :rtype: etree._Element\n"
+"        \"\n"
+"        form_view = self.fields_view_get(cr, uid, False, 'form', "
+"context=context)\n"
+"        tree_view = self.fields_view_get(cr, uid, False, 'tree', "
+"context=context)\n"
+"\n"
+"        # TODO it seems _all_columns could be used instead of fields_get (no "
+"need for translated fields info)\n"
+"        fields = self.fields_get(cr, uid, context=context)\n"
+"        fields_to_search = set(\n"
+"            field for field, descriptor in fields.iteritems()\n"
+"            if descriptor.get('select'))\n"
+"\n"
+"        for view in (form_view, tree_view):\n"
+"            view_root = etree.fromstring(view['arch'])\n"
+"            # Only care about select=1 in xpath below, because select=2 is "
+"covered\n"
+"            # by the custom advanced search in clients\n"
+"            "
+"fields_to_search.update(view_root.xpath(\"//field[@select=1]/@name"
 
 #. module: base
 #: constraint:res.users:0
 msgid "The chosen company is not in the allowed companies for this user"
-msgstr ""
+msgstr "選択された会社は、このユーザに許された会社ではありません。"
 
 #. module: base
 #: model:res.country,name:base.gi
 msgid "Gibraltar"
-msgstr ""
+msgstr "ジブラルタル"
 
 #. module: base
 #: field:ir.actions.report.xml,report_name:0
 msgid "Service Name"
-msgstr ""
+msgstr "サービス名"
 
 #. module: base
 #: model:ir.module.module,shortdesc:base.module_import_base
 msgid "Framework for complex import"
-msgstr ""
+msgstr "複雑なインポートのためのフレームワーク"
 
 #. module: base
 #: view:ir.actions.todo.category:0
 msgid "Wizard Category"
-msgstr ""
+msgstr "ウィザードの分類"
 
 #. module: base
 #: model:ir.module.module,description:base.module_account_cancel
@@ -11607,28 +11787,35 @@
 "journal. If set to true it allows user to cancel entries & invoices.\n"
 "    "
 msgstr ""
+"\n"
+"会計入力のキャンセルができます。\n"
+"=====================================\n"
+"\n"
+"このモジュールはアカウントジャーナルのフォームビューに\"入力のキャンセルを許可\"項目を追加します。Trueが設定されている場合は、ユーザは入力と請求書"
+"をキャンセルすることができます。\n"
+"    "
 
 #. module: base
 #: model:ir.actions.act_window,name:base.action_rule
 #: model:ir.ui.menu,name:base.menu_action_rule
 msgid "Record Rules"
-msgstr ""
+msgstr "レコードのルール"
 
 #. module: base
 #: field:res.users,name:0
 msgid "User Name"
-msgstr ""
+msgstr "ユーザ名"
 
 #. module: base
 #: view:ir.sequence:0
 msgid "Day of the year: %(doy)s"
-msgstr ""
+msgstr "年の通算日：%(doy)s"
 
 #. module: base
 #: model:ir.module.category,name:base.module_category_portal
 #: model:ir.module.module,shortdesc:base.module_portal
 msgid "Portal"
-msgstr ""
+msgstr "ポータル"
 
 #. module: base
 #: model:ir.module.module,description:base.module_claim_from_delivery
@@ -11639,20 +11826,25 @@
 "\n"
 "Adds a Claim link to the delivery order.\n"
 msgstr ""
+"\n"
+"配達注文からクレームを作成します。\n"
+"=====================================\n"
+"\n"
+"配達注文にクレームのリンクを加えます。\n"
 
 #. module: base
 #: view:ir.model:0
 #: view:ir.model.fields:0
 #: view:workflow.activity:0
 msgid "Properties"
-msgstr ""
+msgstr "プロパティ"
 
 #. module: base
 #: help:ir.sequence,padding:0
 msgid ""
 "OpenERP will automatically adds some '0' on the left of the 'Next Number' to "
 "get the required padding size."
-msgstr ""
+msgstr "OpenERPは自動的に\"次の番号\"に要求されているサイズに応じて左側に0を加えます。"
 
 #. module: base
 #: constraint:res.partner.bank:0
@@ -11661,26 +11853,28 @@
 "Please define BIC/Swift code on bank for bank type IBAN Account to make "
 "valid payments"
 msgstr ""
+"\n"
+"正当な支払いを行うために銀行タイプIBAN口座のための銀行にBIC/Swiftコードを定義して下さい。"
 
 #. module: base
 #: view:res.lang:0
 msgid "%A - Full weekday name."
-msgstr ""
+msgstr "%A - 曜日のフルネーム"
 
 #. module: base
 #: help:ir.values,user_id:0
 msgid "If set, action binding only applies for this user."
-msgstr ""
+msgstr "設定すると、アクションバインディングはこのユーザのみに適用されます。"
 
 #. module: base
 #: model:res.country,name:base.gw
 msgid "Guinea Bissau"
-msgstr ""
+msgstr "ギニアビサウ"
 
 #. module: base
 #: field:ir.actions.act_window,search_view:0
 msgid "Search View"
-msgstr ""
+msgstr "検索ビュー"
 
 #. module: base
 #: view:base.language.import:0
@@ -11690,7 +11884,7 @@
 #. module: base
 #: sql_constraint:res.lang:0
 msgid "The code of the language must be unique !"
-msgstr ""
+msgstr "言語のコードは固有でなければなりません。"
 
 #. module: base
 #: model:ir.actions.act_window,name:base.action_attachment
@@ -11698,7 +11892,7 @@
 #: view:ir.attachment:0
 #: model:ir.ui.menu,name:base.menu_action_attachment
 msgid "Attachments"
-msgstr ""
+msgstr "添付"
 
 #. module: base
 #: model:ir.module.module,description:base.module_l10n_uy
@@ -11710,34 +11904,40 @@
 "Provide Templates for Chart of Accounts, Taxes for Uruguay\n"
 "\n"
 msgstr ""
+"\n"
+"一般的な会計表\n"
+"=========================\n"
+"\n"
+"ウルグアイのための会計表と税金のためのテンプレートを提供します。\n"
+"\n"
 
 #. module: base
 #: help:res.company,bank_ids:0
 msgid "Bank accounts related to this company"
-msgstr ""
+msgstr "この会社に関連した銀行口座"
 
 #. module: base
 #: model:ir.ui.menu,name:base.menu_base_partner
 #: model:ir.ui.menu,name:base.menu_sale_config_sales
 #: model:ir.ui.menu,name:base.menu_sales
 msgid "Sales"
-msgstr ""
+msgstr "販売"
 
 #. module: base
 #: field:ir.actions.server,child_ids:0
 msgid "Other Actions"
-msgstr ""
+msgstr "その他のアクション"
 
 #. module: base
 #: selection:ir.actions.todo,state:0
 msgid "Done"
-msgstr ""
+msgstr "完了"
 
 #. module: base
 #: help:ir.cron,doall:0
 msgid ""
 "Specify if missed occurrences should be executed when the server restarts."
-msgstr ""
+msgstr "サーバを再起動する際に、失敗していた事象が実行されるべきかどうかを定義して下さい。"
 
 #. module: base
 #: model:res.partner.title,name:base.res_partner_title_miss
@@ -11749,12 +11949,12 @@
 #: field:ir.model.access,perm_write:0
 #: view:ir.rule:0
 msgid "Write Access"
-msgstr ""
+msgstr "書き込みアクセス"
 
 #. module: base
 #: view:res.lang:0
 msgid "%m - Month number [01,12]."
-msgstr ""
+msgstr "%m - 月[01,12]."
 
 #. module: base
 #: field:res.bank,city:0
@@ -11763,17 +11963,17 @@
 #: field:res.partner.address,city:0
 #: field:res.partner.bank,city:0
 msgid "City"
-msgstr ""
+msgstr "市"
 
 #. module: base
 #: model:res.country,name:base.qa
 msgid "Qatar"
-msgstr ""
+msgstr "カタール"
 
 #. module: base
 #: model:res.country,name:base.it
 msgid "Italy"
-msgstr ""
+msgstr "イタリア"
 
 #. module: base
 #: view:ir.actions.todo:0
